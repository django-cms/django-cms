--- conflicted
+++ resolved
@@ -9,13 +9,10 @@
 
 from cms.exceptions import DontUsePageAttributeWarning
 
-<<<<<<< HEAD
-gettext = lambda s: s  # noqa: E731
-=======
 
 def gettext(s):
     return s
->>>>>>> 81729afc
+
 warnings.filterwarnings("ignore", category=DontUsePageAttributeWarning)
 
 
