#!/usr/bin/env python
import os
import sys
import tempfile
import warnings

import dj_database_url

from cms.exceptions import DontUsePageAttributeWarning


def gettext(s):
    return s


warnings.filterwarnings("ignore", category=DontUsePageAttributeWarning)

permission = True
port = 8000

for arg in sys.argv:
    if arg == '--CMS_PERMISSION=False':
        permission = False

    if arg.startswith('--port='):
<<<<<<< HEAD
        port = arg.split('=')[1]

gettext = noop_gettext


class DisableMigrations:

    def __contains__(self, item):
        return True

    def __getitem__(self, item):
        return 'notmigrations'

    def update(self, whatever):
        return True


HELPER_SETTINGS = dict(
    ALLOWED_HOSTS=['0.0.0.0', 'localhost'],
    CMS_PERMISSION=permission,
    LANGUAGES=(
        ('en', 'English'),
        ('de', 'Deutsch'),
        ('it', 'Italiano'),
        ('zh-cn', 'Chinese (Simplified)'),
    ),
    LANGUAGE_CODE='en',
    PARLER_LANGUAGES={
        1: (
            {'code': 'en', 'fallbacks': ['de', ]},
            {'code': 'de', 'fallbacks': ['en', ]},
            {'code': 'it', 'fallbacks': ['en', ]},
            {'code': 'zh-cn', 'fallbacks': ['en', ]},
        ),
        'default': {
            'fallback': 'en',
            'hide_untranslated': False,
        },
    },
    PARLER_ENABLE_CACHING=False,
    CMS_CACHE_DURATIONS={
        'menus': 0,
        'content': 0,
        'permissions': 0,
    },
    CMS_PAGE_CACHE=False,
    # required for integration tests
    LOGIN_URL='/admin/login/?user-login=test',
    CMS_LANGUAGES={
        1: [
            {
                'code': 'en',
                'name': gettext('English'),
                'fallbacks': ['de', ],
            },
            {
                'code': 'de',
                'name': gettext('German'),
                'fallbacks': ['en', ],
            },
            {
                'code': 'it',
                'name': gettext('Italian'),
                'fallbacks': ['en', ],
            },
            {
                'code': 'zh-cn',
                'name': gettext('Chinese Simplified'),
                'fallbacks': ['en', ]
            },
        ],
        'default': {
            'fallbacks': ['en', 'de', ],
            'redirect_on_fallback': False,
            'public': True,
            'hide_untranslated': False,
        }
    },
    CMS_PLACEHOLDER_CONF={
        'placeholder_content_2': {
            'plugin_modules': {
                'Bootstrap3ButtonCMSPlugin': 'Different Grouper'
            },
            'plugin_labels': {
                'Bootstrap3ButtonCMSPlugin': gettext('Add a link')
            },
        }
    },
    INSTALLED_APPS=[
        'djangocms_text',
        'cms.test_utils.project.pluginapp.plugins.link',
        'cms.test_utils.project.pluginapp.plugins.multicolumn',
        'cms.test_utils.project.pluginapp.plugins.multiwrap',
        'cms.test_utils.project.pluginapp.plugins.no_custom_model',
        'cms.test_utils.project.pluginapp.plugins.style',
        'cms.test_utils.project.placeholderapp',
    ],
    MIDDLEWARE=[
        'cms.middleware.utils.ApphookReloadMiddleware',
        'django.middleware.http.ConditionalGetMiddleware',
        'django.contrib.sessions.middleware.SessionMiddleware',
        'django.contrib.auth.middleware.AuthenticationMiddleware',
        'django.contrib.messages.middleware.MessageMiddleware',
        'django.middleware.csrf.CsrfViewMiddleware',
        'django.middleware.locale.LocaleMiddleware',
        'django.middleware.common.CommonMiddleware',
        'cms.middleware.language.LanguageCookieMiddleware',
        'cms.middleware.user.CurrentUserMiddleware',
        'cms.middleware.page.CurrentPageMiddleware',
        'cms.middleware.toolbar.ToolbarMiddleware',
    ],
    TEMPLATE_DIRS=(
        os.path.join(
            os.path.dirname(__file__),
            'cms', 'test_utils', 'project', 'templates', 'integration'),
    ),
    CMS_TEMPLATES=(
        ('fullwidth.html', 'Fullwidth'),
        ('page.html', 'Standard page'),
        ('simple.html', 'Simple page'),
    ),
    MIGRATION_MODULES={
        'auth': None,
        'admin': None,
        'contenttypes': None,
        'sessions': None,
        'sites': None,
        'cms': None,
        'menus': None,
        'djangocms_text': None,
    },
)


def _helper_patch(*args, **kwargs):
    from app_helper import utils
    from django.core.management import call_command

    call_command('migrate', run_syncdb=True)
    utils.create_user(
        'normal', 'normal@normal.normal', 'normal', is_staff=True, base_cms_permissions=True,
        permissions=['view_page']
    )


def run():
    from app_helper import runner, utils
=======
        port = int(arg.split('=')[1])


class TempDirs:
    """Simple context manager for temporary directories."""

    def __init__(self, number=3):
        self.number = number

    def __enter__(self):
        self.temp_dirs = [tempfile.mkdtemp() for _ in range(self.number)]
        return self.temp_dirs

    def __exit__(self, *args):
        import shutil
        for temp_dir in self.temp_dirs:
            try:
                shutil.rmtree(temp_dir)
            except Exception:
                pass


def main(argv, **full_settings):
    from django.conf import settings
    from django.core.management import execute_from_command_line
>>>>>>> fe261145

    settings.configure(**full_settings)

    # Run migrations
    execute_from_command_line(['manage.py', 'migrate', '--run-syncdb', '--noinput'])

    # Create superuser
    from django.contrib.auth import get_user_model
    User = get_user_model()
    if not User.objects.filter(username='admin').exists():
        User.objects.create_superuser('admin', 'admin@admin.com', 'admin')
        print("Created admin user: admin/admin")

    # Create normal user with permissions
    if not User.objects.filter(username='normal').exists():
        normal_user = User.objects.create_user('normal', 'normal@normal.com', 'normal')
        normal_user.is_staff = True
        normal_user.save()

        # Add view_page permission
        from django.contrib.auth.models import Permission
        from django.contrib.contenttypes.models import ContentType
        try:
            from cms.models import Page
            content_type = ContentType.objects.get_for_model(Page)
            perm, created = Permission.objects.get_or_create(
                codename='view_page',
                content_type=content_type,
                defaults={'name': 'Can view page'}
            )
            normal_user.user_permissions.add(perm)
        except Exception as e:
            print(f"Could not add view_page permission: {e}")

        print("Created normal user: normal/normal")

    # Start server
    execute_from_command_line(['manage.py', 'runserver', f'0.0.0.0:{port}', '--noreload'])


if __name__ == "__main__":
    os.environ.setdefault("DJANGO_LIVE_TEST_SERVER_ADDRESS", f"localhost:{port}")
    PROJECT_PATH = os.path.abspath(
        os.path.join(os.path.dirname(__file__), "cms", "test_utils")
    )

    PLUGIN_APPS = [
        "djangocms_text",
        "cms.test_utils.project.sampleapp",
        "cms.test_utils.project.placeholderapp",
        "cms.test_utils.project.pluginapp.plugins.link",
        "cms.test_utils.project.pluginapp.plugins.multicolumn",
        "cms.test_utils.project.pluginapp.plugins.multiwrap",
        "cms.test_utils.project.pluginapp.plugins.no_custom_model",
        "cms.test_utils.project.pluginapp.plugins.style",
        "cms.test_utils.project.pluginapp.plugins.manytomany_rel",
        "cms.test_utils.project.pluginapp.plugins.extra_context",
        "cms.test_utils.project.pluginapp.plugins.meta",
        "cms.test_utils.project.pluginapp.plugins.one_thing",
        "cms.test_utils.project.pluginapp.plugins.revdesc",
        "cms.test_utils.project.fakemlng",
        "cms.test_utils.project.objectpermissionsapp",
        "cms.test_utils.project.bunch_of_plugins",
        "cms.test_utils.project.extensionapp",
        "cms.test_utils.project.mti_pluginapp",
        "cms.test_utils.project.nested_plugins_app",
        "cms.test_utils.project.placeholder_relation_field_app",
    ]

    INSTALLED_APPS = [
        "django.contrib.auth",
        "django.contrib.contenttypes",
        "django.contrib.sessions",
        "djangocms_admin_style",
        "django.contrib.admin",
        "django.contrib.sites",
        "django.contrib.staticfiles",
        "django.contrib.messages",
        "treebeard",
        "cms",
        "menus",
        "sekizai",
    ] + PLUGIN_APPS

    MIGRATION_MODULES = {
        "auth": None,
        "admin": None,
        "contenttypes": None,
        "sessions": None,
        "sites": None,
        "cms": None,
        "menus": None,
        "djangocms_text": None,
    }

    SESSION_ENGINE = "django.contrib.sessions.backends.db"

    MIDDLEWARES = [
        "django.middleware.cache.UpdateCacheMiddleware",
        "django.middleware.http.ConditionalGetMiddleware",
        "django.contrib.sessions.middleware.SessionMiddleware",
        "django.contrib.auth.middleware.AuthenticationMiddleware",
        "django.contrib.messages.middleware.MessageMiddleware",
        "django.middleware.csrf.CsrfViewMiddleware",
        "django.middleware.locale.LocaleMiddleware",
        "django.middleware.common.CommonMiddleware",
        "cms.middleware.language.LanguageCookieMiddleware",
        "cms.middleware.user.CurrentUserMiddleware",
        "cms.middleware.page.CurrentPageMiddleware",
        "cms.middleware.toolbar.ToolbarMiddleware",
        "django.middleware.cache.FetchFromCacheMiddleware",
    ]

    with TempDirs(3) as (media_dir, static_dir, cms_media_dir):
        main(
            sys.argv,
            PROJECT_PATH=PROJECT_PATH,
            SECRET_KEY="Welcome to django CMS",
            CACHES={
                "default": {
                    "BACKEND": "django.core.cache.backends.locmem.LocMemCache",
                }
            },
            SESSION_ENGINE=SESSION_ENGINE,
            DEBUG=True,
            DATABASE_SUPPORTS_TRANSACTIONS=True,
            TIME_ZONE="UTC",
            SITE_ID=1,
            USE_I18N=True,
            USE_TZ=False,
            DEFAULT_AUTO_FIELD="django.db.models.AutoField",
            MEDIA_ROOT=media_dir,
            STATIC_ROOT=static_dir,
            CMS_MEDIA_ROOT=cms_media_dir,
            CMS_MEDIA_URL="/cms-media/",
            MEDIA_URL="/media/",
            STATIC_URL="/static/",
            ADMIN_MEDIA_PREFIX="/static/admin/",
            EMAIL_BACKEND="django.core.mail.backends.locmem.EmailBackend",
            PLUGIN_APPS=PLUGIN_APPS,
            DEBUG_TOOLBAR_PATCH_SETTINGS=False,
            INTERNAL_IPS=["127.0.0.1"],
            AUTHENTICATION_BACKENDS=(
                "django.contrib.auth.backends.ModelBackend",
                "cms.test_utils.project.objectpermissionsapp.backends.ObjectPermissionBackend",
            ),
            ALLOWED_HOSTS=['0.0.0.0', 'localhost', '127.0.0.1'],
            LANGUAGE_CODE="en",
            LANGUAGES=(
                ("en", gettext("English")),
                ("de", gettext("German")),
                ("it", gettext("Italian")),
                ("zh-cn", gettext("Chinese (Simplified)")),
            ),
            CMS_LANGUAGES={
                1: [
                    {
                        "code": "en",
                        "name": gettext("English"),
                        "fallbacks": ["de"],
                        "public": True,
                    },
                    {
                        "code": "de",
                        "name": gettext("German"),
                        "fallbacks": ["en"],
                        "public": True,
                    },
                    {
                        "code": "it",
                        "name": gettext("Italian"),
                        "fallbacks": ["en"],
                        "public": True,
                    },
                    {
                        "code": "zh-cn",
                        "name": gettext("Chinese (Simplified)"),
                        "fallbacks": ["en"],
                        "public": True,
                    },
                ],
                "default": {
                    "hide_untranslated": False,
                },
            },
            CMS_TEMPLATES=(
                ("col_two.html", gettext("two columns")),
                ("col_three.html", gettext("three columns")),
                ("nav_playground.html", gettext("navigation examples")),
                ("simple.html", "simple"),
                ("static.html", "static placeholders"),
            ),
            CMS_PLACEHOLDER_CONF={
                "col_left": {
                    "plugins": (
                        "TextPlugin",
                        "LinkPlugin",
                        "MultiColumnPlugin",
                        "StylePlugin",
                    ),
                    "name": gettext("left column"),
                },
                "col_right": {
                    "plugins": (
                        "TextPlugin",
                        "LinkPlugin",
                        "MultiColumnPlugin",
                        "StylePlugin",
                    ),
                    "name": gettext("right column"),
                },
            },
            INSTALLED_APPS=INSTALLED_APPS,
            TEMPLATES=[
                {
                    "NAME": "django",
                    "BACKEND": "django.template.backends.django.DjangoTemplates",
                    "DIRS": [
                        os.path.abspath(os.path.join(PROJECT_PATH, "project", "templates"))
                    ],
                    "OPTIONS": {
                        "debug": True,
                        "context_processors": [
                            "django.contrib.auth.context_processors.auth",
                            "django.contrib.messages.context_processors.messages",
                            "django.template.context_processors.i18n",
                            "django.template.context_processors.debug",
                            "django.template.context_processors.request",
                            "django.template.context_processors.media",
                            "django.template.context_processors.csrf",
                            "cms.context_processors.cms_settings",
                            "sekizai.context_processors.sekizai",
                            "django.template.context_processors.static",
                        ],
                        "loaders": (
                            "django.template.loaders.filesystem.Loader",
                            "django.template.loaders.app_directories.Loader",
                        ),
                    },
                }
            ],
            DATABASES={
                "default": dj_database_url.config(default="sqlite:///testdb.sqlite")
            },
            MIDDLEWARE=MIDDLEWARES,
            CMS_PERMISSION=permission,
            CMS_PUBLIC_FOR="all",
            CMS_CACHE_DURATIONS={
                "menus": 60,
                "content": 60,
                "permissions": 60,
            },
            CMS_APPHOOKS=[],
            CMS_PLUGIN_PROCESSORS=(),
            CMS_PLUGIN_CONTEXT_PROCESSORS=(),
            CMS_SITE_CHOICES_CACHE_KEY="CMS:site_choices",
            CMS_PAGE_CHOICES_CACHE_KEY="CMS:page_choices",
            ROOT_URLCONF="cms.test_utils.project.urls",
            PASSWORD_HASHERS=("django.contrib.auth.hashers.MD5PasswordHasher",),
            TEST_RUNNER="django.test.runner.DiscoverRunner",
            MIGRATION_MODULES=MIGRATION_MODULES,
            X_FRAME_OPTIONS="SAMEORIGIN",
            CMS_CONFIRM_VERSION4=True,
            TEXT_INLINE_EDITING=False,
        )<|MERGE_RESOLUTION|>--- conflicted
+++ resolved
@@ -23,155 +23,6 @@
         permission = False
 
     if arg.startswith('--port='):
-<<<<<<< HEAD
-        port = arg.split('=')[1]
-
-gettext = noop_gettext
-
-
-class DisableMigrations:
-
-    def __contains__(self, item):
-        return True
-
-    def __getitem__(self, item):
-        return 'notmigrations'
-
-    def update(self, whatever):
-        return True
-
-
-HELPER_SETTINGS = dict(
-    ALLOWED_HOSTS=['0.0.0.0', 'localhost'],
-    CMS_PERMISSION=permission,
-    LANGUAGES=(
-        ('en', 'English'),
-        ('de', 'Deutsch'),
-        ('it', 'Italiano'),
-        ('zh-cn', 'Chinese (Simplified)'),
-    ),
-    LANGUAGE_CODE='en',
-    PARLER_LANGUAGES={
-        1: (
-            {'code': 'en', 'fallbacks': ['de', ]},
-            {'code': 'de', 'fallbacks': ['en', ]},
-            {'code': 'it', 'fallbacks': ['en', ]},
-            {'code': 'zh-cn', 'fallbacks': ['en', ]},
-        ),
-        'default': {
-            'fallback': 'en',
-            'hide_untranslated': False,
-        },
-    },
-    PARLER_ENABLE_CACHING=False,
-    CMS_CACHE_DURATIONS={
-        'menus': 0,
-        'content': 0,
-        'permissions': 0,
-    },
-    CMS_PAGE_CACHE=False,
-    # required for integration tests
-    LOGIN_URL='/admin/login/?user-login=test',
-    CMS_LANGUAGES={
-        1: [
-            {
-                'code': 'en',
-                'name': gettext('English'),
-                'fallbacks': ['de', ],
-            },
-            {
-                'code': 'de',
-                'name': gettext('German'),
-                'fallbacks': ['en', ],
-            },
-            {
-                'code': 'it',
-                'name': gettext('Italian'),
-                'fallbacks': ['en', ],
-            },
-            {
-                'code': 'zh-cn',
-                'name': gettext('Chinese Simplified'),
-                'fallbacks': ['en', ]
-            },
-        ],
-        'default': {
-            'fallbacks': ['en', 'de', ],
-            'redirect_on_fallback': False,
-            'public': True,
-            'hide_untranslated': False,
-        }
-    },
-    CMS_PLACEHOLDER_CONF={
-        'placeholder_content_2': {
-            'plugin_modules': {
-                'Bootstrap3ButtonCMSPlugin': 'Different Grouper'
-            },
-            'plugin_labels': {
-                'Bootstrap3ButtonCMSPlugin': gettext('Add a link')
-            },
-        }
-    },
-    INSTALLED_APPS=[
-        'djangocms_text',
-        'cms.test_utils.project.pluginapp.plugins.link',
-        'cms.test_utils.project.pluginapp.plugins.multicolumn',
-        'cms.test_utils.project.pluginapp.plugins.multiwrap',
-        'cms.test_utils.project.pluginapp.plugins.no_custom_model',
-        'cms.test_utils.project.pluginapp.plugins.style',
-        'cms.test_utils.project.placeholderapp',
-    ],
-    MIDDLEWARE=[
-        'cms.middleware.utils.ApphookReloadMiddleware',
-        'django.middleware.http.ConditionalGetMiddleware',
-        'django.contrib.sessions.middleware.SessionMiddleware',
-        'django.contrib.auth.middleware.AuthenticationMiddleware',
-        'django.contrib.messages.middleware.MessageMiddleware',
-        'django.middleware.csrf.CsrfViewMiddleware',
-        'django.middleware.locale.LocaleMiddleware',
-        'django.middleware.common.CommonMiddleware',
-        'cms.middleware.language.LanguageCookieMiddleware',
-        'cms.middleware.user.CurrentUserMiddleware',
-        'cms.middleware.page.CurrentPageMiddleware',
-        'cms.middleware.toolbar.ToolbarMiddleware',
-    ],
-    TEMPLATE_DIRS=(
-        os.path.join(
-            os.path.dirname(__file__),
-            'cms', 'test_utils', 'project', 'templates', 'integration'),
-    ),
-    CMS_TEMPLATES=(
-        ('fullwidth.html', 'Fullwidth'),
-        ('page.html', 'Standard page'),
-        ('simple.html', 'Simple page'),
-    ),
-    MIGRATION_MODULES={
-        'auth': None,
-        'admin': None,
-        'contenttypes': None,
-        'sessions': None,
-        'sites': None,
-        'cms': None,
-        'menus': None,
-        'djangocms_text': None,
-    },
-)
-
-
-def _helper_patch(*args, **kwargs):
-    from app_helper import utils
-    from django.core.management import call_command
-
-    call_command('migrate', run_syncdb=True)
-    utils.create_user(
-        'normal', 'normal@normal.normal', 'normal', is_staff=True, base_cms_permissions=True,
-        permissions=['view_page']
-    )
-
-
-def run():
-    from app_helper import runner, utils
-=======
         port = int(arg.split('=')[1])
 
 
@@ -197,7 +48,6 @@
 def main(argv, **full_settings):
     from django.conf import settings
     from django.core.management import execute_from_command_line
->>>>>>> fe261145
 
     settings.configure(**full_settings)
 
