--- conflicted
+++ resolved
@@ -24,17 +24,10 @@
 used to change the user model in the same manner as the --user option.
 
 Usage:
-<<<<<<< HEAD
-    develop.py test [--parallel | --failfast] [--migrate] [--user=<user>] [<test-label>...]
-    develop.py timed test [test-label...]
-    develop.py isolated test [<test-label>...] [--parallel] [--migrate]
-    develop.py server [--port=<port>] [--bind=<bind>] [--migrate] [--user=<user>]
-=======
-    develop.py test [--parallel | --failfast] [--migrate] [<test-label>...] [--xvfb]
+    develop.py test [--parallel | --failfast] [--migrate] [--user=<user>] [<test-label>...] [--xvfb]
     develop.py timed test [test-label...] [--xvfb]
     develop.py isolated test [<test-label>...] [--parallel] [--migrate] [--xvfb]
-    develop.py server [--port=<port>] [--bind=<bind>] [--migrate]
->>>>>>> 3bc4a253
+    develop.py server [--port=<port>] [--bind=<bind>] [--migrate] [--user=<user>]
     develop.py shell
     develop.py compilemessages
     develop.py makemessages
@@ -47,11 +40,8 @@
     --failfast                  Stop tests on first failure (only if not --parallel).
     --port=<port>               Port to listen on [default: 8000].
     --bind=<bind>               Interface to bind to [default: 127.0.0.1].
-<<<<<<< HEAD
     --user=<user>               Specify which user model to run tests with (if other than auth.User).
-=======
     --xvfb                      Use a virtual X framebuffer for frontend testing, requires xvfbwrapper to be installed.
->>>>>>> 3bc4a253
 '''
 
 
@@ -184,34 +174,7 @@
     with temp_dir() as STATIC_ROOT:
         with temp_dir() as MEDIA_ROOT:
             use_tz = VERSION[:2] >= (1, 4)
-<<<<<<< HEAD
-
-            test_settings = dict(
-                db_url=db_url,
-                ROOT_URLCONF='cms.test_utils.project.urls',
-                STATIC_ROOT=STATIC_ROOT,
-                MEDIA_ROOT=MEDIA_ROOT,
-                USE_TZ=use_tz,
-                SOUTH_TESTS_MIGRATE=migrate
-            )
-
-            # Command line option takes precedent over environment variable
-            auth_user_model = args['--user']
-
-            if not auth_user_model:
-                auth_user_model = os.environ.get("AUTH_USER_MODEL", None)
-
-            if auth_user_model:
-                if VERSION[:2] < (1, 5):
-                    print()
-                    print("Custom user models are not supported before Django 1.5")
-                    print()
-                else:
-                    test_settings['AUTH_USER_MODEL'] = auth_user_model
-
-            configure(**test_settings)
-
-=======
+
             configs = {
                 'db_url': db_url,
                 'ROOT_URLCONF': 'cms.test_utils.project.urls',
@@ -220,10 +183,26 @@
                 'USE_TZ': use_tz,
                 'SOUTH_TESTS_MIGRATE': migrate,
             }
+
             if args['test']:
                 configs['SESSION_ENGINE'] = "django.contrib.sessions.backends.cache"
+            
+            # Command line option takes precedent over environment variable
+            auth_user_model = args['--user']
+
+            if not auth_user_model:
+                auth_user_model = os.environ.get("AUTH_USER_MODEL", None)
+
+            if auth_user_model:
+                if VERSION[:2] < (1, 5):
+                    print()
+                    print("Custom user models are not supported before Django 1.5")
+                    print()
+                else:
+                    configs['AUTH_USER_MODEL'] = auth_user_model
+
             configure(**configs)
->>>>>>> 3bc4a253
+
             # run
             if args['test']:
                 # make "Address already in use" errors less likely, see Django
