--- conflicted
+++ resolved
@@ -8,20 +8,12 @@
     strategy:
       fail-fast: false
       matrix:
-<<<<<<< HEAD
         python-version: [ 3.6, 3.7, 3.8, ]  # latest release minus two
         requirements-file: [
           django-2.2.txt,
           django-3.0.txt,
           django-3.1.txt,
-=======
-        python-version: [ 3.6, 3.7, 3.8 ]  # latest release minus two
-        requirements-file: [
-          django-2.2.txt,
-          django-3.0.txt,
-#          django-3.1.txt,
 #          django-3.2.txt,
->>>>>>> c44b6bed
         ]
         os: [
           ubuntu-20.04,
@@ -67,20 +59,12 @@
     strategy:
       fail-fast: false
       matrix:
-<<<<<<< HEAD
-        python-version: [ 3.6, 3.7, 3.8, ]  # latest release minus two
+        python-version: [ 3.6, 3.7, 3.8 ]  # latest release minus two
         requirements-file: [
           django-2.2.txt,
           django-3.0.txt,
           django-3.1.txt,
-=======
-        python-version: [ 3.6, 3.7, 3.8 ]  # latest release minus two
-        requirements-file: [
-          django-2.2.txt,
-          django-3.0.txt,
-#          django-3.1.txt,
 #          django-3.2.txt,
->>>>>>> c44b6bed
         ]
         os: [
           ubuntu-20.04,
@@ -129,12 +113,8 @@
         requirements-file: [
           django-2.2.txt,
           django-3.0.txt,
-<<<<<<< HEAD
           django-3.1.txt,
-=======
-#          django-3.1.txt,
 #          django-3.2.txt,
->>>>>>> c44b6bed
         ]
         os: [
           ubuntu-20.04,
