name: django CMS test.yml

on: [push, pull_request]

jobs:
  database-postgres:
    runs-on: ${{ matrix.os }}
    strategy:
      fail-fast: false
      matrix:
<<<<<<< HEAD
        python-version: [ 3.6, 3.7, 3.8, ]  # latest release minus two
=======
        python-version: [ 3.6, 3.7]  # latest release minus two
>>>>>>> a35e1dc6
        requirements-file: [
          django-2.2.txt,
<<<<<<< HEAD
          django-3.0.txt,
=======
#          django-3.1.txt,
#          django-3.2.txt,
>>>>>>> a35e1dc6
        ]
        os: [
          ubuntu-20.04,
        ]

    services:
      postgres:
        image: postgres:12
        env:
          POSTGRES_USER: postgres
          POSTGRES_PASSWORD: postgres
          POSTGRES_DB: postgres
        ports:
          - 5432:5432
        # needed because the postgres container does not provide a healthcheck
        options: --health-cmd pg_isready --health-interval 10s --health-timeout 5s --health-retries 5

    steps:
    - uses: actions/checkout@v1
    - name: Set up Python ${{ matrix.python-version }}

      uses: actions/setup-python@v2
      with:
        python-version: ${{ matrix.python-version }}
    - name: Install dependencies
      run: |
        sudo apt install gettext gcc -y
        python -m pip install --upgrade pip
        pip install pytest
        pip install -r test_requirements/${{ matrix.requirements-file }}
        pip install -r test_requirements/databases.txt
        python setup.py install

    - name: Test with django test runner
      run: |
        python manage.py test
      env:
        DATABASE_URL: postgres://postgres:postgres@127.0.0.1/postgres


  database-mysql:
    runs-on: ${{ matrix.os }}
    strategy:
      fail-fast: false
      matrix:
<<<<<<< HEAD
        python-version: [ 3.6, 3.7, 3.8, ]  # latest release minus two
=======
        python-version: [ 3.6, 3.7]  # latest release minus two
>>>>>>> a35e1dc6
        requirements-file: [
          django-2.2.txt,
<<<<<<< HEAD
          django-3.0.txt,
=======
#          django-3.1.txt,
#          django-3.2.txt,
>>>>>>> a35e1dc6
        ]
        os: [
          ubuntu-20.04,
        ]

    services:
      mysql:
        image: mysql:5.7
        env:
          MYSQL_ALLOW_EMPTY_PASSWORD: yes
          MYSQL_DATABASE: djangocms_test
        ports:
          - 3306:3306
        options: --health-cmd="mysqladmin ping" --health-interval=10s --health-timeout=5s --health-retries=3


    steps:
    - uses: actions/checkout@v1
    - name: Set up Python ${{ matrix.python-version }}

      uses: actions/setup-python@v2
      with:
        python-version: ${{ matrix.python-version }}
    - name: Install dependencies
      run: |
        sudo apt install gettext gcc -y
        python -m pip install --upgrade pip
        pip install pytest
        pip install -r test_requirements/${{ matrix.requirements-file }}
        pip install -r test_requirements/databases.txt
        python setup.py install


    - name: Test with django test runner
      run: |
        python manage.py test
      env:
        DATABASE_URL: mysql://root@127.0.0.1/djangocms_test

  database-sqlite:
    runs-on: ${{ matrix.os }}
    strategy:
      fail-fast: false
      matrix:
<<<<<<< HEAD
        python-version: [ 3.6, 3.7, 3.8 ]  # latest release minus two
=======
        python-version: [ 3.6, 3.7]  # latest release minus two
>>>>>>> a35e1dc6
        requirements-file: [
          django-2.2.txt,
<<<<<<< HEAD
          django-3.0.txt,
=======
#          django-3.1.txt,
#          django-3.2.txt,
>>>>>>> a35e1dc6
        ]
        os: [
          ubuntu-20.04,
        ]

    steps:
    - uses: actions/checkout@v1
    - name: Set up Python ${{ matrix.python-version }}

      uses: actions/setup-python@v2
      with:
        python-version: ${{ matrix.python-version }}
    - name: Install dependencies
      run: |
        sudo apt install gettext gcc -y
        python -m pip install --upgrade pip
        pip install pytest
        pip install -r test_requirements/${{ matrix.requirements-file }}
        python setup.py install

    - name: Test with django test runner
      run: python manage.py test
      env:
        DATABASE_URL: sqlite://localhost/testdb.sqlite<|MERGE_RESOLUTION|>--- conflicted
+++ resolved
@@ -8,19 +8,11 @@
     strategy:
       fail-fast: false
       matrix:
-<<<<<<< HEAD
         python-version: [ 3.6, 3.7, 3.8, ]  # latest release minus two
-=======
-        python-version: [ 3.6, 3.7]  # latest release minus two
->>>>>>> a35e1dc6
         requirements-file: [
+          django-1.11.txt,
           django-2.2.txt,
-<<<<<<< HEAD
           django-3.0.txt,
-=======
-#          django-3.1.txt,
-#          django-3.2.txt,
->>>>>>> a35e1dc6
         ]
         os: [
           ubuntu-20.04,
@@ -66,19 +58,11 @@
     strategy:
       fail-fast: false
       matrix:
-<<<<<<< HEAD
         python-version: [ 3.6, 3.7, 3.8, ]  # latest release minus two
-=======
-        python-version: [ 3.6, 3.7]  # latest release minus two
->>>>>>> a35e1dc6
         requirements-file: [
+          django-1.11.txt,
           django-2.2.txt,
-<<<<<<< HEAD
           django-3.0.txt,
-=======
-#          django-3.1.txt,
-#          django-3.2.txt,
->>>>>>> a35e1dc6
         ]
         os: [
           ubuntu-20.04,
@@ -123,19 +107,11 @@
     strategy:
       fail-fast: false
       matrix:
-<<<<<<< HEAD
         python-version: [ 3.6, 3.7, 3.8 ]  # latest release minus two
-=======
-        python-version: [ 3.6, 3.7]  # latest release minus two
->>>>>>> a35e1dc6
         requirements-file: [
+          django-1.11.txt,
           django-2.2.txt,
-<<<<<<< HEAD
           django-3.0.txt,
-=======
-#          django-3.1.txt,
-#          django-3.2.txt,
->>>>>>> a35e1dc6
         ]
         os: [
           ubuntu-20.04,
