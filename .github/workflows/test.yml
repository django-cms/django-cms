name: django CMS test.yml

on: [push, pull_request]

jobs:
  database-postgres:
    runs-on: ${{ matrix.os }}
    strategy:
      fail-fast: false
      matrix:
<<<<<<< HEAD
        python-version: [ '3.7', '3.8', '3.9', '3.10']
=======
        python-version: [ 3.7, 3.8, 3.9, ]  # latest release minus three
>>>>>>> 531f7ff0
        requirements-file: [
          django-2.2.txt,
          django-3.1.txt,
          django-3.2.txt,
        ]
        os: [
          ubuntu-20.04,
        ]

    services:
      postgres:
        image: postgres:12
        env:
          POSTGRES_USER: postgres
          POSTGRES_PASSWORD: postgres
          POSTGRES_DB: postgres
        ports:
          - 5432:5432
        # needed because the postgres container does not provide a healthcheck
        options: --health-cmd pg_isready --health-interval 10s --health-timeout 5s --health-retries 5

    steps:
    - uses: actions/checkout@v1
    - name: Set up Python ${{ matrix.python-version }}

      uses: actions/setup-python@v2
      with:
        python-version: ${{ matrix.python-version }}
        cache: 'pip'
    - name: Install dependencies
      run: |
        sudo apt install gettext gcc -y
        python -m pip install --upgrade pip
        pip install pytest
        pip install -r test_requirements/${{ matrix.requirements-file }}
        pip install -r test_requirements/databases.txt
        pip install -r docs/requirements.txt
        python setup.py install

    - name: Test with django test runner
      run: |
        python manage.py test
      env:
        DATABASE_URL: postgres://postgres:postgres@127.0.0.1/postgres


  database-mysql:
    runs-on: ${{ matrix.os }}
    strategy:
      fail-fast: false
      matrix:
        python-version: [ '3.7', '3.8', '3.9', '3.10']
        requirements-file: [
          django-2.2.txt,
          django-3.1.txt,
          django-3.2.txt,
        ]
        os: [
          ubuntu-20.04,
        ]

    services:
      mysql:
        image: mysql:5.7
        env:
          MYSQL_ALLOW_EMPTY_PASSWORD: yes
          MYSQL_DATABASE: djangocms_test
        ports:
          - 3306:3306
        options: --health-cmd="mysqladmin ping" --health-interval=10s --health-timeout=5s --health-retries=3


    steps:
    - uses: actions/checkout@v1
    - name: Set up Python ${{ matrix.python-version }}

      uses: actions/setup-python@v2
      with:
        python-version: ${{ matrix.python-version }}
        cache: 'pip'
    - name: Install dependencies
      run: |
        sudo apt install gettext gcc -y
        python -m pip install --upgrade pip
        pip install pytest
        pip install -r test_requirements/${{ matrix.requirements-file }}
        pip install -r test_requirements/databases.txt
        pip install -r docs/requirements.txt
        python setup.py install


    - name: Test with django test runner
      run: |
        python manage.py test
      env:
        DATABASE_URL: mysql://root@127.0.0.1/djangocms_test

  database-sqlite:
    runs-on: ${{ matrix.os }}
    strategy:
      fail-fast: false
      matrix:
        python-version: [ '3.7', '3.8', '3.9', '3.10']
        requirements-file: [
          django-2.2.txt,
          django-3.1.txt,
          django-3.2.txt,
        ]
        os: [
          ubuntu-20.04,
        ]

    steps:
    - uses: actions/checkout@v1
    - name: Set up Python ${{ matrix.python-version }}

      uses: actions/setup-python@v2
      with:
        python-version: ${{ matrix.python-version }}
        cache: 'pip'
    - name: Install dependencies
      run: |
        sudo apt install gettext gcc -y
        python -m pip install --upgrade pip
        pip install pytest
        pip install -r test_requirements/${{ matrix.requirements-file }}
        pip install -r docs/requirements.txt
        python setup.py install

    - name: Test with django test runner
      run: |
        python manage.py test
      env:
        DATABASE_URL: sqlite://localhost/testdb.sqlite<|MERGE_RESOLUTION|>--- conflicted
+++ resolved
@@ -8,11 +8,7 @@
     strategy:
       fail-fast: false
       matrix:
-<<<<<<< HEAD
         python-version: [ '3.7', '3.8', '3.9', '3.10']
-=======
-        python-version: [ 3.7, 3.8, 3.9, ]  # latest release minus three
->>>>>>> 531f7ff0
         requirements-file: [
           django-2.2.txt,
           django-3.1.txt,
