name: django CMS test.yml

on: [push, pull_request]

concurrency:
  group: ${{ github.workflow }}-${{ github.ref }}
  cancel-in-progress: true

jobs:
  postgres:
    runs-on: ${{ matrix.os }}
    strategy:
      fail-fast: false
      matrix:
        python-version: [ 3.9, '3.10', '3.11', '3.12' ]  # latest release minus two
        requirements-file: [
          django-2.2.txt,
          django-3.2.txt,
          django-4.0.txt,
          django-4.1.txt,
          django-4.2.txt,
          django-5.0.txt
        ]
        os: [
          ubuntu-20.04,
        ]
        exclude:
          - requirements-file: django-5.0.txt
            python-version: 3.8
          - requirements-file: django-5.0.txt
            python-version: 3.9

    services:
      postgres:
        image: postgres:12
        env:
          POSTGRES_USER: postgres
          POSTGRES_PASSWORD: postgres
          POSTGRES_DB: postgres
        ports:
          - 5432:5432
        # needed because the postgres container does not provide a healthcheck
        options: --health-cmd pg_isready --health-interval 10s --health-timeout 5s --health-retries 5

    steps:
    - uses: actions/checkout@v4
    - name: Set up Python ${{ matrix.python-version }}

      uses: actions/setup-python@v2
      with:
        python-version: ${{ matrix.python-version }}
        cache: 'pip'
    - name: Install dependencies
      run: |
        sudo apt install gettext gcc -y
        python -m pip install --upgrade pip
        pip install pytest
        pip install -r test_requirements/${{ matrix.requirements-file }}
        pip install -r test_requirements/databases.txt
        python setup.py install

    - name: Test with django test runner
      run: |
        python manage.py test
      env:
        DATABASE_URL: postgres://postgres:postgres@127.0.0.1/postgres


  mysql:
    runs-on: ${{ matrix.os }}
    strategy:
      fail-fast: false
      matrix:
        python-version: [ 3.9, '3.10', '3.11', '3.12' ]  # latest release minus two
        requirements-file: [
          django-2.2.txt,
          django-3.2.txt,
          django-4.0.txt,
          django-4.1.txt,
          django-4.2.txt,
          django-5.0.txt
        ]
        os: [
          ubuntu-20.04,
        ]
        exclude:
          - requirements-file: django-5.0.txt
            python-version: 3.8
          - requirements-file: django-5.0.txt
            python-version: 3.9

    services:
      mysql:
        image: mysql:8.0
        env:
          MYSQL_ALLOW_EMPTY_PASSWORD: yes
          MYSQL_DATABASE: djangocms_test
        ports:
          - 3306:3306
        options: --health-cmd="mysqladmin ping" --health-interval=10s --health-timeout=5s --health-retries=3


    steps:
    - uses: actions/checkout@v4
    - name: Set up Python ${{ matrix.python-version }}

      uses: actions/setup-python@v2
      with:
        python-version: ${{ matrix.python-version }}
        cache: 'pip'
    - name: Install dependencies
      run: |
        sudo apt install gettext gcc -y
        python -m pip install --upgrade pip
        pip install pytest
        pip install -r test_requirements/${{ matrix.requirements-file }}
        pip install -r test_requirements/databases.txt
        python setup.py install


    - name: Test with django test runner
      run: |
        python manage.py test
      env:
        DATABASE_URL: mysql://root@127.0.0.1/djangocms_test

  sqlite:
    runs-on: ${{ matrix.os }}
    strategy:
      fail-fast: false
      matrix:
        python-version: [ 3.9, '3.10', '3.11', '3.12' ]  # latest release minus two
        requirements-file: [
          django-2.2.txt,
          django-3.2.txt,
          django-4.0.txt,
          django-4.1.txt,
          django-4.2.txt,
          django-5.0.txt
        ]
        os: [
          ubuntu-20.04,
        ]
        exclude:
          - requirements-file: django-5.0.txt
<<<<<<< HEAD
            python-version: 3.8
          - requirements-file: django-5.0.txt
=======
>>>>>>> d031da33
            python-version: 3.9

    steps:
    - uses: actions/checkout@v4
    - name: Set up Python ${{ matrix.python-version }}

      uses: actions/setup-python@v2
      with:
        python-version: ${{ matrix.python-version }}
        cache: 'pip'
    - name: Install dependencies
      run: |
        sudo apt install gettext gcc -y
        python -m pip install --upgrade pip
        pip install pytest
        pip install -r test_requirements/${{ matrix.requirements-file }}
        python setup.py install

    - name: Test with django test runner
      run: python manage.py test
      env:
        DATABASE_URL: sqlite://localhost/testdb.sqlite

  django-main-sqlite:
    runs-on: ${{ matrix.os }}
    strategy:
      fail-fast: false
      matrix:
        python-version: ['3.12']
        requirements-file: ['requirements_base.txt']
        django-version: [
          'https://github.com/django/django/archive/main.tar.gz'
        ]
        os: [
          ubuntu-20.04,
        ]

    steps:
    - uses: actions/checkout@v4
    - name: Set up Python ${{ matrix.python-version }}

      uses: actions/setup-python@v4
      with:
        python-version: ${{ matrix.python-version }}
    - name: Install dependencies
      run: |
        sudo apt install gettext gcc -y
        python -m pip install --upgrade pip
        pip install -r test_requirements/${{ matrix.requirements-file }}
        pip install pytest ${{ matrix.django-version }}
        python setup.py install

    - name: Test with django test runner
      run: python manage.py test
      continue-on-error: true
      env:
        DATABASE_URL: sqlite://localhost/testdb.sqlite

  django-main-postgres:
    runs-on: ${{ matrix.os }}
    strategy:
      fail-fast: false
      matrix:
        python-version: ['3.12']
        requirements-file: ['requirements_base.txt']
        django-version: [
          'https://github.com/django/django/archive/main.tar.gz'
        ]
        os: [
          ubuntu-20.04,
        ]

    services:
      postgres:
        image: postgres:13
        env:
          POSTGRES_USER: postgres
          POSTGRES_PASSWORD: postgres
          POSTGRES_DB: postgres
        ports:
          - 5432:5432
        # needed because the postgres container does not provide a healthcheck
        options: --health-cmd pg_isready --health-interval 10s --health-timeout 5s --health-retries 5

    steps:
    - uses: actions/checkout@v4
    - name: Set up Python ${{ matrix.python-version }}

      uses: actions/setup-python@v2
      with:
        python-version: ${{ matrix.python-version }}
        cache: 'pip'
    - name: Install dependencies
      run: |
        sudo apt install gettext gcc -y
        python -m pip install --upgrade pip
        pip install -r test_requirements/${{ matrix.requirements-file }}
        pip install pytest ${{ matrix.django-version }}
        pip install -r test_requirements/databases.txt
        python setup.py install

    - name: Test with django test runner
      run: |
        python -c "from django import __version__ ; print(f'Django version {__version__}')"
        python manage.py test
      continue-on-error: true
      env:
        DATABASE_URL: postgres://postgres:postgres@127.0.0.1/postgres

  django-main-mysql:
    runs-on: ${{ matrix.os }}
    strategy:
      fail-fast: false
      matrix:
        python-version: ['3.12']
        requirements-file: ['requirements_base.txt']
        django-version: [
          'https://github.com/django/django/archive/main.tar.gz'
        ]
        os: [
          ubuntu-20.04,
        ]

    services:
      mysql:
        image: mysql:8.0
        env:
          MYSQL_ALLOW_EMPTY_PASSWORD: yes
          MYSQL_DATABASE: djangocms_test
        ports:
          - 3306:3306
        options: --health-cmd="mysqladmin ping" --health-interval=10s --health-timeout=5s --health-retries=3


    steps:
    - uses: actions/checkout@v4
    - name: Set up Python ${{ matrix.python-version }}

      uses: actions/setup-python@v2
      with:
        python-version: ${{ matrix.python-version }}
        cache: 'pip'
    - name: Install dependencies
      run: |
        sudo apt install gettext gcc -y
        python -m pip install --upgrade pip
        pip install -r test_requirements/${{ matrix.requirements-file }}
        pip install pytest ${{ matrix.django-version }}
        pip install -r test_requirements/databases.txt
        python setup.py install

    - name: Test with django test runner
      run: |
        python manage.py test
      continue-on-error: true
      env:
        DATABASE_URL: mysql://root@127.0.0.1/djangocms_test<|MERGE_RESOLUTION|>--- conflicted
+++ resolved
@@ -143,11 +143,6 @@
         ]
         exclude:
           - requirements-file: django-5.0.txt
-<<<<<<< HEAD
-            python-version: 3.8
-          - requirements-file: django-5.0.txt
-=======
->>>>>>> d031da33
             python-version: 3.9
 
     steps:
