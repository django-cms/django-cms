name: django CMS linters.yml

<<<<<<< HEAD
on:
  push:
  pull_request:
=======
on: pull_request
>>>>>>> 9074f836

concurrency:
  group: ${{ github.workflow }}-${{ github.ref }}
  cancel-in-progress: true

jobs:
  ruff:
    name: ruff
    runs-on: ubuntu-latest
    steps:
    - uses: actions/checkout@v4

    - run: python -Im pip install --user ruff

    - name: Run ruff on cms
      run: ruff --output-format=github cms

    - name: Run ruff on menus
      run: ruff --output-format=github menus<|MERGE_RESOLUTION|>--- conflicted
+++ resolved
@@ -1,12 +1,6 @@
 name: django CMS linters.yml
 
-<<<<<<< HEAD
-on:
-  push:
-  pull_request:
-=======
 on: pull_request
->>>>>>> 9074f836
 
 concurrency:
   group: ${{ github.workflow }}-${{ github.ref }}
