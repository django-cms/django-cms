--- conflicted
+++ resolved
@@ -4,29 +4,24 @@
 
 Our menu of pages is growing.
 
-<<<<<<< HEAD
-|page_tree|
-    .. |page_tree| image:: /user/tutorial/images/page_tree_growing.png
-       :alt: 'Page tree'
-       :width: 600
-=======
-.. todo:: image of pages in navigation (not admin) menu
->>>>>>> 07494648
+    .. image:: /user/tutorial/images/menu_multiple_items.png
+       :alt: Menu multiple items
+       :width: 340
 
 We can see this list of pages in the admin too.
 
+
 From the toolbar, choose *Pages* from the **site menu**.
 
-.. image:: /user/tutorial/images/site-menu.png
-    :alt: the site menu
-    :width: 435
-    :align: center
+    .. image:: /user/tutorial/images/site-menu.png
+       :alt: the site menu
+       :width: 435px
 
 This will show the page list in the overlay.
 
-.. image:: /user/tutorial/images/page_tree_growing.png
-   :alt: the page tree in the admin
-   :width: 600
+    .. image:: /user/tutorial/images/page_tree_growing.png
+       :alt: the page tree in the admin
+       :width: 600
 
 As we continue adding pages, we're going to start running out of space in our navigation menu at
 the top of each page. There's room for three, but there won't be for 30.
@@ -62,8 +57,6 @@
     .. |save_button| image:: /user/tutorial/images/save_button.png
        :alt: Save
 
-    .. todo:: doesn't the page need to be published too?
-
 #.  Now move the *How to find us* and *People* pages, by dragging them over the *Contact
     information* page - you'll see a little **+** symbol light up when you're in the right place..
 
@@ -77,8 +70,7 @@
        :alt: 'Page tree clean'
        :width: 600
 
-<<<<<<< HEAD
-------------
+The page list should now look like this:
 
 |page_tree_clean|
 
@@ -86,37 +78,19 @@
        :alt: 'Page tree clean'
        :width: 600
 
+Before you switch back to the *Content* mode, make sure the pages are published, otherwise you want be able to access them
 
-To do this, please follow these steps:
+To publish the page from the page tree, click on the gray dot next to the page name - in the corresponding language column - and select *publish*.
 
-#. Add a new page by clicking on the **+ Add page** button. |add_page_from_tree|
+    .. image:: /user/tutorial/images/publish_page_from_page_tree.png
+       :alt: Publish page from page tree
+       :width: 400px
 
-    .. |add_page_from_tree| image:: /user/tutorial/images/add_page_from_pagetree.png
-       :alt: 'Add Page from tree'
-       :width: 100
-
-#. Enter the title of the parent page.
-
-    .. image:: /user/tutorial/images/name_of_parent_page.png
-       :alt: Enter title of parent page
-       :width: 100%
-
-#. Hit **save** to create the page. |save_button|
-
-    .. |save_button| image:: /user/tutorial/images/save_button.png
-       :alt: 'Hit save button'
-       :width: 60px
-
-#. Now drag&drop the subpages below the new parent page and make sure you see the plus "+" symbol in front of the parent page.
-
-    .. image:: /user/tutorial/images/drag_drop_subpage.png
-       :alt: Drag and drop subpage
-       :width: 400px
-=======
 And here's the result when you switch back to *Content* mode:
 
-.. todo:: screenshot of new menu with extended *Contact information* node
->>>>>>> 07494648
+    .. image:: /user/tutorial/images/contact_info_menu_extended.png
+       :alt: Contact information extended menu
+       :width: 400px
 
 .. note::
 
