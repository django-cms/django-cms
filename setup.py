#!/usr/bin/env python
from setuptools import setup


<<<<<<< HEAD

REQUIREMENTS = [
    'Django>=3.2',
    'django-classy-tags>=0.7.2',
    'django-formtools>=2.1',
    'django-treebeard>=4.3',
    'django-sekizai>=0.7',
    'djangocms-admin-style>=1.2',
    'packaging',
    'setuptools',
]


CLASSIFIERS = [
    'Development Status :: 5 - Production/Stable',
    'Environment :: Web Environment',
    'Framework :: Django',
    'Intended Audience :: Developers',
    'License :: OSI Approved :: BSD License',
    'Operating System :: OS Independent',
    'Programming Language :: Python',
    'Programming Language :: Python :: 3',
    'Programming Language :: Python :: 3.8',
    'Programming Language :: Python :: 3.9',
    'Programming Language :: Python :: 3.10',
    'Programming Language :: Python :: 3.11',
    'Framework :: Django',
    'Framework :: Django :: 3.2',
    'Framework :: Django :: 4.0',
    'Framework :: Django :: 4.1',
    'Framework :: Django :: 4.2',
    'Topic :: Internet :: WWW/HTTP',
    'Topic :: Internet :: WWW/HTTP :: Dynamic Content',
    'Topic :: Software Development',
    'Topic :: Software Development :: Libraries',
    'Topic :: Software Development :: Libraries :: Application Frameworks',
]


setup(
    name='django-cms',
    version=__version__,
    author='Django CMS Association and contributors',
    author_email='info@django-cms.org',
    url='https://www.django-cms.org/',
    license='BSD-3-Clause',
    description='Lean enterprise content management powered by Django.',
    long_description=open(os.path.join(os.path.dirname(__file__), 'README.rst')).read(),
    packages=find_packages(exclude=['project', 'project.*']),
    include_package_data=True,
    zip_safe=False,
    install_requires=REQUIREMENTS,
    classifiers=CLASSIFIERS,
    test_suite='runtests.main',
)
=======
setup()
>>>>>>> d031da33
<|MERGE_RESOLUTION|>--- conflicted
+++ resolved
@@ -2,62 +2,4 @@
 from setuptools import setup
 
 
-<<<<<<< HEAD
-
-REQUIREMENTS = [
-    'Django>=3.2',
-    'django-classy-tags>=0.7.2',
-    'django-formtools>=2.1',
-    'django-treebeard>=4.3',
-    'django-sekizai>=0.7',
-    'djangocms-admin-style>=1.2',
-    'packaging',
-    'setuptools',
-]
-
-
-CLASSIFIERS = [
-    'Development Status :: 5 - Production/Stable',
-    'Environment :: Web Environment',
-    'Framework :: Django',
-    'Intended Audience :: Developers',
-    'License :: OSI Approved :: BSD License',
-    'Operating System :: OS Independent',
-    'Programming Language :: Python',
-    'Programming Language :: Python :: 3',
-    'Programming Language :: Python :: 3.8',
-    'Programming Language :: Python :: 3.9',
-    'Programming Language :: Python :: 3.10',
-    'Programming Language :: Python :: 3.11',
-    'Framework :: Django',
-    'Framework :: Django :: 3.2',
-    'Framework :: Django :: 4.0',
-    'Framework :: Django :: 4.1',
-    'Framework :: Django :: 4.2',
-    'Topic :: Internet :: WWW/HTTP',
-    'Topic :: Internet :: WWW/HTTP :: Dynamic Content',
-    'Topic :: Software Development',
-    'Topic :: Software Development :: Libraries',
-    'Topic :: Software Development :: Libraries :: Application Frameworks',
-]
-
-
-setup(
-    name='django-cms',
-    version=__version__,
-    author='Django CMS Association and contributors',
-    author_email='info@django-cms.org',
-    url='https://www.django-cms.org/',
-    license='BSD-3-Clause',
-    description='Lean enterprise content management powered by Django.',
-    long_description=open(os.path.join(os.path.dirname(__file__), 'README.rst')).read(),
-    packages=find_packages(exclude=['project', 'project.*']),
-    include_package_data=True,
-    zip_safe=False,
-    install_requires=REQUIREMENTS,
-    classifiers=CLASSIFIERS,
-    test_suite='runtests.main',
-)
-=======
-setup()
->>>>>>> d031da33
+setup()