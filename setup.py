from setuptools import setup, find_packages
import os
import cms


CLASSIFIERS = [
    'Development Status :: 5 - Production/Stable',
    'Environment :: Web Environment',
    'Framework :: Django',
    'Intended Audience :: Developers',
    'License :: OSI Approved :: BSD License',
    'Operating System :: OS Independent',
    'Programming Language :: Python',
    'Topic :: Internet :: WWW/HTTP :: Dynamic Content',
    'Topic :: Software Development',
    'Topic :: Software Development :: Libraries :: Application Frameworks',
    'Programming Language :: Python :: 2.6',
    'Programming Language :: Python :: 2.7',
    'Programming Language :: Python :: 3.3',
    'Programming Language :: Python :: 3.4',
    'Framework :: Django',
    'Framework :: Django :: 1.4',
    'Framework :: Django :: 1.5',
    'Framework :: Django :: 1.6',
    'Framework :: Django :: 1.7',
]

setup(
    author='Patrick Lauber',
    author_email='digi@treepy.com',
    name='django-cms',
    version=cms.__version__,
    description='An Advanced Django CMS',
    long_description=open(os.path.join(os.path.dirname(__file__), 'README.rst')).read(),
    url='https://www.django-cms.org/',
    license='BSD License',
    platforms=['OS Independent'],
    classifiers=CLASSIFIERS,
    install_requires=[
        'Django>=1.6.9,<1.9',
        'django-classy-tags>=0.5',
        'html5lib>=0.90,!=0.9999,!=0.99999',
        'django-treebeard==3.0',
        'django-sekizai>=0.7',
        'djangocms-admin-style'
    ],
<<<<<<< HEAD
    extras_require={
        'south': ['south>=1.0.0'],
    },
    packages=find_packages(exclude=["project", "project.*"]),
=======
    tests_require=[
        'django-reversion==1.8.2',
        'Pillow==2.5.3',
        'Sphinx==1.2.2',
        'Jinja2==2.7.3',
        'Pygments==1.6',
        'dj-database-url==0.3.0',
        'django-hvad',
        'djangocms-text-ckeditor>=2.1.1',
        'djangocms-column',
        'djangocms-style',
    ],
    packages=find_packages(exclude=['project', 'project.*']),
>>>>>>> 151e78b2
    include_package_data=True,
    zip_safe=False,
    test_suite='runtests.main',
)<|MERGE_RESOLUTION|>--- conflicted
+++ resolved
@@ -19,10 +19,9 @@
     'Programming Language :: Python :: 3.3',
     'Programming Language :: Python :: 3.4',
     'Framework :: Django',
-    'Framework :: Django :: 1.4',
-    'Framework :: Django :: 1.5',
     'Framework :: Django :: 1.6',
     'Framework :: Django :: 1.7',
+    'Framework :: Django :: 1.8',
 ]
 
 setup(
@@ -44,26 +43,10 @@
         'django-sekizai>=0.7',
         'djangocms-admin-style'
     ],
-<<<<<<< HEAD
     extras_require={
         'south': ['south>=1.0.0'],
     },
-    packages=find_packages(exclude=["project", "project.*"]),
-=======
-    tests_require=[
-        'django-reversion==1.8.2',
-        'Pillow==2.5.3',
-        'Sphinx==1.2.2',
-        'Jinja2==2.7.3',
-        'Pygments==1.6',
-        'dj-database-url==0.3.0',
-        'django-hvad',
-        'djangocms-text-ckeditor>=2.1.1',
-        'djangocms-column',
-        'djangocms-style',
-    ],
     packages=find_packages(exclude=['project', 'project.*']),
->>>>>>> 151e78b2
     include_package_data=True,
     zip_safe=False,
     test_suite='runtests.main',
