from django.db import models


class CacheKeyManager(models.Manager):
    def get_keys(self, site_id=None, language=None):
        """
         Get cache keys based on optional site ID and language.

         Args:
             site_id: The ID of the site (optional).
             language: The language (optional).

         Returns:
             QuerySet: A queryset of CacheKey instances based on the provided site ID and language.
         """
        if not site_id and not language:
            # Both site and language are None - return everything
            ret = self.all()
        elif not site_id:
            ret = self.filter(language=language)
        elif not language:
            ret = self.filter(site=site_id)
        else:
            # Filter by site_id *and* by language.
            ret = self.filter(site=site_id).filter(language=language)
        return ret


class CacheKey(models.Model):
    """
<<<<<<< HEAD
    This is to store a "set" of cache keys in a fashion where it's accessible
    by multiple processes / machines.
    Multiple Django instances will then share the keys.
    This allows for selective invalidation of the menu trees (per site, per
    language), in the cache.
=======
    This model stores a set of cache keys accessible by multiple processes/machines.
    Multiple Django instances will then share the keys, allowing selective invalidation
    of menu trees (per site, per language) in the cache.
>>>>>>> 545ea1f6
    """
    language = models.CharField(max_length=255)
    site = models.PositiveIntegerField()
    key = models.CharField(max_length=255)
    objects = CacheKeyManager()<|MERGE_RESOLUTION|>--- conflicted
+++ resolved
@@ -28,17 +28,9 @@
 
 class CacheKey(models.Model):
     """
-<<<<<<< HEAD
-    This is to store a "set" of cache keys in a fashion where it's accessible
-    by multiple processes / machines.
-    Multiple Django instances will then share the keys.
-    This allows for selective invalidation of the menu trees (per site, per
-    language), in the cache.
-=======
     This model stores a set of cache keys accessible by multiple processes/machines.
     Multiple Django instances will then share the keys, allowing selective invalidation
     of menu trees (per site, per language) in the cache.
->>>>>>> 545ea1f6
     """
     language = models.CharField(max_length=255)
     site = models.PositiveIntegerField()
