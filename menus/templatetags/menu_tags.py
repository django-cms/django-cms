--- conflicted
+++ resolved
@@ -5,13 +5,8 @@
 from classytags.helpers import InclusionTag
 from django import template
 from django.contrib.sites.models import Site
-<<<<<<< HEAD
 from django.urls import NoReverseMatch, reverse
-from django.utils.encoding import force_text
-=======
-from django.urls import reverse, NoReverseMatch
 from django.utils.encoding import force_str
->>>>>>> 497c3c67
 from django.utils.translation import get_language, gettext
 
 from cms.utils.i18n import (
