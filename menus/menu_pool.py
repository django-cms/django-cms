from functools import partial
from logging import getLogger

from django.contrib import messages
from django.contrib.sites.models import Site
from django.core.cache import cache
from django.core.exceptions import ValidationError
from django.urls import NoReverseMatch
from django.utils.functional import cached_property
from django.utils.module_loading import autodiscover_modules
<<<<<<< HEAD
from django.utils.translation import get_language, gettext_lazy as _

=======
from django.utils.translation import get_language_from_request, gettext_lazy as _
from cms.utils import get_current_site
from cms.utils.i18n import (
    get_default_language_for_site,
    is_language_prefix_patterns_used
)
>>>>>>> b2d9a088
from cms.utils.conf import get_cms_setting
from cms.utils.moderator import use_draft

from menus.base import Menu
from menus.exceptions import NamespaceAlreadyRegistered
from menus.models import CacheKey

logger = getLogger('menus')


def _build_nodes_inner_for_one_menu(nodes, menu_class_name):
    """
    This is an easier to test "inner loop" building the menu tree structure
    for one menu (one language, one site)
    """
    done_nodes = {}  # Dict of node.id:Node
    final_nodes = []

    # This is to prevent infinite loops - we need to compare the number of
    # times we see a specific node to "something", and for the time being,
    # it's the total number of nodes
    list_total_length = len(nodes)

    while nodes:
        # For when the node has a parent_id but we haven't seen it yet.
        # We must not append it to the final list in this case!
        should_add_to_final_list = True

        node = nodes.pop(0)

        # Increment the "seen" counter for this specific node.
        node._counter = getattr(node, '_counter', 0) + 1

        # Implicit namespacing by menu.__name__
        if not node.namespace:
            node.namespace = menu_class_name
        if node.namespace not in done_nodes:
            # We need to create the namespace dict to avoid KeyErrors
            done_nodes[node.namespace] = {}

        # If we have seen the parent_id already...
        if node.parent_id in done_nodes[node.namespace]:
            # Implicit parent namespace by menu.__name__
            if not node.parent_namespace:
                node.parent_namespace = menu_class_name
            parent = done_nodes[node.namespace][node.parent_id]
            parent.children.append(node)
            node.parent = parent
        # If it has a parent_id but we haven't seen it yet...
        elif node.parent_id:
            # We check for infinite loops here, by comparing the number of
            # times we "saw" this node to the number of nodes in the list
            if node._counter < list_total_length:
                nodes.append(node)
            # Never add this node to the final list until it has a real
            # parent (node.parent)
            should_add_to_final_list = False

        if should_add_to_final_list:
            final_nodes.append(node)
            # add it to the "seen" list
            done_nodes[node.namespace][node.id] = node
    return final_nodes


def _get_menu_class_for_instance(menu_class, instance):
    """
    Returns a new menu class that subclasses
    menu_class but is bound to instance.
    This means it sets the "instance" attribute of the class.
    """
    attrs = {'instance': instance}
    class_name = menu_class.__name__
    meta_class = type(menu_class)
    return meta_class(class_name, (menu_class,), attrs)


class MenuRenderer:
    # The main logic behind this class is to decouple
    # the singleton menu pool from the menu rendering logic.
    # By doing this we can be sure that each request has it's
    # private instance that will always have the same attributes.

    def __init__(self, pool, request):
        self.pool = pool
        # It's important this happens on init
        # because we need to make sure that a menu renderer
        # points to the same registered menus as long as the
        # instance lives.
        self.menus = pool.get_registered_menus(for_rendering=True)
        self.request = request
<<<<<<< HEAD
        self.request_language = get_language()
=======
        if is_language_prefix_patterns_used():
            self.request_language = get_language_from_request(request, check_path=True)
        else:
            self.request_language = get_default_language_for_site(get_current_site().pk)
>>>>>>> b2d9a088
        self.site = Site.objects.get_current(request)

    @property
    def cache_key(self):
        prefix = get_cms_setting('CACHE_PREFIX')

        key = '%smenu_nodes_%s_%s' % (prefix, self.request_language, self.site.pk)

        if self.request.user.is_authenticated:
            key += '_%s_user' % self.request.user.pk

        if self.draft_mode_active:
            key += ':draft'
        else:
            key += ':public'
        return key

    @cached_property
    def draft_mode_active(self):
        try:
            # Under certain conditions, the request page won't match
            # the requested state.
            # For example, user requests draft page but gets public.
            _use_draft = self.request.current_page.publisher_is_draft
        except AttributeError:
            _use_draft = use_draft(self.request)
        return _use_draft

    @cached_property
    def is_cached(self):
        db_cache_key_lookup = CacheKey.objects.filter(
            key=self.cache_key,
            language=self.request_language,
            site=self.site.pk,
        )
        return db_cache_key_lookup.exists()

    def _build_nodes(self):
        """
        This is slow. Caching must be used.
        One menu is built per language and per site.

        Namespaces: they are ID prefixes to avoid node ID clashes when plugging
        multiple trees together.

        - We iterate on the list of nodes.
        - We store encountered nodes in a dict (with namespaces):
            done_nodes[<namespace>][<node's id>] = node
        - When a node has a parent defined, we lookup that parent in done_nodes
            if it's found:
                set the node as the node's parent's child (re-read this)
            else:
                the node is put at the bottom of the list
        """
        key = self.cache_key

        cached_nodes = cache.get(key, None)

        if cached_nodes and self.is_cached:
            # Only use the cache if the key is present in the database.
            # This prevents a condition where keys which have been removed
            # from the database due to a change in content, are still used.
            return cached_nodes

        final_nodes = []
        toolbar = getattr(self.request, 'toolbar', None)

        for menu_class_name in self.menus:
            menu = self.get_menu(menu_class_name)

            try:
                nodes = menu.get_nodes(self.request)
            except NoReverseMatch:
                # Apps might raise NoReverseMatch if an apphook does not yet
                # exist, skip them instead of crashing
                nodes = []
                if toolbar and toolbar.is_staff:
                    messages.error(
                        self.request,
                        _('Menu %s cannot be loaded. Please, make sure all '
                          'its urls exist and can be resolved.') % menu_class_name
                    )
                logger.error(
                    "Menu %s could not be loaded." % menu_class_name,
                    exc_info=True
                )
            # nodes is a list of navigation nodes (page tree in cms + others)
            final_nodes += _build_nodes_inner_for_one_menu(nodes, menu_class_name)

        cache.set(key, final_nodes, get_cms_setting('CACHE_DURATIONS')['menus'])

        if not self.is_cached:
            # No need to invalidate the internal lookup cache,
            # just set the value directly.
            self.__dict__['is_cached'] = True
            # We need to have a list of the cache keys for languages and sites that
            # span several processes - so we follow the Django way and share through
            # the database. It's still cheaper than recomputing every time!
            # This way we can selectively invalidate per-site and per-language,
            # since the cache is shared but the keys aren't
            CacheKey.objects.create(key=key, language=self.request_language, site=self.site.pk)
        return final_nodes

    def _mark_selected(self, nodes):
        for node in nodes:
            node.selected = node.is_selected(self.request)
        return nodes

    def apply_modifiers(self, nodes, namespace=None, root_id=None,
            post_cut=False, breadcrumb=False):
        if not post_cut:
            nodes = self._mark_selected(nodes)

        # Only fetch modifiers when they're needed.
        # We can do this because unlike menu classes,
        # modifiers can't change on a request basis.
        for cls in self.pool.get_registered_modifiers():
            inst = cls(renderer=self)
            nodes = inst.modify(
                self.request, nodes, namespace, root_id, post_cut, breadcrumb)
        return nodes

    def get_nodes(self, namespace=None, root_id=None, breadcrumb=False):
        nodes = self._build_nodes()
        nodes = self.apply_modifiers(
            nodes=nodes,
            namespace=namespace,
            root_id=root_id,
            post_cut=False,
            breadcrumb=breadcrumb,
        )
        return nodes

    def get_menu(self, menu_name):
        MenuClass = self.menus[menu_name]
        return MenuClass(renderer=self)


class MenuPool:

    def __init__(self):
        self.menus = {}
        self.modifiers = []
        self.discovered = False

    def get_renderer(self, request):
        self.discover_menus()
        # Returns a menu pool wrapper that is bound
        # to the given request and can perform
        # operations based on the given request.
        return MenuRenderer(pool=self, request=request)

    def discover_menus(self):
        if self.discovered:
            return
        autodiscover_modules('cms_menus')
        from menus.modifiers import register
        register()
        self.discovered = True

    def get_registered_menus(self, for_rendering=False):
        """
        Returns all registered menu classes.

        :param for_rendering: Flag that when True forces us to include
            all CMSAttachMenu subclasses, even if they're not attached.
        """
        self.discover_menus()
        registered_menus = {}

        for menu_class_name, menu_cls in self.menus.items():
            if isinstance(menu_cls, Menu):
                # A Menu **instance** was registered,
                # this is non-standard, but acceptable.
                menu_cls = menu_cls.__class__
            if hasattr(menu_cls, "get_instances"):
                # It quacks like a CMSAttachMenu.
                # Expand the one CMSAttachMenu into multiple classes.
                # Each class is bound to the instance the menu is attached to.
                _get_menu_class = partial(_get_menu_class_for_instance, menu_cls)

                instances = menu_cls.get_instances() or []
                for instance in instances:
                    # For each instance, we create a unique class
                    # that is bound to that instance.
                    # Doing this allows us to delay the instantiation
                    # of the menu class until it's needed.
                    # Plus we keep the menus consistent by always
                    # pointing to a class instead of an instance.
                    namespace = "{0}:{1}".format(
                        menu_class_name, instance.pk)
                    registered_menus[namespace] = _get_menu_class(instance)

                if not instances and not for_rendering:
                    # The menu is a CMSAttachMenu but has no instances,
                    # normally we'd just ignore it but it's been
                    # explicitly set that we are not rendering these menus
                    # via the (for_rendering) flag.
                    registered_menus[menu_class_name] = menu_cls
            elif hasattr(menu_cls, "get_nodes"):
                # This is another type of Menu, cannot be expanded, but must be
                # instantiated, none-the-less.
                registered_menus[menu_class_name] = menu_cls
            else:
                raise ValidationError(
                    "Something was registered as a menu, but isn't.")
        return registered_menus

    def get_registered_modifiers(self):
        return self.modifiers

    def clear(self, site_id=None, language=None, all=False):
        """
        This invalidates the cache for a given menu (site_id and language)
        """
        if all:
            cache_keys = CacheKey.objects.get_keys()
        else:
            cache_keys = CacheKey.objects.get_keys(site_id, language)

        to_be_deleted = cache_keys.distinct().values_list('key', flat=True)

        if to_be_deleted:
            cache.delete_many(to_be_deleted)
            cache_keys.delete()

    def register_menu(self, menu_cls):
        from menus.base import Menu
        assert issubclass(menu_cls, Menu)
        if menu_cls.__name__ in self.menus:
            raise NamespaceAlreadyRegistered(
                "[{0}] a menu with this name is already registered".format(
                    menu_cls.__name__))
        # Note: menu_cls should still be the menu CLASS at this point.
        self.menus[menu_cls.__name__] = menu_cls

    def register_modifier(self, modifier_class):
        from menus.base import Modifier
        assert issubclass(modifier_class, Modifier)
        if modifier_class not in self.modifiers:
            self.modifiers.append(modifier_class)

    def get_menus_by_attribute(self, name, value):
        """
        Returns the list of menus that match the name/value criteria provided.
        """
        # Note that we are limiting the output to only single instances of any
        # specific menu class. This is to address issue (#4041) which has
        # cropped-up in 3.0.13/3.0.0.
        # By setting for_rendering to False
        # we're limiting the output to menus
        # that are registered and have instances
        # (in case of attached menus).
        menus = self.get_registered_menus(for_rendering=False)
        return sorted(list(set([(menu.__name__, menu.name)
                                for menu_class_name, menu in menus.items()
                                if getattr(menu, name, None) == value])))

    def get_nodes_by_attribute(self, nodes, name, value):
        return [node for node in nodes if node.attr.get(name, None) == value]


menu_pool = MenuPool()<|MERGE_RESOLUTION|>--- conflicted
+++ resolved
@@ -8,17 +8,9 @@
 from django.urls import NoReverseMatch
 from django.utils.functional import cached_property
 from django.utils.module_loading import autodiscover_modules
-<<<<<<< HEAD
+
 from django.utils.translation import get_language, gettext_lazy as _
 
-=======
-from django.utils.translation import get_language_from_request, gettext_lazy as _
-from cms.utils import get_current_site
-from cms.utils.i18n import (
-    get_default_language_for_site,
-    is_language_prefix_patterns_used
-)
->>>>>>> b2d9a088
 from cms.utils.conf import get_cms_setting
 from cms.utils.moderator import use_draft
 
@@ -110,15 +102,8 @@
         # instance lives.
         self.menus = pool.get_registered_menus(for_rendering=True)
         self.request = request
-<<<<<<< HEAD
+        
         self.request_language = get_language()
-=======
-        if is_language_prefix_patterns_used():
-            self.request_language = get_language_from_request(request, check_path=True)
-        else:
-            self.request_language = get_default_language_for_site(get_current_site().pk)
->>>>>>> b2d9a088
-        self.site = Site.objects.get_current(request)
 
     @property
     def cache_key(self):
