--- conflicted
+++ resolved
@@ -4,19 +4,8 @@
 
 
 class Menu:
-<<<<<<< HEAD
-    """
-    The base class for all menu-generating classes.
-
-    Attributes:
-        namespace: The namespace for the menu.
-    """
-
-    namespace: Optional[str] = None
-=======
     """The base class for all menu-generating classes."""
     namespace = None
->>>>>>> 26b081a3
 
     def __init__(self, renderer):
         """
@@ -44,17 +33,8 @@
 
 
 class Modifier:
-<<<<<<< HEAD
-    """
-    The base class for all menu-modifying classes.
-
-    Modifiers add, remove, or change NavigationNodes in the list.
-    """
-
-=======
     """The base class for all menu-modifying classes. A modifier add, removes or changes
     :class:`menus.base.NavigationNode` in the list."""
->>>>>>> 26b081a3
     def __init__(self, renderer):
         """
         Initialize the Modifier class.
