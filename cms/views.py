--- conflicted
+++ resolved
@@ -140,22 +140,14 @@
             app = apphook_pool.get_apphook(app_urls)
             pattern_list = []
             if app:
-<<<<<<< HEAD
-                for urlpatterns in get_app_urls(app.urls):
-=======
                 for urlpatterns in get_app_urls(app.get_urls(page, current_language)):
->>>>>>> 25c832a5
                     pattern_list += urlpatterns
                 try:
                     view, args, kwargs = resolve('/', tuple(pattern_list))
                     return view(request, *args, **kwargs)
                 except Resolver404:
                     pass
-<<<<<<< HEAD
-                    # Check if the page has a redirect url defined for this language.
-=======
     # Check if the page has a redirect url defined for this language.
->>>>>>> 25c832a5
     redirect_url = page.get_redirect(language=current_language)
     if redirect_url:
         if (is_language_prefix_patterns_used() and redirect_url[0] == "/"
