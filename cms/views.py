--- conflicted
+++ resolved
@@ -114,13 +114,9 @@
             return HttpResponseRedirect(redirect_url)
 
     if not page:
-<<<<<<< HEAD
-        # raise 404
-=======
         # raise 404 or redirect to PageContent's
         # changelist in the admin if this is a
         # request to the root URL
->>>>>>> c6008977
         return _handle_no_page(request)
 
     request.current_page = page
