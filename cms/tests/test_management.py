--- conflicted
+++ resolved
@@ -21,7 +21,6 @@
 
 
 APPHOOK = "SampleApp"
-APPHOOK_NAMESPACE = "NamespacedApp"
 PLUGIN = "TextPlugin"
 
 TEST_INSTALLED_APPS = [
@@ -83,23 +82,6 @@
 
     @override_settings(INSTALLED_APPS=TEST_INSTALLED_APPS)
     def test_uninstall_apphooks_with_apphook(self):
-<<<<<<< HEAD
-        create_page('Hello Title', "nav_playground.html", "en", apphook=APPHOOK)
-        create_page(
-            'Hello 2', "nav_playground.html", "en", apphook=APPHOOK_NAMESPACE,
-            apphook_namespace='any'
-        )
-        self.assertEqual(Page.objects.filter(application_urls=APPHOOK).count(), 1)
-        self.assertEqual(Page.objects.filter(
-            application_urls=APPHOOK_NAMESPACE, application_namespace='any'
-        ).count(), 1)
-        command = cms.Command()
-        out = StringIO()
-        command.stdout = out
-        command.handle("uninstall", "apphooks", APPHOOK, interactive=False)
-        self.assertEqual(out.getvalue(), "1 'SampleApp' apphooks uninstalled\n")
-        self.assertEqual(Page.objects.filter(application_urls=APPHOOK).count(), 0)
-=======
         with apphooks(SampleApp):
             out = StringIO()
             create_page('Hello Title', "nav_playground.html", "en", apphook=APPHOOK)
@@ -114,14 +96,6 @@
             )
             self.assertEqual(out.getvalue(), "1 'SampleApp' apphooks uninstalled\n")
             self.assertEqual(Page.objects.filter(application_urls=APPHOOK).count(), 0)
->>>>>>> 25c832a5
-
-        out = StringIO()
-        command.stdout = out
-        command.handle("uninstall", "apphooks", APPHOOK_NAMESPACE, interactive=False)
-        self.assertEqual(out.getvalue(), "1 'NamespacedApp' apphooks uninstalled\n")
-        self.assertEqual(Page.objects.filter(application_urls=APPHOOK_NAMESPACE).count(), 0)
-        self.assertEqual(Page.objects.filter(application_namespace='any').count(), 0)
 
     @override_settings(INSTALLED_APPS=TEST_INSTALLED_APPS)
     def test_list_plugins(self):
