# -*- coding: utf-8 -*-
import copy
from cms.test_utils.project.sampleapp.cms_apps import NamespacedApp, SampleApp, SampleApp2

from django.conf import settings
from django.contrib.auth.models import AnonymousUser, Permission, Group
from django.contrib.sites.models import Site
from django.template import Template, TemplateSyntaxError
from django.template.context import Context
from django.test.utils import override_settings
from django.utils.translation import activate, override as force_language
from cms.apphook_pool import apphook_pool
from menus.base import NavigationNode
from menus.menu_pool import menu_pool, _build_nodes_inner_for_one_menu
from menus.models import CacheKey
from menus.utils import mark_descendants, find_selected, cut_levels

from cms.api import create_page, create_title
from cms.cms_menus import get_visible_nodes
from cms.models import Page, ACCESS_PAGE_AND_DESCENDANTS
from cms.models.permissionmodels import GlobalPagePermission, PagePermission
from cms.test_utils.project.sampleapp.cms_menus import SampleAppMenu, StaticMenu, StaticMenu2
from cms.test_utils.fixtures.menus import (MenusFixture, SubMenusFixture,
                                           SoftrootFixture, ExtendedMenusFixture)
from cms.test_utils.testcases import CMSTestCase
from cms.test_utils.util.context_managers import apphooks, LanguageOverride
from cms.test_utils.util.mock import AttributeObject
from cms.toolbar.utils import get_object_edit_url, get_object_preview_url
from cms.utils import get_current_site
from cms.utils.conf import get_cms_setting


class BaseMenuTest(CMSTestCase):

    def _get_nodes(self, path='/'):
        node1 = NavigationNode('1', '/1/', 1)
        node2 = NavigationNode('2', '/2/', 2, 1)
        node3 = NavigationNode('3', '/3/', 3, 2)
        node4 = NavigationNode('4', '/4/', 4, 2)
        node5 = NavigationNode('5', '/5/', 5)
        nodes = [node1, node2, node3, node4, node5]
        tree = _build_nodes_inner_for_one_menu([n for n in nodes], "test")
        request = self.get_request(path)
        renderer = menu_pool.get_renderer(request)
        renderer.apply_modifiers(tree, request)
        return tree, nodes

    def setUp(self):
        super(BaseMenuTest, self).setUp()
        if not menu_pool.discovered:
            menu_pool.discover_menus()
        self.old_menu = menu_pool.menus
        menu_pool.menus = {'CMSMenu': self.old_menu['CMSMenu']}
        menu_pool.clear(settings.SITE_ID)
        activate("en")

    def tearDown(self):
        menu_pool.menus = self.old_menu
        super(BaseMenuTest, self).tearDown()

    def get_page(self, num):
        return Page.objects.get(title_set__title='P%s' % num)


class MenuDiscoveryTest(ExtendedMenusFixture, CMSTestCase):

    def setUp(self):
        super(MenuDiscoveryTest, self).setUp()
        menu_pool.discovered = False
        self.old_menu = menu_pool.menus
        menu_pool.menus = {}
        menu_pool.discover_menus()
        menu_pool.register_menu(SampleAppMenu)
        menu_pool.register_menu(StaticMenu)
        menu_pool.register_menu(StaticMenu2)

    def tearDown(self):
        menu_pool.menus = self.old_menu
        super(MenuDiscoveryTest, self).tearDown()

    def test_menu_registered(self):
        menu_pool.discovered = False
        menu_pool.discover_menus()

        # The following tests that get_registered_menus()
        # returns all menus registered based on the for_rendering flag

        # A list of menu classes registered regardless of whether they
        # have instances attached or not
        registered = menu_pool.get_registered_menus(for_rendering=False)

        # A list of menu classes registered and filter out any attached menu
        # if it does not have instances.
        registered_for_rendering = menu_pool.get_registered_menus(for_rendering=True)

        # We've registered three menus
        self.assertEqual(len(registered), 3)

        # But two of those are attached menus and shouldn't be rendered.
        self.assertEqual(len(registered_for_rendering), 1)

        # Attached both menus to separate pages
        create_page("apphooked-page", "nav_playground.html", "en",
                    published=True,
                    navigation_extenders='StaticMenu')

        create_page("apphooked-page", "nav_playground.html", "en",
                    published=True,
                    navigation_extenders='StaticMenu2')

        registered = menu_pool.get_registered_menus(for_rendering=False)
        registered_for_rendering = menu_pool.get_registered_menus(for_rendering=True)

        # Even though we've registered three menus, the total is give because two
        # are attached menus and each attached menu has two instances.
        self.assertEqual(len(registered), 3)
        self.assertEqual(len(registered_for_rendering), 3)

    def test_menu_registered_in_renderer(self):
        menu_pool.discovered = False
        menu_pool.discover_menus()

        # The following tests that a menu renderer calculates the registered
        # menus on a request basis.

        request_1 = self.get_request('/en/')
        request_1_renderer = menu_pool.get_renderer(request_1)

        registered = menu_pool.get_registered_menus(for_rendering=False)

        self.assertEqual(len(registered), 3)
        self.assertEqual(len(request_1_renderer.menus), 1)

        create_page("apphooked-page", "nav_playground.html", "en",
                    published=True,
                    navigation_extenders='StaticMenu')

        create_page("apphooked-page", "nav_playground.html", "en",
                    published=True,
                    navigation_extenders='StaticMenu2')

        request_2 = self.get_request('/en/')
        request_2_renderer = menu_pool.get_renderer(request_2)
        self.assertEqual(len(request_2_renderer.menus), 3)

    def test_menu_expanded(self):
        menu_pool.discovered = False
        menu_pool.discover_menus()

        with self.settings(ROOT_URLCONF='cms.test_utils.project.urls_for_apphook_tests'):
            with apphooks(SampleApp):
                page = create_page("apphooked-page", "nav_playground.html", "en",
                                   apphook="SampleApp",
                                   navigation_extenders='StaticMenu')

                self.assertTrue(menu_pool.discovered)

                menus = menu_pool.get_registered_menus()

                self.assertTrue(menu_pool.discovered)
                # Counts the number of StaticMenu (which is expanded) and StaticMenu2
                # (which is not) and checks the key name for the StaticMenu instances
                static_menus = 1
                static_menus_2 = 1
                for key, menu in menus.items():
                    if key.startswith('StaticMenu:'):
                        static_menus -= 1
                        self.assertTrue(key.endswith(str(page.pk)) or key.endswith(str(page.pk)))

                    if key == 'StaticMenu2':
                        static_menus_2 -= 1

                self.assertEqual(static_menus, 0)
                self.assertEqual(static_menus_2, 0)

    def test_multiple_menus(self):
        with self.settings(ROOT_URLCONF='cms.test_utils.project.urls_for_apphook_tests'):
            with apphooks(NamespacedApp, SampleApp2):
                apphook_pool.discovered = False
                apphook_pool.discover_apps()
                create_page("apphooked-page", "nav_playground.html", "en",
                            apphook="SampleApp2")
                create_page("apphooked-page", "nav_playground.html", "en",
                            published=True,
                            navigation_extenders='StaticMenu')
                create_page("apphooked-page", "nav_playground.html", "en",
                            apphook="NamespacedApp", apphook_namespace='whatever',
                            navigation_extenders='StaticMenu')
                self.assertEqual(len(menu_pool.get_menus_by_attribute("cms_enabled", True)), 2)


class ExtendedFixturesMenuTests(ExtendedMenusFixture, BaseMenuTest):
    """
    Tree from fixture:

        + P1
        | + P2
        |   + P3
        | + P9
        |   + P10
        |      + P11
        + P4
        | + P5
        + P6 (not in menu)
          + P7
          + P8
    """
    def get_page(self, num):
        return Page.objects.get(title_set__title='P%s' % num)

    def get_all_pages(self):
        return Page.objects.all()

    def test_menu_failfast_on_invalid_usage(self):
        context = self.get_context()
        context['child'] = self.get_page(1)
        # test standard show_menu
        with self.settings(DEBUG=True, TEMPLATE_DEBUG=True):
            tpl = Template("{% load menu_tags %}{% show_menu 0 0 0 0 'menu/menu.html' child %}")
            self.assertRaises(TemplateSyntaxError, tpl.render, context)

    def test_show_submenu_nephews(self):
        page_2 = self.get_page(2)
        context = self.get_context(path=page_2.get_absolute_url(), page=page_2)
        tpl = Template("{% load menu_tags %}{% show_sub_menu 100 1 1 %}")
        tpl.render(context)
        nodes = context["children"]
        # P2 is the selected node
        self.assertTrue(nodes[0].selected)
        # Should include P10 but not P11
        self.assertEqual(len(nodes[1].children), 1)
        self.assertFalse(nodes[1].children[0].children)

        tpl = Template("{% load menu_tags %}{% show_sub_menu 100 1 %}")
        tpl.render(context)
        nodes = context["children"]
        # should now include both P10 and P11
        self.assertEqual(len(nodes[1].children), 1)
        self.assertEqual(len(nodes[1].children[0].children), 1)

    def test_show_submenu_template_root_level_none_no_nephew_limit(self):
        root = self.get_page(1)
        context = self.get_context(path=root.get_absolute_url(), page=root)
        tpl = Template("{% load menu_tags %}{% show_sub_menu 100 None 100 %}")
        tpl.render(context)
        nodes = context["children"]
        # default nephew limit, P2 and P9 in the nodes list
        self.assertEqual(len(nodes), 2)


class FixturesMenuTests(MenusFixture, BaseMenuTest):
    """
    Tree from fixture:

        + P1
        | + P2
        |   + P3
        + P4
        | + P5
        + P6 (not in menu)
          + P7
          + P8
    """
    def get_page(self, num):
        return Page.objects.get(title_set__title='P%s' % num)

    def get_all_pages(self):
        return Page.objects.all()

    def test_menu_failfast_on_invalid_usage(self):
        context = self.get_context()
        context['child'] = self.get_page(1)
        # test standard show_menu
        with self.settings(DEBUG=True, TEMPLATE_DEBUG=True):
            tpl = Template("{% load menu_tags %}{% show_menu 0 0 0 0 'menu/menu.html' child %}")
            self.assertRaises(TemplateSyntaxError, tpl.render, context)

    def test_basic_cms_menu(self):
        menus = menu_pool.get_registered_menus()
        self.assertEqual(len(menus), 1)
        with force_language("en"):
            response = self.client.get(self.get_pages_root())  # path = '/'
        self.assertEqual(response.status_code, 200)
        request = self.get_request()

        renderer = menu_pool.get_renderer(request)

        # test the cms menu class
        menu = renderer.get_menu('CMSMenu')
        nodes = menu.get_nodes(request)
        pages = self.get_all_pages().order_by('node__path')
        self.assertEqual(len(nodes), len(pages))
        self.assertSequenceEqual(
            [node.get_absolute_url() for node in nodes],
            [page.get_absolute_url() for page in pages],
        )

    def test_cms_menu_public_with_multiple_languages(self):
        pages = self.get_all_pages().order_by('node__path')

        # Fallbacks on
        request = self.get_request(path='/de/', language='de')
        renderer = menu_pool.get_renderer(request)
        menu = renderer.get_menu('CMSMenu')
        nodes = menu.get_nodes(request)
        self.assertEqual(len(nodes), len(pages))

        with force_language('de'):
            # Current language is "de" but urls should still point
            # to "en" because of fallbacks.
            self.assertSequenceEqual(
                [node.get_absolute_url() for node in nodes],
                [page.get_absolute_url('en', fallback=False) for page in pages],
            )

        # Fallbacks off
        request = self.get_request(path='/de/', language='de')
        lang_settings = copy.deepcopy(get_cms_setting('LANGUAGES'))
        lang_settings[1][1]['hide_untranslated'] = True

        with self.settings(CMS_LANGUAGES=lang_settings):
            renderer = menu_pool.get_renderer(request)
            menu = renderer.get_menu('CMSMenu')
            nodes = menu.get_nodes(request)
            self.assertEqual(len(nodes), 0)

        for page in Page.objects.all():
            create_title(
                language='de',
                title=page.get_title('en'),
                page=page,
                slug='{}-de'.format(page.get_slug('en'))
            )

        # Fallbacks on
        # This time however, the "de" translations exist.
        request = self.get_request(path='/de/', language='de')
        renderer = menu_pool.get_renderer(request)
        menu = renderer.get_menu('CMSMenu')
        nodes = menu.get_nodes(request)
        self.assertEqual(len(nodes), len(pages))

        with force_language('de'):
            self.assertSequenceEqual(
                [node.get_absolute_url() for node in nodes],
                [page.get_absolute_url('de', fallback=False) for page in pages],
            )

        # Fallbacks off
        request = self.get_request(path='/de/', language='de')

        with self.settings(CMS_LANGUAGES=lang_settings):
            renderer = menu_pool.get_renderer(request)
            menu = renderer.get_menu('CMSMenu')
            nodes = menu.get_nodes(request)

            with force_language('de'):
                self.assertSequenceEqual(
                    [node.get_absolute_url() for node in nodes],
                    [page.get_absolute_url('de', fallback=False) for page in pages],
                )

    def test_show_menu(self):
        root = self.get_page(1)
        context = self.get_context(page=root)
        # test standard show_menu
        tpl = Template("{% load menu_tags %}{% show_menu %}")
        tpl.render(context)
        nodes = context['children']
        self.assertEqual(len(nodes), 2)
        self.assertEqual(nodes[0].selected, True)
        self.assertEqual(nodes[0].sibling, False)
        self.assertEqual(nodes[0].descendant, False)
        self.assertEqual(nodes[0].children[0].descendant, True)
        self.assertEqual(nodes[0].children[0].children[0].descendant, True)
        self.assertEqual(nodes[0].get_absolute_url(), self.get_pages_root())
        self.assertEqual(nodes[1].get_absolute_url(), self.get_page(4).get_absolute_url())
        self.assertEqual(nodes[1].sibling, True)
        self.assertEqual(nodes[1].selected, False)

    def test_show_menu_num_queries(self):
        context = self.get_context()
        # test standard show_menu
        with self.assertNumQueries(6):
            """
            The queries should be:
                get all page nodes
                get all page permissions
                get all titles
                get all page urls
                get the menu cache key
                set the menu cache key
            """
            tpl = Template("{% load menu_tags %}{% show_menu %}")
            tpl.render(context)

    def test_show_menu_cache_key_leak(self):
        context = self.get_context()
        tpl = Template("{% load menu_tags %}{% show_menu %}")
        self.assertEqual(CacheKey.objects.count(), 0)
        tpl.render(context)
        self.assertEqual(CacheKey.objects.count(), 1)
        tpl.render(context)
        self.assertEqual(CacheKey.objects.count(), 1)

<<<<<<< HEAD
    def test_menu_cache_draft_only(self):
        # Tests that the cms uses a separate cache for draft & live
        public_page = self.get_page(1)
        public_page_content = self.get_page_title_obj(public_page)
        draft_page = public_page.publisher_public
        draft_page_content = self.get_page_title_obj(draft_page)
        edit_on_path = get_object_edit_url(draft_page_content)
        edit_off_path = get_object_preview_url(public_page_content)
        superuser = self.get_superuser()

        # Prime the public menu cache
        with self.login_user_context(superuser):
            context = self.get_context(path=edit_off_path, page=public_page)
            context['request'].session['cms_edit'] = False
            Template("{% load menu_tags %}{% show_menu %}").render(context)

        # This should prime the draft menu cache
        with self.login_user_context(superuser):
            context = self.get_context(path=edit_on_path, page=draft_page)
            context['request'].session['cms_edit'] = True
            Template("{% load menu_tags %}{% show_menu %}").render(context)

        # All nodes should be draft nodes
        node_ids = [node.id for node in context['children']]
        page_count = Page.objects.drafts().filter(pk__in=node_ids).count()

        self.assertEqual(len(node_ids), page_count, msg='Not all pages in the draft menu are draft')

    def test_menu_cache_live_only(self):
        # Tests that the cms uses a separate cache for draft & live
        public_page = self.get_page(1)
        public_page_content = self.get_page_title_obj(public_page)
        draft_page = public_page.publisher_public
        draft_page_content = self.get_page_title_obj(draft_page)
        edit_on_path = get_object_edit_url(draft_page_content)
        edit_off_path = get_object_preview_url(public_page_content)
        superuser = self.get_superuser()

        # Prime the draft menu cache
        with self.login_user_context(superuser):
            context = self.get_context(path=edit_on_path, page=draft_page)
            context['request'].session['cms_edit'] = True
            Template("{% load menu_tags %}{% show_menu %}").render(context)

        # This should prime the public menu cache
        with self.login_user_context(superuser):
            context = self.get_context(path=edit_off_path, page=public_page)
            context['request'].session['cms_edit'] = False
            context['request'].session['cms_preview'] = True
            Template("{% load menu_tags %}{% show_menu %}").render(context)

        # All nodes should be public nodes
        node_ids = [node.id for node in context['children']]
        page_count = Page.objects.public().filter(pk__in=node_ids).count()

        self.assertEqual(len(node_ids), page_count, msg='Not all pages in the public menu are public')

=======
>>>>>>> 9f250754
    def test_menu_cache_respects_database_keys(self):
        cms_page = self.get_page(1)
        context = self.get_context(path=cms_page.get_absolute_url(), page=cms_page)
        context['request'].session['cms_edit'] = False

        # Prime the cache
        with self.assertNumQueries(6):
            # The queries should be:
            #     get all page nodes
            #     get all page permissions
            #     get all titles
            #     get all page urls
            #     get the menu cache key
            #     set the menu cache key
            Template("{% load menu_tags %}{% show_menu %}").render(context)

        # One new CacheKey should have been created
        self.assertEqual(CacheKey.objects.count(), 1)

        # Because its cached, only one query is made to the db
        with self.assertNumQueries(1):
            # The queries should be:
            #     get the menu cache key
            Template("{% load menu_tags %}{% show_menu %}").render(context)

        # Delete the current cache key but don't touch the cache
        CacheKey.objects.all().delete()

        # The menu should be recalculated
        with self.assertNumQueries(6):
            # The queries should be:
            #     check if cache key exists
            #     get all page nodes
            #     get all page permissions
            #     get all title objects
            #     get all page url objects
            #     set the menu cache key
            Template("{% load menu_tags %}{% show_menu %}").render(context)

    def test_menu_keys_duplicate_clear(self):
        """
        Tests that the menu clears all keys, including duplicates.
        """
        CacheKey.objects.create(language="fr", site=1, key="a")
        CacheKey.objects.create(language="fr", site=1, key="a")

        self.assertEqual(CacheKey.objects.count(), 2)
        menu_pool.clear(site_id=1, language='fr')
        self.assertEqual(CacheKey.objects.count(), 0)

    def test_only_active_tree(self):
        context = self.get_context(page=self.get_page(1))
        # test standard show_menu
        tpl = Template("{% load menu_tags %}{% show_menu 0 100 0 100 %}")
        tpl.render(context)
        nodes = context['children']
        self.assertEqual(len(nodes[1].children), 0)
        self.assertEqual(len(nodes[0].children), 1)
        self.assertEqual(len(nodes[0].children[0].children), 1)

        page_4 = self.get_page(4)
        context = self.get_context(path=page_4.get_absolute_url(), page=page_4)
        tpl = Template("{% load menu_tags %}{% show_menu 0 100 0 100 %}")
        tpl.render(context)
        nodes = context['children']
        self.assertEqual(len(nodes[1].children), 1)
        self.assertEqual(len(nodes[0].children), 0)

    def test_only_one_active_level(self):
        context = self.get_context(page=self.get_page(1))
        # test standard show_menu
        tpl = Template("{% load menu_tags %}{% show_menu 0 100 0 1 %}")
        tpl.render(context)
        nodes = context['children']
        self.assertEqual(len(nodes[1].children), 0)
        self.assertEqual(len(nodes[0].children), 1)
        self.assertEqual(len(nodes[0].children[0].children), 0)

    def test_only_level_zero(self):
        context = self.get_context()
        # test standard show_menu
        tpl = Template("{% load menu_tags %}{% show_menu 0 0 0 0 %}")
        tpl.render(context)
        nodes = context['children']
        for node in nodes:
            self.assertEqual(len(node.children), 0)

    def test_only_level_one(self):
        site = get_current_site()
        context = self.get_context()
        # test standard show_menu
        tpl = Template("{% load menu_tags %}{% show_menu 1 1 100 100 %}")
        tpl.render(context)
        nodes = context['children']
        level_2_pages = Page.objects.filter(node__depth=2, node__site=site)
        self.assertEqual(len(nodes), level_2_pages.count())
        for node in nodes:
            self.assertEqual(len(node.children), 0)

    def test_only_level_one_active(self):
        context = self.get_context(page=self.get_page(1))
        # test standard show_menu
        tpl = Template("{% load menu_tags %}{% show_menu 1 1 0 100 %}")
        tpl.render(context)
        nodes = context['children']
        self.assertEqual(len(nodes), 1)
        self.assertEqual(nodes[0].descendant, True)
        self.assertEqual(len(nodes[0].children), 0)

    def test_level_zero_and_one(self):
        context = self.get_context()
        # test standard show_menu
        tpl = Template("{% load menu_tags %}{% show_menu 0 1 100 100 %}")
        tpl.render(context)
        nodes = context['children']
        self.assertEqual(len(nodes), 2)
        for node in nodes:
            self.assertEqual(len(node.children), 1)

    def test_show_submenu(self):
        context = self.get_context(page=self.get_page(1))
        # test standard show_menu
        tpl = Template("{% load menu_tags %}{% show_sub_menu %}")
        tpl.render(context)
        nodes = context['children']
        self.assertEqual(nodes[0].descendant, True)
        self.assertEqual(len(nodes), 1)
        self.assertEqual(len(nodes[0].children), 1)

        tpl = Template("{% load menu_tags %}{% show_sub_menu 1  %}")
        tpl.render(context)
        nodes = context['children']
        self.assertEqual(len(nodes), 1)
        self.assertEqual(len(nodes[0].children), 0)

        page_3 = self.get_page(3)
        context = self.get_context(path=page_3.get_absolute_url(), page=page_3)
        tpl = Template("{% load menu_tags %}{% show_sub_menu 100 1 %}")
        tpl.render(context)
        nodes = context["children"]
        # P3 is the selected node
        self.assertFalse(nodes[0].selected)
        self.assertTrue(nodes[0].children[0].selected)
        # top level node should be P2
        self.assertEqual(nodes[0].get_absolute_url(), self.get_page(2).get_absolute_url())
        # should include P3 as well
        self.assertEqual(len(nodes[0].children), 1)

        page_2 = self.get_page(2)
        context = self.get_context(path=page_2.get_absolute_url(), page=page_2)
        tpl = Template("{% load menu_tags %}{% show_sub_menu 100 0 %}")
        tpl.render(context)
        nodes = context["children"]
        # P1 should be in the nav
        self.assertEqual(nodes[0].get_absolute_url(), self.get_page(1).get_absolute_url())
        # P2 is selected
        self.assertTrue(nodes[0].children[0].selected)

    def test_show_submenu_template_root_level_none(self):
        root = self.get_page(1)
        context = self.get_context(path=root.get_absolute_url(), page=root)
        tpl = Template("{% load menu_tags %}{% show_sub_menu 100 None 1 %}")
        tpl.render(context)
        nodes = context["children"]
        # First node is P2 (P1 children) thus not selected
        self.assertFalse(nodes[0].selected)
        # nephew limit of 1, so only P2 is the nodes list
        self.assertEqual(len(nodes), 1)
        # P3 is a child of P2, but not in nodes list
        self.assertTrue(nodes[0].children)

    def test_show_breadcrumb(self):
        page_3 = self.get_page(3)
        context = self.get_context(path=self.get_page(3).get_absolute_url(), page=page_3)
        tpl = Template("{% load menu_tags %}{% show_breadcrumb %}")
        tpl.render(context)
        nodes = context['ancestors']
        self.assertEqual(len(nodes), 3)
        tpl = Template("{% load menu_tags %}{% show_breadcrumb 1 %}")
        tpl.render(context)
        nodes = context['ancestors']
        self.assertEqual(len(nodes), 2)
        context = self.get_context()
        tpl = Template("{% load menu_tags %}{% show_breadcrumb %}")
        tpl.render(context)
        nodes = context['ancestors']
        self.assertEqual(len(nodes), 1)
        tpl = Template("{% load menu_tags %}{% show_breadcrumb 1 %}")
        tpl.render(context)
        nodes = context['ancestors']
        self.assertEqual(len(nodes), 0)

        page1 = self.get_page(1)
        page1.in_navigation = False
        page1.save()
        page2 = self.get_page(2)
        context = self.get_context(path=page2.get_absolute_url(), page=page2)
        tpl = Template("{% load menu_tags %}{% show_breadcrumb %}")
        tpl.render(context)
        nodes = context['ancestors']
        self.assertEqual(len(nodes), 2)
        self.assertEqual(nodes[0].get_absolute_url(), self.get_pages_root())
        self.assertEqual(isinstance(nodes[0], NavigationNode), True)
        self.assertEqual(nodes[1].get_absolute_url(), page2.get_absolute_url())

    def test_language_chooser(self):
        # test simple language chooser with default args
        lang_settings = copy.deepcopy(get_cms_setting('LANGUAGES'))
        lang_settings[1][0]['public'] = False
        with self.settings(CMS_LANGUAGES=lang_settings):
            context = self.get_context(path=self.get_page(3).get_absolute_url())
            tpl = Template("{% load menu_tags %}{% language_chooser %}")
            tpl.render(context)
            self.assertEqual(len(context['languages']), 3)
            # try a different template and some different args
            tpl = Template("{% load menu_tags %}{% language_chooser 'menu/test_language_chooser.html' %}")
            tpl.render(context)
            self.assertEqual(context['template'], 'menu/test_language_chooser.html')
            tpl = Template("{% load menu_tags %}{% language_chooser 'short' 'menu/test_language_chooser.html' %}")
            tpl.render(context)
            self.assertEqual(context['template'], 'menu/test_language_chooser.html')
            for lang in context['languages']:
                self.assertEqual(*lang)

    def test_language_chooser_all_for_staff(self):
        """
        Language chooser should show all configured languages
        on the current site if the user is staff.
        """
        superuser = self.get_superuser()
        lang_settings = copy.deepcopy(get_cms_setting('LANGUAGES'))
        # DE is marked as public False
        lang_settings[1][1]['public'] = False
        # FR is marked as public False
        lang_settings[1][2]['public'] = False

        with self.settings(CMS_LANGUAGES=lang_settings):
            with self.login_user_context(superuser):
                context = self.get_context(path=self.get_page(3).get_absolute_url())
                Template("{% load menu_tags %}{% language_chooser %}").render(context)
                self.assertEqual(len(context['languages']), 5)
                self.assertSequenceEqual(
                    sorted(lang[0] for lang in context['languages']),
                    ['de', 'en', 'es-mx', 'fr', 'pt-br']
                )

    def test_language_chooser_public_for_anon(self):
        """
        Language chooser should only show public configured languages
        on the current site if the user is anon.
        """
        # PT-BR is already set to public False
        lang_settings = copy.deepcopy(get_cms_setting('LANGUAGES'))
        # DE is marked as public False
        lang_settings[1][1]['public'] = False
        # FR is marked as public False
        lang_settings[1][2]['public'] = False

        with self.settings(CMS_LANGUAGES=lang_settings):
            context = self.get_context(path=self.get_page(3).get_absolute_url())
            Template("{% load menu_tags %}{% language_chooser %}").render(context)
            self.assertEqual(len(context['languages']), 2)
            self.assertSequenceEqual(
                sorted(lang[0] for lang in context['languages']),
                ['en', 'es-mx']
            )

    def test_page_language_url(self):
        path = self.get_page(3).get_absolute_url()
        context = self.get_context(path=path)
        tpl = Template("{%% load menu_tags %%}{%% page_language_url '%s' %%}" % 'en')
        url = tpl.render(context)
        self.assertEqual(url, "%s" % path)

    def test_show_menu_below_id(self):
        page2 = self.get_page(2)
        page2.reverse_id = "hello"
        page2.save()
        page2 = self.reload(page2)
        self.assertEqual(page2.reverse_id, "hello")
        page5 = self.get_page(5)
        context = self.get_context(path=page5.get_absolute_url())
        tpl = Template("{% load menu_tags %}{% show_menu_below_id 'hello' %}")
        tpl.render(context)
        nodes = context['children']
        self.assertEqual(len(nodes), 1)
        page3_url = self.get_page(3).get_absolute_url()
        self.assertEqual(nodes[0].get_absolute_url(), page3_url)
        page2.in_navigation = False
        page2.save()
        context = self.get_context(path=page5.get_absolute_url())
        tpl = Template("{% load menu_tags %}{% show_menu_below_id 'hello' %}")
        tpl.render(context)
        nodes = context['children']
        self.assertEqual(len(nodes), 1)
        self.assertEqual(nodes[0].get_absolute_url(), page3_url)

    def test_home_not_in_menu(self):
        page1 = self.get_page(1)
        page1.update_translations(in_navigation=False)
        page1.save()
        page4 = self.get_page(4)
        page4.update_translations(in_navigation=False)
        page4.save()
        context = self.get_context()
        tpl = Template("{% load menu_tags %}{% show_menu 0 100 100 100 %}")
        tpl.render(context)
        nodes = context['children']
        self.assertEqual(len(nodes), 1)
        self.assertEqual(nodes[0].get_absolute_url(), self.get_page(2).get_absolute_url())
        self.assertEqual(nodes[0].children[0].get_absolute_url(), self.get_page(3).get_absolute_url())
        page4 = self.get_page(4)
        page4.update_translations(in_navigation=True)
        page4.save()
        menu_pool.clear(settings.SITE_ID)
        context = self.get_context()
        tpl = Template("{% load menu_tags %}{% show_menu 0 100 100 100 %}")
        tpl.render(context)
        nodes = context['children']
        self.assertEqual(len(nodes), 2)

    def test_show_submenu_from_non_menu_page(self):
        """
        Here's the structure bit we're interested in:

        + P6 (not in menu)
          + P7
          + P8

        When we render P6, there should be a menu entry for P7 and P8 if the
        tag parameters are "1 XXX XXX XXX"
        """
        page6 = self.get_page(6)
        context = self.get_context(page6.get_absolute_url(), page=page6)
        tpl = Template("{% load menu_tags %}{% show_menu 1 100 0 1 %}")
        tpl.render(context)
        nodes = context['children']
        number_of_p6_children = page6.get_child_pages().filter(
            title_set__language='en', title_set__in_navigation=True).count()
        self.assertEqual(len(nodes), number_of_p6_children)

        page7 = self.get_page(7)
        context = self.get_context(page7.get_absolute_url(), page=page7)
        tpl = Template("{% load menu_tags %}{% show_menu 1 100 0 1 %}")
        tpl.render(context)
        nodes = context['children']
        self.assertEqual(len(nodes), number_of_p6_children)

        tpl = Template("{% load menu_tags %}{% show_menu 2 100 0 1 %}")
        tpl.render(context)
        nodes = context['children']
        number_of_p7_children = page7.get_child_pages().filter(
            title_set__language='en', title_set__in_navigation=True).count()
        self.assertEqual(len(nodes), number_of_p7_children)

    def test_show_breadcrumb_invisible(self):
        parent = Page.objects.get(title_set__title='P3')
        invisible_page = create_page("invisible", "nav_playground.html", "en",
            parent=parent, in_navigation=False)
        context = self.get_context(
            path=invisible_page.get_absolute_url(),
            page=invisible_page,
        )
        tpl = Template("{% load menu_tags %}{% show_breadcrumb %}")
        tpl.render(context)
        nodes = context['ancestors']
        self.assertEqual(len(nodes), 3)
        tpl = Template("{% load menu_tags %}{% show_breadcrumb 0 'menu/breadcrumb.html' 1 %}")
        tpl.render(context)
        nodes = context['ancestors']
        self.assertEqual(len(nodes), 3)
        tpl = Template("{% load menu_tags %}{% show_breadcrumb 0 'menu/breadcrumb.html' 0 %}")
        tpl.render(context)
        nodes = context['ancestors']
        self.assertEqual(len(nodes), 4)


class MenuTests(BaseMenuTest):

    def test_build_nodes_inner_for_worst_case_menu(self):
        '''
            Tests the worst case scenario

            node5
             node4
              node3
               node2
                node1
        '''
        node1 = NavigationNode('Test1', '/test1/', 1, 2)
        node2 = NavigationNode('Test2', '/test2/', 2, 3)
        node3 = NavigationNode('Test3', '/test3/', 3, 4)
        node4 = NavigationNode('Test4', '/test4/', 4, 5)
        node5 = NavigationNode('Test5', '/test5/', 5, None)

        menu_class_name = 'Test'
        nodes = [node1, node2, node3, node4, node5, ]
        len_nodes = len(nodes)

        final_list = _build_nodes_inner_for_one_menu(nodes, menu_class_name)
        self.assertEqual(len(final_list), len_nodes)

        self.assertEqual(node1.parent, node2)
        self.assertEqual(node2.parent, node3)
        self.assertEqual(node3.parent, node4)
        self.assertEqual(node4.parent, node5)
        self.assertEqual(node5.parent, None)

        self.assertEqual(node1.children, [])
        self.assertEqual(node2.children, [node1])
        self.assertEqual(node3.children, [node2])
        self.assertEqual(node4.children, [node3])
        self.assertEqual(node5.children, [node4])

    def test_build_nodes_inner_for_circular_menu(self):
        '''
        TODO:
            To properly handle this test we need to have a circular dependency
            detection system.
            Go nuts implementing it :)
        '''
        pass

    def test_build_nodes_inner_for_broken_menu(self):
        '''
            Tests a broken menu tree (non-existing parent)

            node5
             node4
              node3

            <non-existant>
             node2
              node1
        '''
        node1 = NavigationNode('Test1', '/test1/', 1, 2)
        node2 = NavigationNode('Test2', '/test2/', 2, 12)
        node3 = NavigationNode('Test3', '/test3/', 3, 4)
        node4 = NavigationNode('Test4', '/test4/', 4, 5)
        node5 = NavigationNode('Test5', '/test5/', 5, None)

        menu_class_name = 'Test'
        nodes = [node1, node2, node3, node4, node5, ]

        final_list = _build_nodes_inner_for_one_menu(nodes, menu_class_name)
        self.assertEqual(len(final_list), 3)
        self.assertFalse(node1 in final_list)
        self.assertFalse(node2 in final_list)

        self.assertEqual(node1.parent, None)
        self.assertEqual(node2.parent, None)
        self.assertEqual(node3.parent, node4)
        self.assertEqual(node4.parent, node5)
        self.assertEqual(node5.parent, None)

        self.assertEqual(node1.children, [])
        self.assertEqual(node2.children, [])
        self.assertEqual(node3.children, [])
        self.assertEqual(node4.children, [node3])
        self.assertEqual(node5.children, [node4])

    def test_utils_mark_descendants(self):
        tree_nodes, flat_nodes = self._get_nodes()
        mark_descendants(tree_nodes)
        for node in flat_nodes:
            self.assertTrue(node.descendant, node)

    def test_utils_find_selected(self):
        tree_nodes, flat_nodes = self._get_nodes()
        node = flat_nodes[0]
        selected = find_selected(tree_nodes)
        self.assertEqual(selected, node)
        selected = find_selected([])
        self.assertEqual(selected, None)

    def test_utils_cut_levels(self):
        tree_nodes, flat_nodes = self._get_nodes()
        self.assertEqual(cut_levels(tree_nodes, 1), [flat_nodes[1]])

    def test_empty_menu(self):
        context = self.get_context()
        tpl = Template("{% load menu_tags %}{% show_menu 0 100 100 100 %}")
        tpl.render(context)
        nodes = context['children']
        self.assertEqual(len(nodes), 0)

    def test_render_menu_with_invalid_language(self):
        """
        When rendering the menu, always fallback to a configured
        language on the current site.
        """
        # Refs - https://github.com/divio/django-cms/issues/6179
        site_2 = Site.objects.create(id=2, name='example-2.com', domain='example-2.com')
        de_defaults = {
            'site': site_2,
            'template': 'nav_playground.html',
            'language': 'de',
        }
        fr_defaults = {
            'site': site_2,
            'template': 'nav_playground.html',
            'language': 'fr',
        }
        create_page('DE-P1', in_navigation=True, **de_defaults)
        create_page('DE-P2', in_navigation=True, **de_defaults)
        create_page('DE-P3', in_navigation=True, **de_defaults)
        create_page('FR-P1', in_navigation=True, **fr_defaults)
        create_page('FR-P2', in_navigation=True, **fr_defaults)

        with self.settings(SITE_ID=2):
            request = self.get_request('/en/')
            context = Context()
            context['request'] = request
            tpl = Template("{% load menu_tags %}{% show_menu 0 100 100 100 %}")
            tpl.render(context)
            nodes = context['children']
            self.assertEqual(len(nodes), 5)
            self.assertEqual(nodes[0].title, 'DE-P1')
            self.assertEqual(nodes[0].get_absolute_url(), '/de/de-p1/')
            self.assertEqual(nodes[1].title, 'DE-P2')
            self.assertEqual(nodes[1].get_absolute_url(), '/de/de-p2/')
            self.assertEqual(nodes[2].title, 'DE-P3')
            self.assertEqual(nodes[2].get_absolute_url(), '/de/de-p3/')
            self.assertEqual(nodes[3].title, 'FR-P1')
            self.assertEqual(nodes[3].get_absolute_url(), '/fr/fr-p1/')
            self.assertEqual(nodes[4].title, 'FR-P2')
            self.assertEqual(nodes[4].get_absolute_url(), '/fr/fr-p2/')

        menu_pool.clear(site_id=2)

        with self.settings(SITE_ID=2):
            request = self.get_request('/en/de-p2/')
            context = Context()
            context['request'] = request
            tpl = Template("{% load menu_tags %}{% show_menu 0 100 100 100 %}")
            tpl.render(context)
            nodes = context['children']
            self.assertEqual(len(nodes), 5)
            self.assertEqual(nodes[0].title, 'DE-P1')
            self.assertEqual(nodes[0].get_absolute_url(), '/de/de-p1/')
            self.assertEqual(nodes[1].title, 'DE-P2')
            self.assertEqual(nodes[1].get_absolute_url(), '/de/de-p2/')
            self.assertEqual(nodes[2].title, 'DE-P3')
            self.assertEqual(nodes[2].get_absolute_url(), '/de/de-p3/')
            self.assertEqual(nodes[3].title, 'FR-P1')
            self.assertEqual(nodes[3].get_absolute_url(), '/fr/fr-p1/')
            self.assertEqual(nodes[4].title, 'FR-P2')
            self.assertEqual(nodes[4].get_absolute_url(), '/fr/fr-p2/')

    def test_render_menu_with_invalid_language_and_page(self):
        """
        This tests an edge-case where the user requests a
        language not configure for the current site
        while having pages on the current site with unconfigured
        translations.
        """
        # Refs - https://github.com/divio/django-cms/issues/6179
        site_2 = Site.objects.create(id=2, name='example-2.com', domain='example-2.com')
        de_defaults = {
            'site': site_2,
            'template': 'nav_playground.html',
            'language': 'de',
            'in_navigation': True,
        }
        create_page('DE-P1', **de_defaults)
        create_page('DE-P2', **de_defaults)
        create_page('DE-P3', **de_defaults)

        # The nl language is not configured for the current site
        # as a result, we have to create the pages manually.
        nl_page_1 = Page()
        nl_page_1.set_tree_node(site=site_2, target=None)
        nl_page_1.save()
        nl_page_1.title_set.create(
            language='nl',
            title='NL-P1',
            template='nav_playground.html',
            in_navigation=True,
        )

        nl_page_2 = Page()
        nl_page_2.set_tree_node(site=site_2, target=None)
        nl_page_2.save()
        nl_page_2.title_set.create(
            language='nl',
            title='NL-P2',
            template='nav_playground.html',
            in_navigation=True,
        )
        create_title('fr', 'FR-P2', nl_page_2, in_navigation=True)

        with self.settings(SITE_ID=2):
            request = self.get_request('/en/')
            context = Context()
            context['request'] = request
            tpl = Template("{% load menu_tags %}{% show_menu 0 100 100 100 %}")
            tpl.render(context)
            nodes = context['children']
            self.assertEqual(len(nodes), 4)
            self.assertEqual(nodes[0].title, 'DE-P1')
            self.assertEqual(nodes[0].get_absolute_url(), '/de/de-p1/')
            self.assertEqual(nodes[1].title, 'DE-P2')
            self.assertEqual(nodes[1].get_absolute_url(), '/de/de-p2/')
            self.assertEqual(nodes[2].title, 'DE-P3')
            self.assertEqual(nodes[2].get_absolute_url(), '/de/de-p3/')
            self.assertEqual(nodes[3].title, 'FR-P2')
            self.assertEqual(nodes[3].get_absolute_url(), '/fr/fr-p2/')

        menu_pool.clear(site_id=2)

        with self.settings(SITE_ID=2):
            request = self.get_request('/en/de-p2/')
            context = Context()
            context['request'] = request
            tpl = Template("{% load menu_tags %}{% show_menu 0 100 100 100 %}")
            tpl.render(context)
            nodes = context['children']
            self.assertEqual(len(nodes), 4)
            self.assertEqual(nodes[0].title, 'DE-P1')
            self.assertEqual(nodes[0].get_absolute_url(), '/de/de-p1/')
            self.assertEqual(nodes[1].title, 'DE-P2')
            self.assertEqual(nodes[1].get_absolute_url(), '/de/de-p2/')
            self.assertEqual(nodes[2].title, 'DE-P3')
            self.assertEqual(nodes[2].get_absolute_url(), '/de/de-p3/')
            self.assertEqual(nodes[3].title, 'FR-P2')
            self.assertEqual(nodes[3].get_absolute_url(), '/fr/fr-p2/')

    def test_render_menu_with_invalid_language_and_no_fallbacks(self):
        """
        The requested language is valid but there's no page
        with it and the user has disabled all fallbacks.
        The cms should render only nodes for the requested language.
        """
        defaults = {
            'template': 'nav_playground.html',
            'language': 'de',
        }
        create_page('DE-P1', in_navigation=True, **defaults)
        create_page('DE-P2', in_navigation=True, **defaults)
        create_page('DE-P3', in_navigation=True, **defaults)

        lang_settings = copy.deepcopy(get_cms_setting('LANGUAGES'))
        lang_settings[1][0]['fallbacks'] = []
        lang_settings[1][1]['fallbacks'] = []

        with self.settings(CMS_LANGUAGES=lang_settings):
            request = self.get_request('/en/')
            context = Context()
            context['request'] = request
            tpl = Template("{% load menu_tags %}{% show_menu 0 100 100 100 %}")
            tpl.render(context)
            nodes = context['children']
            self.assertEqual(len(nodes), 0)

        menu_pool.clear(site_id=1)

        with self.settings(CMS_LANGUAGES=lang_settings):
            request = self.get_request('/en/de-p2/')
            context = Context()
            context['request'] = request
            tpl = Template("{% load menu_tags %}{% show_menu 0 100 100 100 %}")
            tpl.render(context)
            nodes = context['children']
            self.assertEqual(len(nodes), 0)


@override_settings(CMS_PERMISSION=False)
class AdvancedSoftrootTests(SoftrootFixture, CMSTestCase):
    """
    Tree in fixture (as taken from issue 662):

        top
            root
                aaa
                    111
                        ccc
                            ddd
                    222
                bbb
                    333
                    444

    In the fixture, all pages are "in_navigation", "published" and
    NOT-"soft_root".

    What is a soft root?

        If a page is a soft root, it becomes the root page in the menu if
        we are currently on or under that page.

        If we are above that page, the children of this page are not shown.
    """

    def tearDown(self):
        Page.objects.all().delete()
        menu_pool.clear(all=True)

    def get_page(self, name):
        return Page.objects.get(urls__slug=name)

    def assertTreeQuality(self, a, b, *attrs):
        """
        Checks that the node-lists a and b are the same for attrs.

        This is recursive over the tree
        """
        msg = '%r != %r with %r, %r' % (len(a), len(b), a, b)
        self.assertEqual(len(a), len(b), msg)
        for n1, n2 in zip(a, b):
            for attr in attrs:
                a1 = getattr(n1, attr)
                a2 = getattr(n2, attr)
                msg = '%r != %r with %r, %r (%s)' % (a1, a2, n1, n2, attr)
                self.assertEqual(a1, a2, msg)
            self.assertTreeQuality(n1.children, n2.children)

    def test_top_not_in_nav(self):
        """
        top: not in navigation

        tag: show_menu 0 100 0 100

        context shared: current page is aaa
        context 1: root is NOT a softroot
        context 2: root IS a softroot

        expected result: the two node-trees should be equal
        """
        top = self.get_page('top')
        top.in_navigation = False
        top.save()
        aaa = self.get_page('aaa')
        # root is NOT a soft root
        context = self.get_context(aaa.get_absolute_url())
        tpl = Template("{% load menu_tags %}{% show_menu 0 100 0 100 %}")
        tpl.render(context)
        hard_root = context['children']
        # root IS a soft root
        root = self.get_page('root')
        root.update_translations(soft_root=True)
        aaa = self.get_page('aaa')
        context = self.get_context(aaa.get_absolute_url())
        tpl = Template("{% load menu_tags %}{% show_menu 0 100 0 100 %}")
        tpl.render(context)
        soft_root = context['children']
        # assert the two trees are equal in terms of 'level' and 'title'
        self.assertTreeQuality(hard_root, soft_root, 'level', 'title')

    def test_menu_tree_without_soft_root(self):
        """
        tag: show_menu 0 100 0 100

        expected result 1:
            0:top
               1:root
                  2:aaa
                     3:111
                        4:ccc
                           5:ddd
                     3:222
                  2:bbb
        """
        aaa = self.get_page('aaa')
        # root is NOT a soft root
        context = self.get_context(aaa.get_absolute_url(), page=aaa)
        tpl = Template("{% load menu_tags %}{% show_menu 0 100 0 100 %}")
        tpl.render(context)
        hard_root = context['children']
        mock_tree = [
            AttributeObject(title='top', level=0, children=[
                AttributeObject(title='root', level=1, children=[
                    AttributeObject(title='aaa', level=2, children=[
                        AttributeObject(title='111', level=3, children=[
                            AttributeObject(title='ccc', level=4, children=[
                                AttributeObject(title='ddd', level=5, children=[])
                            ])
                        ]),
                        AttributeObject(title='222', level=3, children=[])
                    ]),
                    AttributeObject(title='bbb', level=2, children=[])
                ])
            ])
        ]
        self.assertTreeQuality(hard_root, mock_tree)

    def test_menu_tree_with_soft_root(self):
        """
        tag: show_menu 0 100 0 100

        expected result 2:
            0:root
               1:aaa
                  2:111
                     3:ccc
                        4:ddd
                  2:222
               1:bbb
        """
        # root IS a soft root
        root = self.get_page('root')
        root.update_translations(soft_root=True)
        aaa = self.get_page('aaa')
        context = self.get_context(aaa.get_absolute_url(), page=aaa)
        tpl = Template("{% load menu_tags %}{% show_menu 0 100 0 100 %}")
        tpl.render(context)
        soft_root = context['children']
        mock_tree = [
            AttributeObject(title='root', level=0, children=[
                AttributeObject(title='aaa', level=1, children=[
                    AttributeObject(title='111', level=2, children=[
                        AttributeObject(title='ccc', level=3, children=[
                            AttributeObject(title='ddd', level=4, children=[])
                        ])
                    ]),
                    AttributeObject(title='222', level=2, children=[])
                ]),
                AttributeObject(title='bbb', level=1, children=[])
            ])
        ]
        self.assertTreeQuality(soft_root, mock_tree, 'title', 'level')


class ShowSubMenuCheck(SubMenusFixture, BaseMenuTest):
    """
    Tree from fixture:

        + P1
        | + P2
        |   + P3
        + P4
        | + P5
        + P6
          + P7 (not in menu)
          + P8
    """
    def test_show_submenu(self):
        page = self.get_page(6)
        subpage = self.get_page(8)
        context = self.get_context(page.get_absolute_url(), page=page)
        # test standard show_menu
        tpl = Template("{% load menu_tags %}{% show_sub_menu %}")
        tpl.render(context)
        nodes = context['children']
        self.assertEqual(len(nodes), 1)
        self.assertEqual(nodes[0].id, subpage.pk)

    def test_show_submenu_num_queries(self):
        page = self.get_page(6)
        subpage = self.get_page(8)
        context = self.get_context(page.get_absolute_url(), page=page)

        # test standard show_menu
        with self.assertNumQueries(6):
            """
            The queries should be:
                get all page nodes
                get all page permissions
                get all titles
                get all page urls
                get the menu cache key
                set the menu cache key
            """
            tpl = Template("{% load menu_tags %}{% show_sub_menu %}")
            tpl.render(context)
            nodes = context['children']
            self.assertEqual(len(nodes), 1)
            self.assertEqual(nodes[0].id, subpage.pk)


class ShowMenuBelowIdTests(BaseMenuTest):
    """
    Test for issue 521

    Build the following tree:

        A
        |-B
          |-C
          \-D (not in nav)
    """
    def test_not_in_navigation(self):
        a = create_page('A', 'nav_playground.html', 'en',
                        in_navigation=True, reverse_id='a')
        b = create_page('B', 'nav_playground.html', 'en', parent=a,
                       in_navigation=True)
        c = create_page('C', 'nav_playground.html', 'en', parent=b,
                        in_navigation=True)
        create_page('D', 'nav_playground.html', 'en', parent=self.reload(b),
                    in_navigation=False)
        context = self.get_context(a.get_absolute_url())
        tpl = Template("{% load menu_tags %}{% show_menu_below_id 'a' 0 100 100 100 %}")
        tpl.render(context)
        nodes = context['children']
        self.assertEqual(len(nodes), 1, nodes)
        node = nodes[0]
        self.assertEqual(node.id, b.pk)
        children = node.children
        self.assertEqual(len(children), 1, repr(children))
        child = children[0]
        self.assertEqual(child.id, c.pk)

    def test_menu_beyond_soft_root(self):
        """
        Test for issue 4107

        Build the following tree:

            A
            |-B (soft_root)
              |-C
        """
        stdkwargs = {
            'template': 'nav_playground.html',
            'language': 'en',
            'published': True,
            'in_navigation': True,
        }
        a = create_page('A', reverse_id='a', **stdkwargs)
        b = create_page('B', parent=a, soft_root=True, **stdkwargs)
        c = create_page('C', parent=b, **stdkwargs)

        context = self.get_context(a.get_absolute_url(), page=a)
        tpl = Template("{% load menu_tags %}{% show_menu 0 100 100 100 %}")
        tpl.render(context)
        nodes = context['children']
        # check whole menu
        self.assertEqual(len(nodes), 1)
        a_node = nodes[0]
        self.assertEqual(a_node.id, a.pk)  # On A, show from A
        self.assertEqual(len(a_node.children), 1)
        b_node = a_node.children[0]
        self.assertEqual(b_node.id, b.pk)
        self.assertEqual(len(b_node.children), 1)
        c_node = b_node.children[0]
        self.assertEqual(c_node.id, c.pk)
        self.assertEqual(len(c_node.children), 0)

        context = self.get_context(b.get_absolute_url(), page=b)
        tpl = Template("{% load menu_tags %}{% show_menu 0 100 100 100 %}")
        tpl.render(context)
        nodes = context['children']
        # check whole menu
        self.assertEqual(len(nodes), 1)
        b_node = nodes[0]
        self.assertEqual(b_node.id, b.pk)  # On B, show from B
        self.assertEqual(len(b_node.children), 1)
        c_node = b_node.children[0]
        self.assertEqual(c_node.id, c.pk)
        self.assertEqual(len(c_node.children), 0)

        context = self.get_context(c.get_absolute_url(), page=c)
        tpl = Template("{% load menu_tags %}{% show_menu 0 100 100 100 %}")
        tpl.render(context)
        nodes = context['children']
        # check whole menu
        self.assertEqual(len(nodes), 1)
        b_node = nodes[0]
        self.assertEqual(b_node.id, b.pk)  # On C, show from B
        self.assertEqual(len(b_node.children), 1)
        c_node = b_node.children[0]
        self.assertEqual(c_node.id, c.pk)
        self.assertEqual(len(c_node.children), 0)

        context = self.get_context(a.get_absolute_url(), page=a)
        tpl = Template("{% load menu_tags %}{% show_menu_below_id 'a' 0 100 100 100 %}")
        tpl.render(context)
        nodes = context['children']
        # check whole menu
        self.assertEqual(len(nodes), 1)
        b_node = nodes[0]
        self.assertEqual(b_node.id, b.pk)  # On A, show from B (since below A)
        self.assertEqual(len(b_node.children), 1)
        c_node = b_node.children[0]
        self.assertEqual(c_node.id, c.pk)
        self.assertEqual(len(c_node.children), 0)

        context = self.get_context(b.get_absolute_url(), page=b)
        tpl = Template("{% load menu_tags %}{% show_menu_below_id 'a' 0 100 100 100 %}")
        tpl.render(context)
        nodes = context['children']
        # check whole menu
        self.assertEqual(len(nodes), 1)
        b_node = nodes[0]
        self.assertEqual(b_node.id, b.pk)  # On B, show from B (since below A)
        self.assertEqual(len(b_node.children), 1)
        c_node = b_node.children[0]
        self.assertEqual(c_node.id, c.pk)
        self.assertEqual(len(c_node.children), 0)

        context = self.get_context(c.get_absolute_url(), page=c)
        tpl = Template("{% load menu_tags %}{% show_menu_below_id 'a' 0 100 100 100 %}")
        tpl.render(context)
        nodes = context['children']
        # check whole menu
        self.assertEqual(len(nodes), 1)
        b_node = nodes[0]
        self.assertEqual(b_node.id, b.pk)  # On C, show from B (since below A)
        self.assertEqual(len(b_node.children), 1)
        c_node = b_node.children[0]
        self.assertEqual(c_node.id, c.pk)
        self.assertEqual(len(c_node.children), 0)

    def test_not_in_navigation_num_queries(self):
        """
        Test for issue 521

        Build the following tree:

            A
            |-B
              |-C
              \-D (not in nav)
        """
        a = create_page('A', 'nav_playground.html', 'en',
                        in_navigation=True, reverse_id='a')
        b = create_page('B', 'nav_playground.html', 'en', parent=a,
                        in_navigation=True)
        c = create_page('C', 'nav_playground.html', 'en', parent=b,
                        in_navigation=True)
        create_page('D', 'nav_playground.html', 'en', parent=self.reload(b),
                    in_navigation=False)

        with LanguageOverride('en'):
            context = self.get_context(a.get_absolute_url())
            with self.assertNumQueries(6):
                """
                The queries should be:
                    get all page nodes
                    get all page permissions
                    get all titles
                    get all page urls
                    get the menu cache key
                    set the menu cache key
                """
                # Actually seems to run:
                tpl = Template("{% load menu_tags %}{% show_menu_below_id 'a' 0 100 100 100 %}")
                tpl.render(context)
            nodes = context['children']
            self.assertEqual(len(nodes), 1, nodes)
            node = nodes[0]
            self.assertEqual(node.id, b.pk)
            children = node.children
            self.assertEqual(len(children), 1, repr(children))
            child = children[0]
            self.assertEqual(child.id, c.pk)

    def test_menu_in_soft_root(self):
        """
        Test for issue 3504

        Build the following tree:

            A
            |-B
            C (soft_root)
        """
        a = create_page('A', 'nav_playground.html', 'en',
                        in_navigation=True, reverse_id='a')
        b = create_page('B', 'nav_playground.html', 'en', parent=a,
                       in_navigation=True)
        c = create_page('C', 'nav_playground.html', 'en',
                        in_navigation=True, soft_root=True)
        context = self.get_context(a.get_absolute_url())
        tpl = Template("{% load menu_tags %}{% show_menu_below_id 'a' %}")
        tpl.render(context)
        nodes = context['children']
        self.assertEqual(len(nodes), 1)
        node = nodes[0]
        self.assertEqual(node.id, b.pk)
        context = self.get_context(c.get_absolute_url())
        tpl = Template("{% load menu_tags %}{% show_menu_below_id 'a' %}")
        tpl.render(context)
        nodes = context['children']
        self.assertEqual(len(nodes), 1)
        node = nodes[0]
        self.assertEqual(node.id, b.pk)


@override_settings(
    CMS_PERMISSION=True,
    CMS_PUBLIC_FOR='staff',
)
class ViewPermissionMenuTests(CMSTestCase):

    def setUp(self):
        self.page = create_page('page', 'nav_playground.html', 'en')
        self.pages = [self.page]
        self.user = self.get_standard_user()
        self.site = get_current_site()

    def get_request(self, user=None):
        attrs = {
            'user': user or AnonymousUser(),
            'REQUEST': {},
            'POST': {},
            'GET': {},
            'session': {},
        }
        return type('Request', (object,), attrs)

    def test_public_for_all_staff(self):
        request = self.get_request(self.user)
        request.user.is_staff = True
        with self.assertNumQueries(4):
            """
            The queries are:
            User permissions
            Content type
            GlobalPagePermission query
            PagePermission count query
            """
            pages = get_visible_nodes(request, self.pages, self.site)
            self.assertEqual(pages, self.pages)

    @override_settings(CMS_PUBLIC_FOR='all')
    def test_public_for_all(self):
        request = self.get_request(self.user)

        with self.assertNumQueries(4):
            """
            The queries are:
            User permissions
            Content type
            GlobalPagePermission query
            PagePermission query for affected pages
            """
            pages = get_visible_nodes(request, self.pages, self.site)
            self.assertEqual(pages, self.pages)

    @override_settings(CMS_PUBLIC_FOR='all')
    def test_unauthed(self):
        request = self.get_request()
        with self.assertNumQueries(1):
            """
            The query is:
            PagePermission query for affected pages
            """
            pages = get_visible_nodes(request, self.pages, self.site)
            self.assertEqual(pages, self.pages)

    def test_authed_basic_perm(self):
        self.user.user_permissions.add(Permission.objects.get(codename='view_page'))
        request = self.get_request(self.user)

        with self.assertNumQueries(2):
            """
            The queries are:
            User permissions
            Content type
            """
            pages = get_visible_nodes(request, self.pages, self.site)
            self.assertEqual(pages, self.pages)

    def test_authed_no_access(self):
        request = self.get_request(self.user)

        with self.assertNumQueries(4):
            """
            The queries are:
            View Permission Calculation Query
            GlobalpagePermission query for user
            User permissions
            Content type
            """
            pages = get_visible_nodes(request, self.pages, self.site)
            self.assertEqual(pages, [])

    def test_unauthed_no_access(self):
        request = self.get_request()

        with self.assertNumQueries(0):
            nodes = get_visible_nodes(request, self.pages, self.site)
            self.assertEqual(nodes, [])

    def test_page_permissions(self):
        request = self.get_request(self.user)
        PagePermission.objects.create(can_view=True, user=self.user, page=self.page)

        with self.assertNumQueries(4):
            """
            The queries are:
            PagePermission query for affected pages
            User permissions
            Content type
            GlobalpagePermission query for user
            """
            pages = get_visible_nodes(request, self.pages, self.site)
            self.assertEqual(pages, self.pages)

    def test_page_permissions_view_groups(self):
        group = Group.objects.create(name='testgroup')
        self.user.groups.add(group)
        request = self.get_request(self.user)
        PagePermission.objects.create(can_view=True, group=group, page=self.page)

        with self.assertNumQueries(5):
            """
            The queries are:
            PagePermission query for affected pages
            User permissions
            Content type
            GlobalpagePermission query for user
            Group query via PagePermission
            """
            pages = get_visible_nodes(request, self.pages, self.site)
            self.assertEqual(pages, self.pages)

    def test_global_permission(self):
        GlobalPagePermission.objects.create(can_view=True, user=self.user)
        request = self.get_request(self.user)
        group = Group.objects.create(name='testgroup')
        PagePermission.objects.create(can_view=True, group=group, page=self.page)

        with self.assertNumQueries(3):
            """
            The queries are:
            User permissions
            Content type
            GlobalpagePermission query for user
            """
            pages = get_visible_nodes(request, self.pages, self.site)
            self.assertEqual(pages, self.pages)


@override_settings(
    CMS_PERMISSION=True,
    CMS_PUBLIC_FOR='all',
)
class PublicViewPermissionMenuTests(CMSTestCase):

    def setUp(self):
        """
        Create this published hierarchy:
        A
        B1     B2
        C1 C2  C3 C4
        """
        l = 'nav_playground.html'
        kw = dict(in_navigation=True)
        a = create_page('a', l, 'en', **kw)
        b1 = create_page('b1', l, 'en', parent=a, **kw)
        b2 = create_page('b2', l, 'en', parent=a, **kw)
        c1 = create_page('c1', l, 'en', parent=b1, **kw)
        c2 = create_page('c2', l, 'en', parent=b1, **kw)
        c3 = create_page('c3', l, 'en', parent=b2, **kw)
        c4 = create_page('c4', l, 'en', parent=b2, **kw)
        self.pages = [a, b1, c1, c2, b2, c3, c4] # tree order
        self.site = get_current_site()

        self.user = self._create_user("standard", is_staff=False, is_superuser=False)
        self.other = self._create_user("other", is_staff=False, is_superuser=False)
        PagePermission.objects.create(page=b1, user=self.user, can_view=True,
                                      grant_on=ACCESS_PAGE_AND_DESCENDANTS)
        PagePermission.objects.create(page=b2, user=self.other, can_view=True,
                                      grant_on=ACCESS_PAGE_AND_DESCENDANTS)
        attrs = {
            'user': self.user,
            'REQUEST': {},
            'POST': {},
            'GET': {},
            'session': {},
        }
        self.request = type('Request', (object,), attrs)

    def test_list_access(self):
        pages = get_visible_nodes(self.request, self.pages, self.site)
        pages = (
            Page
            .objects
            .filter(pk__in=(page.pk for page in pages))
            .values_list('title_set__title', flat=True)
        )
        self.assertSequenceEqual(sorted(pages), ['a', 'b1', 'c1', 'c2'])

    def test_qs_access(self):
        pages = get_visible_nodes(self.request, Page.objects.all(), self.site)
        pages = (
            Page
            .objects
            .filter(pk__in=(page.pk for page in pages))
            .values_list('title_set__title', flat=True)
        )
        self.assertSequenceEqual(sorted(pages), ['a', 'b1', 'c1', 'c2'])


@override_settings(CMS_PERMISSION=False)
class SoftrootTests(CMSTestCase):
    """
    Ask evildmp/superdmp if you don't understand softroots!

    Softroot description from the docs:

        A soft root is a page that acts as the root for a menu navigation tree.

        Typically, this will be a page that is the root of a significant new
        section on your site.

        When the soft root feature is enabled, the navigation menu for any page
        will start at the nearest soft root, rather than at the real root of
        the site’s page hierarchy.

        This feature is useful when your site has deep page hierarchies (and
        therefore multiple levels in its navigation trees). In such a case, you
        usually don’t want to present site visitors with deep menus of nested
        items.

        For example, you’re on the page “Introduction to Bleeding”, so the menu
        might look like this:

            School of Medicine
                Medical Education
                Departments
                    Department of Lorem Ipsum
                    Department of Donec Imperdiet
                    Department of Cras Eros
                    Department of Mediaeval Surgery
                        Theory
                        Cures
                        Bleeding
                            Introduction to Bleeding <this is the current page>
                            Bleeding - the scientific evidence
                            Cleaning up the mess
                            Cupping
                            Leaches
                            Maggots
                        Techniques
                        Instruments
                    Department of Curabitur a Purus
                    Department of Sed Accumsan
                    Department of Etiam
                Research
                Administration
                Contact us
                Impressum

        which is frankly overwhelming.

        By making “Department of Mediaeval Surgery” a soft root, the menu
        becomes much more manageable:

            Department of Mediaeval Surgery
                Theory
                Cures
                    Bleeding
                        Introduction to Bleeding <current page>
                        Bleeding - the scientific evidence
                        Cleaning up the mess
                    Cupping
                    Leaches
                    Maggots
                Techniques
                Instruments
    """

    def test_basic_home(self):
        """
        Given the tree:

        |- Home
        | |- Projects (SOFTROOT)
        | | |- django CMS
        | | |- django Shop
        | |- People

        Expected menu when on "Home" (0 100 100 100):

        |- Home
        | |- Projects (SOFTROOT)
        | | |- django CMS
        | | |- django Shop
        | |- People
        """
        stdkwargs = {
            'template': 'nav_playground.html',
            'language': 'en',
            'published': True,
            'in_navigation': True,
        }
        home = create_page("Home", **stdkwargs)
        projects = create_page("Projects", parent=home, soft_root=True, **stdkwargs)
        djangocms = create_page("django CMS", parent=projects, **stdkwargs)
        djangoshop = create_page("django Shop", parent=projects, **stdkwargs)
        people = create_page("People", parent=home, **stdkwargs)
        # On Home
        context = self.get_context(home.get_absolute_url())
        tpl = Template("{% load menu_tags %}{% show_menu 0 100 100 100 %}")
        tpl.render(context)
        nodes = context['children']
        # check everything
        self.assertEqual(len(nodes), 1)
        homenode = nodes[0]
        self.assertEqual(homenode.id, home.pk)
        self.assertEqual(len(homenode.children), 2)
        projectsnode, peoplenode = homenode.children
        self.assertEqual(projectsnode.id, projects.pk)
        self.assertEqual(peoplenode.id, people.pk)
        self.assertEqual(len(projectsnode.children), 2)
        cmsnode, shopnode = projectsnode.children
        self.assertEqual(cmsnode.id, djangocms.pk)
        self.assertEqual(shopnode.id, djangoshop.pk)
        self.assertEqual(len(cmsnode.children), 0)
        self.assertEqual(len(shopnode.children), 0)
        self.assertEqual(len(peoplenode.children), 0)

    def test_basic_projects(self):
        """
        Given the tree:

        |- Home
        | |- Projects (SOFTROOT)
        | | |- django CMS
        | | |- django Shop
        | |- People

        Expected menu when on "Projects" (0 100 100 100):

        |- Projects (SOFTROOT)
        | |- django CMS
        | |- django Shop
        """
        stdkwargs = {
            'template': 'nav_playground.html',
            'language': 'en',
            'published': True,
            'in_navigation': True,
        }
        home = create_page("Home", **stdkwargs)
        projects = create_page("Projects", parent=home, soft_root=True, **stdkwargs)
        djangocms = create_page("django CMS", parent=projects, **stdkwargs)
        djangoshop = create_page("django Shop", parent=projects, **stdkwargs)
        create_page("People", parent=home, **stdkwargs)
        # On Projects
        context = self.get_context(projects.get_absolute_url(), page=projects)
        tpl = Template("{% load menu_tags %}{% show_menu 0 100 100 100 %}")
        tpl.render(context)
        nodes = context['children']
        # check everything
        self.assertEqual(len(nodes), 1)
        projectsnode = nodes[0]
        self.assertEqual(projectsnode.id, projects.pk)
        self.assertEqual(len(projectsnode.children), 2)
        cmsnode, shopnode = projectsnode.children
        self.assertEqual(cmsnode.id, djangocms.pk)
        self.assertEqual(shopnode.id, djangoshop.pk)
        self.assertEqual(len(cmsnode.children), 0)
        self.assertEqual(len(shopnode.children), 0)

    def test_basic_djangocms(self):
        """
        Given the tree:

        |- Home
        | |- Projects (SOFTROOT)
        | | |- django CMS
        | | |- django Shop
        | |- People

        Expected menu when on "django CMS" (0 100 100 100):

        |- Projects (SOFTROOT)
        | |- django CMS
        | |- django Shop
        """
        stdkwargs = {
            'template': 'nav_playground.html',
            'language': 'en',
            'published': True,
            'in_navigation': True,
        }
        home = create_page("Home", **stdkwargs)
        projects = create_page("Projects", parent=home, soft_root=True, **stdkwargs)
        djangocms = create_page("django CMS", parent=projects, **stdkwargs)
        djangoshop = create_page("django Shop", parent=projects, **stdkwargs)
        create_page("People", parent=home, **stdkwargs)
        # On django CMS
        context = self.get_context(djangocms.get_absolute_url(), page=djangocms)
        tpl = Template("{% load menu_tags %}{% show_menu 0 100 100 100 %}")
        tpl.render(context)
        nodes = context['children']
        # check everything
        self.assertEqual(len(nodes), 1)
        projectsnode = nodes[0]
        self.assertEqual(projectsnode.id, projects.pk)
        self.assertEqual(len(projectsnode.children), 2)
        cmsnode, shopnode = projectsnode.children
        self.assertEqual(cmsnode.id, djangocms.pk)
        self.assertEqual(shopnode.id, djangoshop.pk)
        self.assertEqual(len(cmsnode.children), 0)
        self.assertEqual(len(shopnode.children), 0)

    def test_basic_people(self):
        """
        Given the tree:

        |- Home
        | |- Projects (SOFTROOT)
        | | |- django CMS
        | | |- django Shop
        | |- People

        Expected menu when on "People" (0 100 100 100):

        |- Home
        | |- Projects (SOFTROOT)
        | | |- django CMS
        | | |- django Shop
        | |- People
        """
        stdkwargs = {
            'template': 'nav_playground.html',
            'language': 'en',
            'published': True,
            'in_navigation': True,
        }
        home = create_page("Home", **stdkwargs)
        projects = create_page("Projects", parent=home, soft_root=True, **stdkwargs)
        djangocms = create_page("django CMS", parent=projects, **stdkwargs)
        djangoshop = create_page("django Shop", parent=projects, **stdkwargs)
        people = create_page("People", parent=home, **stdkwargs)
        # On People
        context = self.get_context(home.get_absolute_url())
        tpl = Template("{% load menu_tags %}{% show_menu 0 100 100 100 %}")
        tpl.render(context)
        nodes = context['children']
        # check everything
        self.assertEqual(len(nodes), 1)
        homenode = nodes[0]
        self.assertEqual(homenode.id, home.pk)
        self.assertEqual(len(homenode.children), 2)
        projectsnode, peoplenode = homenode.children
        self.assertEqual(projectsnode.id, projects.pk)
        self.assertEqual(peoplenode.id, people.pk)
        self.assertEqual(len(projectsnode.children), 2)
        cmsnode, shopnode = projectsnode.children
        self.assertEqual(cmsnode.id, djangocms.pk)
        self.assertEqual(shopnode.id, djangoshop.pk)
        self.assertEqual(len(cmsnode.children), 0)
        self.assertEqual(len(shopnode.children), 0)
        self.assertEqual(len(peoplenode.children), 0)<|MERGE_RESOLUTION|>--- conflicted
+++ resolved
@@ -25,7 +25,6 @@
 from cms.test_utils.testcases import CMSTestCase
 from cms.test_utils.util.context_managers import apphooks, LanguageOverride
 from cms.test_utils.util.mock import AttributeObject
-from cms.toolbar.utils import get_object_edit_url, get_object_preview_url
 from cms.utils import get_current_site
 from cms.utils.conf import get_cms_setting
 
@@ -403,66 +402,6 @@
         tpl.render(context)
         self.assertEqual(CacheKey.objects.count(), 1)
 
-<<<<<<< HEAD
-    def test_menu_cache_draft_only(self):
-        # Tests that the cms uses a separate cache for draft & live
-        public_page = self.get_page(1)
-        public_page_content = self.get_page_title_obj(public_page)
-        draft_page = public_page.publisher_public
-        draft_page_content = self.get_page_title_obj(draft_page)
-        edit_on_path = get_object_edit_url(draft_page_content)
-        edit_off_path = get_object_preview_url(public_page_content)
-        superuser = self.get_superuser()
-
-        # Prime the public menu cache
-        with self.login_user_context(superuser):
-            context = self.get_context(path=edit_off_path, page=public_page)
-            context['request'].session['cms_edit'] = False
-            Template("{% load menu_tags %}{% show_menu %}").render(context)
-
-        # This should prime the draft menu cache
-        with self.login_user_context(superuser):
-            context = self.get_context(path=edit_on_path, page=draft_page)
-            context['request'].session['cms_edit'] = True
-            Template("{% load menu_tags %}{% show_menu %}").render(context)
-
-        # All nodes should be draft nodes
-        node_ids = [node.id for node in context['children']]
-        page_count = Page.objects.drafts().filter(pk__in=node_ids).count()
-
-        self.assertEqual(len(node_ids), page_count, msg='Not all pages in the draft menu are draft')
-
-    def test_menu_cache_live_only(self):
-        # Tests that the cms uses a separate cache for draft & live
-        public_page = self.get_page(1)
-        public_page_content = self.get_page_title_obj(public_page)
-        draft_page = public_page.publisher_public
-        draft_page_content = self.get_page_title_obj(draft_page)
-        edit_on_path = get_object_edit_url(draft_page_content)
-        edit_off_path = get_object_preview_url(public_page_content)
-        superuser = self.get_superuser()
-
-        # Prime the draft menu cache
-        with self.login_user_context(superuser):
-            context = self.get_context(path=edit_on_path, page=draft_page)
-            context['request'].session['cms_edit'] = True
-            Template("{% load menu_tags %}{% show_menu %}").render(context)
-
-        # This should prime the public menu cache
-        with self.login_user_context(superuser):
-            context = self.get_context(path=edit_off_path, page=public_page)
-            context['request'].session['cms_edit'] = False
-            context['request'].session['cms_preview'] = True
-            Template("{% load menu_tags %}{% show_menu %}").render(context)
-
-        # All nodes should be public nodes
-        node_ids = [node.id for node in context['children']]
-        page_count = Page.objects.public().filter(pk__in=node_ids).count()
-
-        self.assertEqual(len(node_ids), page_count, msg='Not all pages in the public menu are public')
-
-=======
->>>>>>> 9f250754
     def test_menu_cache_respects_database_keys(self):
         cms_page = self.get_page(1)
         context = self.get_context(path=cms_page.get_absolute_url(), page=cms_page)
