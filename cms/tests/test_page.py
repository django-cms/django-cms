--- conflicted
+++ resolved
@@ -636,24 +636,14 @@
         home_pl_count = home.get_placeholders().count()
         page_pl_count = page.get_placeholders().count()
         expected_pl_count = Placeholder.objects.count() - (home_pl_count + page_pl_count)
-<<<<<<< HEAD
+
         with self.login_user_context(superuser):
             # Delete page
             self.client.post(self.get_admin_url(Page, 'delete', page.pk), {'post': 'yes'})
+
         with self.login_user_context(superuser):
             # Delete home page
             self.client.post(self.get_admin_url(Page, 'delete', home.pk), {'post': 'yes'})
-
-=======
-
-        with self.login_user_context(superuser):
-            # Delete page
-            self.client.post(self.get_admin_url(Page, 'delete', page.pk), {'post': 'yes'})
-
-        with self.login_user_context(superuser):
-            # Delete home page
-            self.client.post(self.get_admin_url(Page, 'delete', home.pk), {'post': 'yes'})
->>>>>>> 5e99e69f
         self.assertEqual(CMSPlugin.objects.count(), 0)
         self.assertEqual(Text.objects.count(), 0)
         self.assertEqual(Placeholder.objects.exclude(slot='clipboard').count(), expected_pl_count)
@@ -1026,26 +1016,11 @@
 
     def test_xframe_options_with_cms_page_cache_and_clickjacking_middleware(self):
         # Refs: 6346
-<<<<<<< HEAD
-        if getattr(settings, 'MIDDLEWARE', None):
-            override = {
-                'MIDDLEWARE': settings.MIDDLEWARE + [
-                    'django.middleware.clickjacking.XFrameOptionsMiddleware',
-                ]
-            }
-        else:
-            override = {
-                'MIDDLEWARE_CLASSES': settings.MIDDLEWARE_CLASSES + [
-                    'django.middleware.clickjacking.XFrameOptionsMiddleware',
-                ]
-            }
-=======
         override = {
             'MIDDLEWARE': settings.MIDDLEWARE + [
                 'django.middleware.clickjacking.XFrameOptionsMiddleware',
             ]
         }
->>>>>>> 5e99e69f
 
         override['CMS_PAGE_CACHE'] = True
 
