import datetime
import functools
import os.path
from unittest import skipIf

from django.conf import settings
from django.contrib.auth import get_user_model
from django.contrib.sites.models import Site
from django.core.cache import cache
from django.core.exceptions import ValidationError
from django.http import HttpResponse, HttpResponseNotFound
from django.urls import reverse
from django.utils.timezone import now as tz_now
from django.utils.translation import override as force_language

from cms import constants
from cms.api import add_plugin, create_page, create_page_content
from cms.forms.validators import validate_url_uniqueness
from cms.models import Page, PageContent
from cms.models.placeholdermodel import Placeholder
from cms.models.pluginmodel import CMSPlugin
from cms.sitemaps import CMSSitemap
from cms.test_utils.testcases import CMSTestCase, TransactionCMSTestCase
from cms.utils.conf import get_cms_setting
from cms.utils.page import (
    get_available_slug, get_current_site, get_page_from_request,
)


class PageMigrationTestCase(CMSTestCase):

    def test_content_type(self):
        """
        Test correct content type is set for Page object
        """
        from django.contrib.contenttypes.models import ContentType
        self.assertEqual(ContentType.objects.filter(model='page', app_label='cms').count(), 1)


def has_no_custom_user():
    return get_user_model().USERNAME_FIELD != 'email'


class PagesTestCase(TransactionCMSTestCase):

    def tearDown(self):
        cache.clear()

    def test_absolute_url(self):
        page = self.create_homepage("page", "nav_playground.html", "en")
        create_page_content("fr", "french home", page)
        page_2 = create_page("inner", "nav_playground.html", "en", parent=page)
        create_page_content("fr", "french inner", page_2)

        self.assertEqual(page_2.get_absolute_url(), '/en/inner/')
        self.assertEqual(page_2.get_absolute_url(language='en'), '/en/inner/')
        self.assertEqual(page_2.get_absolute_url(language='fr'), '/fr/french-inner/')

        with force_language('fr'):
            self.assertEqual(page_2.get_absolute_url(), '/fr/french-inner/')
            self.assertEqual(page_2.get_absolute_url(language='en'), '/en/inner/')
            self.assertEqual(page_2.get_absolute_url(language='fr'), '/fr/french-inner/')

    def test_get_root_page(self):
        _create = functools.partial(
            create_page,
            template='nav_playground.html',
            language='en',
        )
        page_a = _create('page_a')
        page_a_a = _create('page_a_a_a', parent=page_a)
        page_a_a_a = _create('page_a_a_a', parent=page_a_a)
        page_tree_with_root = [
            (page_a, page_a),
            (page_a_a, page_a),
            (page_a_a_a, page_a),
        ]

        for page, root in page_tree_with_root:
            self.assertEqual(page.get_root(), root)

    def test_treebeard_delete(self):
        """
        This is a test for #4102

        When deleting a page, parent must be updated too, to reflect the new tree status.
        This is handled by MP_NodeQuerySet (which was not used before the fix)

        """
        page1 = create_page('home', 'nav_playground.html', 'en')
        page2 = create_page('page2', 'nav_playground.html', 'en', parent=page1)
        page3 = create_page('page3', 'nav_playground.html', 'en', parent=page2)

        self.assertEqual(page1.node.depth, 1)
        self.assertEqual(page1.node.numchild, 1)
        self.assertFalse(page1.node.is_leaf())

        self.assertEqual(page2.node.depth, 2)
        self.assertEqual(page2.node.numchild, 1)
        self.assertFalse(page2.node.is_leaf())

        self.assertEqual(page3.node.depth, 3)
        self.assertEqual(page3.node.numchild, 0)
        self.assertTrue(page3.node.is_leaf())

        page3.delete()
        page1 = page1.reload()
        page2 = page2.reload()

        self.assertEqual(page2.node.depth, 2)
        self.assertEqual(page2.node.numchild, 0)
        self.assertTrue(page2.node.is_leaf())

        page3 = create_page('page3', 'nav_playground.html', 'en', parent=page2, reverse_id='page3')

        self.assertEqual(page2.node.depth, 2)
        self.assertEqual(page2.node.numchild, 1)
        self.assertFalse(page2.node.is_leaf())

        self.assertEqual(page3.node.depth, 3)
        self.assertEqual(page3.node.numchild, 0)
        self.assertTrue(page3.node.is_leaf())

        self.assertEqual(page1.node.depth, 1)
        self.assertEqual(page1.node.numchild, 1)
        self.assertFalse(page1.node.is_leaf())

        self.assertEqual(page2.node.depth, 2)
        self.assertEqual(page2.node.numchild, 1)
        self.assertFalse(page2.node.is_leaf())

        self.assertEqual(page3.node.depth, 3)
        self.assertEqual(page3.node.numchild, 0)
        self.assertTrue(page3.node.is_leaf())

    def test_create_page_api(self):
        page_data = {
            'title': 'root',
            'slug': 'root',
            'language': settings.LANGUAGES[0][0],
            'template': 'nav_playground.html',

        }
        page = self.create_homepage(**page_data)
        self.assertEqual(Page.objects.count(), 1)
        self.assertTrue(page.is_home)
        self.assertEqual(list(page.get_urls().values_list('path', flat=True)), [u''])

    @skipIf(has_no_custom_user(), 'No custom user')
    def test_create_page_api_with_long_username(self):
        page_data = {
            'title': 'root',
            'slug': 'root',
            'language': settings.LANGUAGES[0][0],
            'template': 'nav_playground.html',
            'created_by': self._create_user(
                'V' * constants.PAGE_USERNAME_MAX_LENGTH + 'ERY-LONG-USERNAME',
                is_staff=True,
                is_superuser=True,
            ),
        }
        page = create_page(**page_data)
        self.assertEqual(Page.objects.count(), 1)

        self.assertLessEqual(len(page.created_by), constants.PAGE_USERNAME_MAX_LENGTH)
        self.assertRegexpMatches(page.created_by, r'V+\.{3} \(id=\d+\)')

        self.assertLessEqual(len(page.changed_by), constants.PAGE_USERNAME_MAX_LENGTH)
        self.assertRegexpMatches(page.changed_by, r'V+\.{3} \(id=\d+\)')

        self.assertEqual(list(page.get_urls().values_list('path', flat=True)), [u'root'])

    def test_get_available_slug_recursion(self):
        """ Checks cms.utils.page.get_available_slug for infinite recursion
        """
        site = get_current_site()
        for x in range(0, 12):
            create_page('test-page', 'nav_playground.html', 'en')
        new_slug = get_available_slug(site, 'test-page', 'en')
        self.assertEqual(new_slug, 'test-page-copy-13')  # get_available_slug's suffix default is 'copy'

    def test_path_collisions_api_1(self):
        """ Checks for slug collisions on sibling pages - uses API to create pages
        """
        site = get_current_site()
        page1 = create_page('test page 1', 'nav_playground.html', 'en')
        page1_1 = create_page('test page 1_1', 'nav_playground.html', 'en',
                              parent=page1, slug="foo")
        page1_2 = create_page('test page 1_2', 'nav_playground.html', 'en',
                              parent=page1, slug="foo")
        # both sibling pages has same slug, so both pages have an invalid slug
        self.assertRaises(
            ValidationError,
            validate_url_uniqueness,
            site=site,
            path=page1_1.get_path('en'),
            language='en',
            exclude_page=page1_1,
        )
        self.assertRaises(
            ValidationError,
            validate_url_uniqueness,
            site=site,
            path=page1_2.get_path('en'),
            language='en',
            exclude_page=page1_2,
        )

    def test_path_collisions_api_2(self):
        """ Checks for slug collisions on root (not home) page and a home page child - uses API to create pages
        """
        site = get_current_site()
        page1 = self.create_homepage('test page 1', 'nav_playground.html', 'en')
        page1_1 = create_page('test page 1_1', 'nav_playground.html', 'en',
                              parent=page1, slug="foo")
        page2 = create_page('test page 1_1', 'nav_playground.html', 'en',
                            slug="foo")
        # Root (non home) page and child page has the same slug, both are invalid
        self.assertRaises(
            ValidationError,
            validate_url_uniqueness,
            site=site,
            path=page1_1.get_path('en'),
            language='en',
            exclude_page=page1_1,
        )
        self.assertRaises(
            ValidationError,
            validate_url_uniqueness,
            site=site,
            path=page2.get_path('en'),
            language='en',
            exclude_page=page2,
        )

    def test_path_collisions_api_3(self):
        """ Checks for slug collisions on children of a non root page - uses API to create pages
        """
        site = get_current_site()
        page1 = create_page('test page 1', 'nav_playground.html', 'en')
        page1_1 = create_page('test page 1_1', 'nav_playground.html', 'en',
                              parent=page1, slug="foo")
        page1_1_1 = create_page('test page 1_1_1', 'nav_playground.html', 'en',
                                parent=page1_1, slug="bar")
        page1_1_2 = create_page('test page 1_1_1', 'nav_playground.html', 'en',
                                parent=page1_1, slug="bar")
        page1_2 = create_page('test page 1_2', 'nav_playground.html', 'en',
                              parent=page1, slug="bar")
        # Direct children of home has different slug so it's ok.
        self.assertTrue(validate_url_uniqueness(
            site,
            path=page1_1.get_path('en'),
            language='en',
            exclude_page=page1_1,
        ))
        self.assertTrue(validate_url_uniqueness(
            site,
            path=page1_2.get_path('en'),
            language='en',
            exclude_page=page1_2,
        ))
        # children of page1_1 has the same slug -> you lose!
        self.assertRaises(
            ValidationError,
            validate_url_uniqueness,
            site=site,
            path=page1_1_1.get_path('en'),
            language='en',
            exclude_page=page1_1_1,
        )
        self.assertRaises(
            ValidationError,
            validate_url_uniqueness,
            site=site,
            path=page1_1_2.get_path('en'),
            language='en',
            exclude_page=page1_1_2,
        )

    def test_details_view(self):
        """
        Test the details view
        """
        superuser = self.get_superuser()
        self.assertEqual(Page.objects.all().count(), 0)
        with self.login_user_context(superuser):
            page = self.create_homepage('test page 1', "nav_playground.html", "en")
            response = self.client.get(self.get_pages_root())
            self.assertEqual(response.status_code, 200)
            page2 = create_page("test page 2", "nav_playground.html", "en",
                                parent=page)
            homepage = Page.objects.get_home()
            self.assertEqual(homepage.get_slug('en'), 'test-page-1')

            self.assertEqual(page2.get_absolute_url(), '/en/test-page-2/')
            response = self.client.get(page2.get_absolute_url())
            self.assertEqual(response.status_code, 200)

    def test_move_page_regression_left_to_right_5752(self):
        # ref: https://github.com/divio/django-cms/issues/5752
        # Tests tree integrity when moving sibling pages from left
        # to right under the same parent.
        home = create_page("Home", "nav_playground.html", "en")
        alpha = create_page(
            "Alpha",
            "nav_playground.html",
            "en",
            parent=home,
        )
        beta = create_page(
            "Beta",
            "nav_playground.html",
            "en",
            parent=home,
        )
        beta.move_page(alpha.node, position='left')

        # Draft
        self.assertEqual(home.node.path, '0001')
        self.assertEqual(beta.node.path, '00010001')
        self.assertEqual(alpha.node.path, '00010002')

    def test_move_page_regression_right_to_left_5752(self):
        # ref: https://github.com/divio/django-cms/issues/5752
        # Tests tree integrity when moving sibling pages from right
        # to left under the same parent.
        home = create_page("Home", "nav_playground.html", "en")
        alpha = create_page(
            "Alpha",
            "nav_playground.html",
            "en",
            parent=home,
        )
        beta = create_page(
            "Beta",
            "nav_playground.html",
            "en",
            parent=home,
        )
        beta.move_page(alpha.node, position='left')

        alpha.refresh_from_db()
        beta.refresh_from_db()

        # Draft
        self.assertEqual(home.node.path, '0001')
        self.assertEqual(beta.node.path, '00010001')
        self.assertEqual(alpha.node.path, '00010002')

    def test_move_page_regression_5640(self):
        # ref: https://github.com/divio/django-cms/issues/5640
        alpha = create_page("Alpha", "nav_playground.html", "en")
        beta = create_page("Beta", "nav_playground.html", "en")
        alpha.move_page(beta.node, position='right')
        self.assertEqual(beta.node.path, '0002')
        self.assertEqual(alpha.node.path, '0003')

    def test_move_page_regression_nested_5640(self):
        # ref: https://github.com/divio/django-cms/issues/5640
        alpha = create_page("Alpha", "nav_playground.html", "en")
        beta = create_page("Beta", "nav_playground.html", "en")
        gamma = create_page("Gamma", "nav_playground.html", "en")
        delta = create_page("Delta", "nav_playground.html", "en")
        theta = create_page("Theta", "nav_playground.html", "en")

        beta.move_page(alpha.node, position='last-child')
        gamma.move_page(beta.reload().node, position='last-child')
        delta.move_page(gamma.reload().node, position='last-child')
        theta.move_page(delta.reload().node, position='last-child')

        tree = [
            (alpha, '0001'),
            (beta, '00010001'),
            (gamma, '000100010001'),
            (delta, '0001000100010001'),
            (theta, '00010001000100010001'),
        ]

        for page, path in tree:
            self.assertEqual(page.reload().node.path, path)

    def test_move_page_inherit(self):
        parent = create_page("Parent", 'col_three.html', "en")
        child = create_page("Child", constants.TEMPLATE_INHERITANCE_MAGIC,
                            "en", parent=parent)
        self.assertEqual(child.get_template(), parent.get_template())
        child.move_page(parent.node, 'left')
        child = Page.objects.get(pk=child.pk)
        self.assertEqual(child.get_template(), parent.get_template())

    def test_add_placeholder(self):
        # create page
        page = create_page("Add Placeholder", "nav_playground.html", "en",
                           position="last-child", in_navigation=True)
        page.update_translations(template='add_placeholder.html')
        url = page.get_absolute_url()
        response = self.client.get(url)
        self.assertEqual(200, response.status_code)
        path = os.path.join(settings.TEMPLATES[0]['DIRS'][0], 'add_placeholder.html')
        with open(path, 'r') as fobj:
            old = fobj.read()
        try:
            new = old.replace(
                '<!-- SECOND_PLACEHOLDER -->',
                '{% placeholder second_placeholder %}'
            )
            with open(path, 'w') as fobj:
                fobj.write(new)
            response = self.client.get(url)
            self.assertEqual(200, response.status_code)
        finally:
            with open(path, 'w') as fobj:
                fobj.write(old)

    def test_sitemap_login_required_pages(self):
        """
        Test that CMSSitemap object contains only published,public (login_required=False) pages
        """
        create_page("page", "nav_playground.html", "en", login_required=True,
                    in_navigation=True)
        self.assertEqual(len(CMSSitemap().items()), 0)

    def test_sitemap_includes_last_modification_date(self):
        one_day_ago = tz_now() - datetime.timedelta(days=1)
        page = create_page("page", "nav_playground.html", "en")
        page.creation_date = one_day_ago
        page.save()
        sitemap = CMSSitemap()
        self.assertEqual(len(sitemap.items()), 1)
        actual_last_modification_time = sitemap.lastmod(sitemap.items()[0])
        self.assertTrue(actual_last_modification_time > one_day_ago)

    def test_sitemap_uses_publication_date_when_later_than_modification(self):
        now = tz_now()
        now -= datetime.timedelta(microseconds=now.microsecond)
        one_day_ago = now - datetime.timedelta(days=1)
        page = create_page("page", "nav_playground.html", "en")
        content = page.get_content_obj('en')
        page.creation_date = one_day_ago
        page.changed_date = one_day_ago
        page.save()
        sitemap = CMSSitemap()
        actual_last_modification_time = sitemap.lastmod(content)
        self.assertEqual(actual_last_modification_time.date(), now.date())

    def test_templates(self):
        """
        Test the inheritance magic for templates
        """
        parent = create_page("parent", "nav_playground.html", "en")
        child = create_page("child", "nav_playground.html", "en", parent=parent)
        grand_child = create_page("grand child", "nav_playground.html", "en", parent=child)
        child2 = create_page("child2", "col_two.html", "en", parent=parent)
        grand_child2 = create_page("grand child2", "nav_playground.html", "en", parent=child2)
<<<<<<< HEAD
        child_content = child.get_content_obj("en")
        child2_content = child2.get_content_obj("en")
        child_content.template = constants.TEMPLATE_INHERITANCE_MAGIC
        grand_child_content = grand_child.get_content_obj("en")
        grand_child_content.template = constants.TEMPLATE_INHERITANCE_MAGIC
        child_content.save()
        grand_child_content.save()
        grand_child2_content = grand_child2.get_content_obj("en")
        grand_child2_content.template = constants.TEMPLATE_INHERITANCE_MAGIC
        grand_child2_content.save()

        self.assertFalse(hasattr(grand_child_content, '_template_cache'))
        with self.assertNumQueries(4):
            self.assertEqual(child_content.template, constants.TEMPLATE_INHERITANCE_MAGIC)
=======
        child_title = child.get_title_obj("en")
        child2_title = child2.get_title_obj("en")
        child_title.template = constants.TEMPLATE_INHERITANCE_MAGIC
        grand_child_title = grand_child.get_title_obj("en")
        grand_child_title.template = constants.TEMPLATE_INHERITANCE_MAGIC
        child_title.save()
        grand_child_title.save()
        grand_child2_title = grand_child2.get_title_obj("en")
        grand_child2_title.template = constants.TEMPLATE_INHERITANCE_MAGIC
        grand_child2_title.save()

        self.assertFalse(hasattr(grand_child_title, '_template_cache'))
        with self.assertNumQueries(2):
            self.assertEqual(child_title.template, constants.TEMPLATE_INHERITANCE_MAGIC)
>>>>>>> 497c3c67
            self.assertEqual(parent.get_template_name(), grand_child.get_template_name())

        # test template cache
        with self.assertNumQueries(0):
            grand_child.get_template()

<<<<<<< HEAD
        self.assertFalse(hasattr(grand_child2_content, '_template_cache'))
        with self.assertNumQueries(3):
            self.assertEqual(child2_content.template, 'col_two.html')
=======
        self.assertFalse(hasattr(grand_child2_title, '_template_cache'))
        with self.assertNumQueries(1):
            self.assertEqual(child2_title.template, 'col_two.html')
>>>>>>> 497c3c67
            self.assertEqual(child2.get_template_name(), grand_child2.get_template_name())

        # test template cache
        with self.assertNumQueries(0):
            grand_child2.get_template()

        parent_content = parent.get_content_obj("en")
        parent_content.template = constants.TEMPLATE_INHERITANCE_MAGIC
        parent_content.save()
        self.assertEqual(parent_content.template, constants.TEMPLATE_INHERITANCE_MAGIC)
        self.assertEqual(parent.get_template(), get_cms_setting('TEMPLATES')[0][0])
        self.assertEqual(parent.get_template_name(), get_cms_setting('TEMPLATES')[0][1])

    def test_delete_with_plugins(self):
        """
        Check that plugins and placeholders get correctly deleted when we delete
        a page!
        """
        Text = self.get_plugin_model('TextPlugin')
        home = create_page("home", "nav_playground.html", "en")
        page = create_page("page", "nav_playground.html", "en")
        placeholder = page.get_placeholders('en')[0]
        plugin_base = CMSPlugin.objects.create(
            plugin_type='TextPlugin',
            placeholder=placeholder,
            position=1,
            language=settings.LANGUAGES[0][0]
        )

        plugin = Text(body='')
        plugin_base.set_base_attr(plugin)
        plugin.save()
        self.assertEqual(CMSPlugin.objects.count(), 1)
        self.assertEqual(Text.objects.count(), 1)
        self.assertTrue(Placeholder.objects.count() > 2)

        superuser = self.get_superuser()
        home_pl_count = home.get_placeholders('en').count()
        page_pl_count = page.get_placeholders('en').count()
        expected_pl_count = Placeholder.objects.count() - (home_pl_count + page_pl_count)

        with self.login_user_context(superuser):
            # Delete page
            self.client.post(self.get_admin_url(Page, 'delete', page.pk), {'post': 'yes'})

        with self.login_user_context(superuser):
            # Delete home page
            self.client.post(self.get_admin_url(Page, 'delete', home.pk), {'post': 'yes'})
        self.assertEqual(CMSPlugin.objects.count(), 0)
        self.assertEqual(Text.objects.count(), 0)
        self.assertEqual(Placeholder.objects.exclude(slot='clipboard').count(), expected_pl_count)
        self.assertEqual(Page.objects.count(), 0)

    def test_get_page_from_request_nopage(self):
        request = self.get_request('/')
        page = get_page_from_request(request)
        self.assertEqual(page, None)

    def test_get_page_from_request_with_page_404(self):
        create_page("page", "nav_playground.html", "en")
        request = self.get_request('/does-not-exist/')
        found_page = get_page_from_request(request)
        self.assertEqual(found_page, None)

    def test_get_page_without_final_slash(self):
        root = create_page("root", "nav_playground.html", "en", slug="root")
        create_page("page", "nav_playground.html", "en", slug="page", parent=root)
        request = self.get_request('/en/root/page')
        found_page = get_page_from_request(request)
        self.assertIsNotNone(found_page)

    def test_page_urls(self):
        page1 = self.create_homepage('test page 1', 'nav_playground.html', 'en')
        page2 = create_page('test page 2', 'nav_playground.html', 'en', parent=page1)
        page3 = create_page('test page 3', 'nav_playground.html', 'en', parent=page2)
        page4 = create_page('test page 4', 'nav_playground.html', 'en')
        page5 = create_page('test page 5', 'nav_playground.html', 'en', parent=page4)

        page1 = page1.reload()
        page2 = page2.reload()
        page3 = page3.reload()
        page4 = page4.reload()
        page5 = page5.reload()
        self.assertEqual(page3.node.parent_id, page2.node.pk)
        self.assertEqual(page2.node.parent_id, page1.node.pk)
        self.assertEqual(page5.node.parent_id, page4.node.pk)

        self.assertEqual(page1.get_absolute_url(), self.get_pages_root() + '')
        self.assertEqual(page2.get_absolute_url(), self.get_pages_root() + 'test-page-2/')
        self.assertEqual(page3.get_absolute_url(), self.get_pages_root() + 'test-page-2/test-page-3/')
        self.assertEqual(page4.get_absolute_url(), self.get_pages_root() + 'test-page-4/')
        self.assertEqual(page5.get_absolute_url(), self.get_pages_root() + 'test-page-4/test-page-5/')
        page3 = self.move_page(page3, page1)
        self.assertEqual(page3.get_absolute_url(), self.get_pages_root() + 'test-page-3/')
        page3 = page3.reload()
        page2 = page2.reload()
        page5 = page5.reload()
        page5 = self.move_page(page5, page2)
        self.assertEqual(page5.get_absolute_url(), self.get_pages_root() + 'test-page-2/test-page-5/')
        page3 = page3.reload()
        page4 = page4.reload()
        page3 = self.move_page(page3, page4)
        self.assertEqual(page3.get_absolute_url(), self.get_pages_root() + 'test-page-4/test-page-3/')

    def test_page_and_title_repr(self):
        non_saved_page = Page()
        self.assertIsNone(non_saved_page.pk)
        self.assertIn('id=None', repr(non_saved_page))

        saved_page = create_page('test saved page', 'nav_playground.html', 'en')
        self.assertIsNotNone(saved_page.pk)
        self.assertIn('id={}'.format(saved_page.pk), repr(saved_page))

        non_saved_title = PageContent()
        self.assertIsNone(non_saved_title.pk)
        self.assertIn('id=None', repr(non_saved_title))

        saved_content = saved_page.get_content_obj()
        self.assertIsNotNone(saved_content.pk)
        self.assertIn('id={}'.format(saved_content.pk), repr(saved_content))

    def test_page_overwrite_urls(self):

        page1 = self.create_homepage('test page 1', 'nav_playground.html', 'en')

        page2 = create_page('test page 2', 'nav_playground.html', 'en', parent=page1)

        page3 = create_page(
            'test page 3', 'nav_playground.html', 'en', parent=page2, overwrite_url='i-want-another-url'
        )
        superuser = self.get_superuser()

        self.assertEqual(page2.get_absolute_url(), self.get_pages_root() + 'test-page-2/')
        self.assertEqual(page3.get_absolute_url(), self.get_pages_root() + 'i-want-another-url/')

        endpoint = self.get_page_change_uri('en', page2)

        with self.login_user_context(superuser):
            data = {'title': 'test page 2', 'slug': 'page-test-2', 'template': 'nav_playground.html'}
            response = self.client.post(endpoint, data)
            self.assertRedirects(response, self.get_pages_admin_list_uri('en'))

        page2 = Page.objects.get(pk=page2.pk)
        page3 = Page.objects.get(pk=page3.pk)

        self.assertEqual(page2.get_absolute_url(), self.get_pages_root() + 'page-test-2/')
        self.assertEqual(page3.get_absolute_url(), self.get_pages_root() + 'i-want-another-url/')

        # tests a bug found in 2.2 where saving an ancestor page
        # wiped out the overwrite_url for child pages
        page2.save()
        self.assertEqual(page3.get_absolute_url(), self.get_pages_root() + 'i-want-another-url/')

    def test_slug_url_overwrite_clash(self):
        """ Tests if a URL-Override clashes with a normal page url
        """
        site = get_current_site()
        with self.settings(CMS_PERMISSION=False):
            create_page('home', 'nav_playground.html', 'en')
            bar = create_page('bar', 'nav_playground.html', 'en')
            foo = create_page('foo', 'nav_playground.html', 'en')
            # Tests to assure is_valid_url is ok on plain pages
            self.assertTrue(validate_url_uniqueness(
                site,
                path=bar.get_path('en'),
                language='en',
                exclude_page=bar,
            ))
            self.assertTrue(validate_url_uniqueness(
                site,
                path=foo.get_path('en'),
                language='en',
                exclude_page=foo,
            ))

            foo.update_urls('en', managed=False, path='bar')

            self.assertRaises(
                ValidationError,
                validate_url_uniqueness,
                site,
                path=bar.get_path('en'),
                language='en',
                exclude_page=bar,
            )

    def test_valid_url_multisite(self):
        site1 = Site.objects.get_current()
        site3 = Site.objects.create(domain="sample3.com", name="sample3.com")
        home = create_page('home', 'nav_playground.html', 'de', site=site1)
        bar = create_page('bar', 'nav_playground.html', 'de', slug="bar", parent=home, site=site1)
        home_s3 = create_page('home', 'nav_playground.html', 'de', site=site3)
        bar_s3 = create_page('bar', 'nav_playground.html', 'de', slug="bar", parent=home_s3, site=site3)

        self.assertTrue(validate_url_uniqueness(
            site1,
            path=bar.get_path('de'),
            language='de',
            exclude_page=bar,
        ))

        self.assertTrue(validate_url_uniqueness(
            site3,
            path=bar_s3.get_path('de'),
            language='de',
            exclude_page=bar_s3,
        ))

    def test_home_slug_not_accessible(self):
        with self.settings(CMS_PERMISSION=False):
            page = self.create_homepage('page', 'nav_playground.html', 'en')
            self.assertEqual(page.get_absolute_url('en'), '/en/')
            resp = self.client.get('/en/')
            self.assertEqual(resp.status_code, HttpResponse.status_code)
            resp = self.client.get('/en/page/')
            self.assertEqual(resp.status_code, HttpResponseNotFound.status_code)

    def test_plugin_loading_queries(self):
        with self.settings(
                CMS_TEMPLATES=(('placeholder_tests/base.html', 'tpl'), ),
        ):
            page = create_page('home', 'placeholder_tests/base.html', 'en', slug='home')
            page.page_content_cache['en'] = page.pagecontent_set.get(language='en')
            placeholders = list(page.get_placeholders('en'))
            for i, placeholder in enumerate(placeholders):
                for j in range(5):
                    add_plugin(placeholder, 'TextPlugin', 'en', body='text-%d-%d' % (i, j))
                    add_plugin(placeholder, 'LinkPlugin', 'en', name='link-%d-%d' % (i, j))

            # trigger the apphook query so that it doesn't get in our way
            reverse('pages-root')
            # trigger the get_languages query so it doesn't get in our way
            context = self.get_context(page=page)
            context['request'].current_page.get_languages()

            renderer = self.get_content_renderer(context['request'])

            with self.assertNumQueries(4):
                for i, placeholder in enumerate(placeholders):
                    content = renderer.render_page_placeholder(
                        placeholder.slot,
                        context,
                        inherit=False,
                    )
                    for j in range(5):
                        self.assertIn('text-%d-%d' % (i, j), content)
                        self.assertIn('link-%d-%d' % (i, j), content)

    def test_xframe_options_allow(self):
        """Test that no X-Frame-Options is set when page's xframe_options is set to allow"""
        page = create_page(
            title='home',
            template='nav_playground.html',
            language='en',
            slug='home',
            xframe_options=constants.X_FRAME_OPTIONS_ALLOW
        )

        resp = self.client.get(page.get_absolute_url('en'))
        self.assertEqual(resp.get('X-Frame-Options'), None)

    def test_xframe_options_sameorigin(self):
        """Test that X-Frame-Options is 'SAMEORIGIN' when xframe_options is set to origin"""
        page = create_page(
            title='home',
            template='nav_playground.html',
            language='en',
            slug='home',
            xframe_options=constants.X_FRAME_OPTIONS_SAMEORIGIN
        )

        resp = self.client.get(page.get_absolute_url('en'))
        self.assertEqual(resp.get('X-Frame-Options'), 'SAMEORIGIN')

    def test_xframe_options_deny(self):
        """Test that X-Frame-Options is 'DENY' when xframe_options is set to deny"""
        page = create_page(
            title='home',
            template='nav_playground.html',
            language='en',
            slug='home',
            xframe_options=constants.X_FRAME_OPTIONS_DENY
        )

        resp = self.client.get(page.get_absolute_url('en'))
        self.assertEqual(resp.get('X-Frame-Options'), 'DENY')

    def test_xframe_options_inherit_with_parent(self):
        """Test that X-Frame-Options is set to parent page's setting when inherit is set"""
        parent = create_page(
            title='home',
            template='nav_playground.html',
            language='en',
            slug='home',
            xframe_options=constants.X_FRAME_OPTIONS_DENY
        )

        child1 = create_page(
            title='subpage',
            template='nav_playground.html',
            language='en',
            slug='subpage',
            parent=parent,
            xframe_options=constants.X_FRAME_OPTIONS_INHERIT
        )

        child2 = create_page(
            title='subpage',
            template='nav_playground.html',
            language='en',
            slug='subpage',
            parent=child1,
            xframe_options=constants.X_FRAME_OPTIONS_ALLOW
        )
        child3 = create_page(
            title='subpage',
            template='nav_playground.html',
            language='en',
            slug='subpage',
            parent=child2,
            xframe_options=constants.X_FRAME_OPTIONS_INHERIT
        )

        resp = self.client.get(parent.get_absolute_url('en'))
        self.assertEqual(resp.get('X-Frame-Options'), 'DENY')

        resp = self.client.get(child1.get_absolute_url('en'))
        self.assertEqual(resp.get('X-Frame-Options'), 'DENY')

        resp = self.client.get(child2.get_absolute_url('en'))
        self.assertEqual(resp.get('X-Frame-Options'), None)

        resp = self.client.get(child3.get_absolute_url('en'))
        self.assertEqual(resp.get('X-Frame-Options'), None)

    def test_top_level_page_inherited_xframe_options_are_applied(self):
        MIDDLEWARE = settings.MIDDLEWARE + ['django.middleware.clickjacking.XFrameOptionsMiddleware']
        with self.settings(MIDDLEWARE=MIDDLEWARE):
            page = create_page('test page 1', 'nav_playground.html', 'en')
            resp = self.client.get(page.get_absolute_url('en'))
            self.assertEqual(resp.get('X-Frame-Options'), 'SAMEORIGIN')

    def test_xframe_options_with_cms_page_cache_and_clickjacking_middleware(self):
        # Refs: 6346
        if getattr(settings, 'MIDDLEWARE', None):
            override = {
                'MIDDLEWARE': settings.MIDDLEWARE + [
                    'django.middleware.clickjacking.XFrameOptionsMiddleware',
                ]
            }
        else:
            override = {
                'MIDDLEWARE_CLASSES': settings.MIDDLEWARE_CLASSES + [
                    'django.middleware.clickjacking.XFrameOptionsMiddleware',
                ]
            }

        override['CMS_PAGE_CACHE'] = True

        with self.settings(**override):
            page = create_page(
                'test page 1',
                'nav_playground.html',
                'en',
                xframe_options=constants.X_FRAME_OPTIONS_ALLOW,
            )

            # Normal response from render_page
            resp = self.client.get(page.get_absolute_url('en'))
            self.assertEqual(resp.get('X-Frame-Options'), None)

            # Response from page cache
            resp = self.client.get(page.get_absolute_url('en'))
            self.assertEqual(resp.get('X-Frame-Options'), None)


class PageTreeTests(CMSTestCase):

    def test_rename_node(self):
        superuser = self.get_superuser()
        create_page('grandpa', 'nav_playground.html', 'en', slug='home')
        parent = create_page('parent', 'nav_playground.html', 'en', slug='parent')
        child = create_page('child', 'nav_playground.html', 'en', slug='child', parent=parent)
        endpoint = self.get_page_change_uri('en', parent)

        with self.login_user_context(superuser):
            data = {'title': 'parent', 'slug': 'father', 'template': 'nav_playground.html'}
            response = self.client.post(endpoint, data)
            self.assertRedirects(response, self.get_pages_admin_list_uri('en'))

        child = Page.objects.get(pk=child.pk)

        self.assertEqual(child.get_absolute_url(language='en'), '/en/father/child/')

    def test_rename_node_alters_descendants(self):
        superuser = self.get_superuser()
        create_page('grandpa', 'nav_playground.html', 'en', slug='home')
        parent = create_page('parent', 'nav_playground.html', 'en', slug='parent')
        child = create_page('child', 'nav_playground.html', 'en', slug='child', parent=parent)
        grandchild_1 = create_page(
            'grandchild-1', 'nav_playground.html', 'en', slug='grandchild-1', parent=child
        )
        grandchild_2 = create_page(
            'grandchild-2', 'nav_playground.html', 'en', slug='grandchild-2', parent=child.reload()
        )
        grandchild_3 = create_page(
            'grandchild-3', 'nav_playground.html', 'en', slug='grandchild-3', parent=child.reload()
        )
        endpoint = self.get_page_change_uri('en', parent)

        with self.login_user_context(superuser):
            data = {'title': 'parent', 'slug': 'father', 'template': 'nav_playground.html'}
            response = self.client.post(endpoint, data)
            self.assertRedirects(response, self.get_pages_admin_list_uri('en'))

        self.assertEqual(grandchild_1.get_absolute_url(language='en'), '/en/father/child/grandchild-1/')
        self.assertEqual(grandchild_2.get_absolute_url(language='en'), '/en/father/child/grandchild-2/')
        self.assertEqual(grandchild_3.get_absolute_url(language='en'), '/en/father/child/grandchild-3/')

    def test_move_node(self):
        home = create_page('grandpa', 'nav_playground.html', 'en', slug='home')
        parent = create_page('parent', 'nav_playground.html', 'en', slug='parent')
        child = create_page('child', 'nav_playground.html', 'en', slug='child', parent=home)
        child.move_page(parent.node)
        child = child.reload()
        self.assertEqual(child.get_absolute_url(language='en'), '/en/parent/child/')


class PageContentTests(CMSTestCase):

    def setUp(self):
        self.page = create_page("english-page", "nav_playground.html", "en")
<<<<<<< HEAD
        self.german_content = create_title("de", "german content", self.page)
        self.english_content = self.page.get_content_obj('en')
=======
        self.german_content = create_page_content("de", "german content", self.page)
        self.english_content = self.page.get_title_obj('en')
>>>>>>> 497c3c67

    def test_get_content_obj(self):
        """
        Cache partially populated, if no hit it should try to populate it
        """
        del self.page.page_content_cache['de']
        german_content = self.page.get_content_obj('de')
        self.assertEqual(german_content.pk, self.german_content.pk)<|MERGE_RESOLUTION|>--- conflicted
+++ resolved
@@ -452,7 +452,6 @@
         grand_child = create_page("grand child", "nav_playground.html", "en", parent=child)
         child2 = create_page("child2", "col_two.html", "en", parent=parent)
         grand_child2 = create_page("grand child2", "nav_playground.html", "en", parent=child2)
-<<<<<<< HEAD
         child_content = child.get_content_obj("en")
         child2_content = child2.get_content_obj("en")
         child_content.template = constants.TEMPLATE_INHERITANCE_MAGIC
@@ -465,39 +464,17 @@
         grand_child2_content.save()
 
         self.assertFalse(hasattr(grand_child_content, '_template_cache'))
-        with self.assertNumQueries(4):
+        with self.assertNumQueries(2):
             self.assertEqual(child_content.template, constants.TEMPLATE_INHERITANCE_MAGIC)
-=======
-        child_title = child.get_title_obj("en")
-        child2_title = child2.get_title_obj("en")
-        child_title.template = constants.TEMPLATE_INHERITANCE_MAGIC
-        grand_child_title = grand_child.get_title_obj("en")
-        grand_child_title.template = constants.TEMPLATE_INHERITANCE_MAGIC
-        child_title.save()
-        grand_child_title.save()
-        grand_child2_title = grand_child2.get_title_obj("en")
-        grand_child2_title.template = constants.TEMPLATE_INHERITANCE_MAGIC
-        grand_child2_title.save()
-
-        self.assertFalse(hasattr(grand_child_title, '_template_cache'))
-        with self.assertNumQueries(2):
-            self.assertEqual(child_title.template, constants.TEMPLATE_INHERITANCE_MAGIC)
->>>>>>> 497c3c67
             self.assertEqual(parent.get_template_name(), grand_child.get_template_name())
 
         # test template cache
         with self.assertNumQueries(0):
             grand_child.get_template()
 
-<<<<<<< HEAD
         self.assertFalse(hasattr(grand_child2_content, '_template_cache'))
-        with self.assertNumQueries(3):
+        with self.assertNumQueries(1):
             self.assertEqual(child2_content.template, 'col_two.html')
-=======
-        self.assertFalse(hasattr(grand_child2_title, '_template_cache'))
-        with self.assertNumQueries(1):
-            self.assertEqual(child2_title.template, 'col_two.html')
->>>>>>> 497c3c67
             self.assertEqual(child2.get_template_name(), grand_child2.get_template_name())
 
         # test template cache
@@ -930,13 +907,8 @@
 
     def setUp(self):
         self.page = create_page("english-page", "nav_playground.html", "en")
-<<<<<<< HEAD
-        self.german_content = create_title("de", "german content", self.page)
+        self.german_content = create_page_content("de", "german content", self.page)
         self.english_content = self.page.get_content_obj('en')
-=======
-        self.german_content = create_page_content("de", "german content", self.page)
-        self.english_content = self.page.get_title_obj('en')
->>>>>>> 497c3c67
 
     def test_get_content_obj(self):
         """
