
# -*- coding: utf-8 -*-
import sys

from django.contrib.admin.models import CHANGE, LogEntry
from django.contrib.auth import get_user_model
from django.contrib.auth.models import Permission
from django.contrib.contenttypes.models import ContentType
from django.contrib.sites.models import Site
from django.core.cache import cache
from django.test.utils import override_settings
from django.urls import NoReverseMatch, clear_url_caches, resolve, reverse
from django.utils import six
from django.utils.timezone import now
from django.utils.translation import override as force_language

from cms.admin.forms import AdvancedSettingsForm
from cms.api import create_page, create_title
from cms.app_base import CMSApp
from cms.apphook_pool import apphook_pool
from cms.appresolver import applications_page_check, clear_app_resolvers, get_app_patterns
from cms.models import Title, Page
from cms.middleware.page import get_page
from cms.test_utils.project.placeholderapp.models import Example1
from cms.test_utils.testcases import CMSTestCase
from cms.tests.test_menu_utils import DumbPageLanguageUrl
from cms.toolbar.toolbar import CMSToolbar
from cms.utils.urlutils import admin_reverse
from menus.menu_pool import menu_pool
from menus.utils import DefaultLanguageChanger


APP_NAME = 'SampleApp'
NS_APP_NAME = 'NamespacedApp'
APP_MODULE = "cms.test_utils.project.sampleapp.cms_apps"
MENU_MODULE = "cms.test_utils.project.sampleapp.cms_menus"


class ApphooksTestCase(CMSTestCase):
    def setUp(self):
        clear_app_resolvers()
        clear_url_caches()

        if APP_MODULE in sys.modules:
            del sys.modules[APP_MODULE]

        self.reload_urls()
        self.apphook_clear()

    def tearDown(self):
        clear_app_resolvers()
        clear_url_caches()

        if APP_MODULE in sys.modules:
            del sys.modules[APP_MODULE]

        self.reload_urls()
        self.apphook_clear()

    def reload_urls(self):
        from django.conf import settings

        url_modules = [
            'cms.urls',
            # TODO: Add here intermediary modules which may
            #       include() the 'cms.urls' if it isn't included
            #       directly in the root urlconf.
            # '...',
            'cms.test_utils.project.second_cms_urls_for_apphook_tests',
            'cms.test_utils.project.urls_for_apphook_tests',
            APP_MODULE,
            settings.ROOT_URLCONF,
        ]

        clear_app_resolvers()
        clear_url_caches()

        for module in url_modules:
            if module in sys.modules:
                del sys.modules[module]

    def _fake_logentry(self, instance_id, user, text, model=Page):
        LogEntry.objects.log_action(
            user_id=user.id,
            content_type_id=ContentType.objects.get_for_model(model).pk,
            object_id=instance_id,
            object_repr=text,
            action_flag=CHANGE,
        )
        entry = LogEntry.objects.filter(user=user, action_flag__in=(CHANGE,))[0]
        session = self.client.session
        session['cms_log_latest'] = entry.pk
        session.save()

    def create_base_structure(self, apphook, title_langs, namespace=None):
        self.apphook_clear()
        superuser = get_user_model().objects.create_superuser('admin', 'admin@admin.com', 'admin')
        self.superuser = superuser
        page = create_page("home", "nav_playground.html", "en",
                           created_by=superuser)
        create_title('de', page.get_title(), page)
        child_page = create_page("child_page", "nav_playground.html", "en",
                                 created_by=superuser, parent=page)
        create_title('de', child_page.get_title(), child_page)
        child_child_page = create_page("child_child_page", "nav_playground.html",
                                       "en", created_by=superuser, parent=child_page, apphook=apphook,
                                       apphook_namespace=namespace)
        create_title("de", child_child_page.get_title(), child_child_page)
        # publisher_public is set to draft on publish, issue with onetoone reverse
        child_child_page = self.reload(child_child_page)

        if isinstance(title_langs, six.string_types):
            titles = child_child_page.get_title_obj(title_langs)
        else:
            titles = [child_child_page.get_title_obj(l) for l in title_langs]

        self.reload_urls()

        return titles

    @override_settings(CMS_APPHOOKS=['%s.%s' % (APP_MODULE, APP_NAME)])
    def test_explicit_apphooks(self):
        """
        Test explicit apphook loading with the CMS_APPHOOKS setting.
        """
        self.apphook_clear()
        hooks = apphook_pool.get_apphooks()
        app_names = [hook[0] for hook in hooks]
        self.assertEqual(len(hooks), 1)
        self.assertEqual(app_names, [APP_NAME])
        self.apphook_clear()

    @override_settings(
        INSTALLED_APPS=['cms.test_utils.project.sampleapp'],
        ROOT_URLCONF='cms.test_utils.project.urls_for_apphook_tests',
    )
    def test_implicit_apphooks(self):
        """
        Test implicit apphook loading with INSTALLED_APPS cms_apps.py
        """
        self.apphook_clear()
        hooks = apphook_pool.get_apphooks()
        app_names = [hook[0] for hook in hooks]
        self.assertEqual(len(hooks), 8)
        self.assertIn(NS_APP_NAME, app_names)
        self.assertIn(APP_NAME, app_names)
        self.apphook_clear()

    def test_apphook_on_homepage(self):
        self.apphook_clear()
        superuser = get_user_model().objects.create_superuser('admin', 'admin@admin.com', 'admin')
        page = self.create_homepage("apphooked-page", "nav_playground.html", "en",
                                    created_by=superuser, apphook="SampleApp")
        create_page("not-apphooked-page", "nav_playground.html", "en",
                    created_by=superuser, apphook="", slug='blankapp')
        english_title = page.title_set.all()[0]
        self.assertEqual(english_title.language, 'en')
        create_title("de", "aphooked-page-de", page)
        with force_language("en"):
            response = self.client.get(self.get_pages_root())
        self.assertTemplateUsed(response, 'sampleapp/home.html')
        self.assertContains(response, '<--noplaceholder-->')
        response = self.client.get('/en/blankapp/')
        self.assertTemplateUsed(response, 'nav_playground.html')

        self.apphook_clear()

    @override_settings(ROOT_URLCONF='cms.test_utils.project.urls_for_apphook_tests')
    def test_apphook_on_root_reverse(self):
        self.apphook_clear()
        superuser = get_user_model().objects.create_superuser('admin', 'admin@admin.com', 'admin')
        page = create_page("apphooked-page", "nav_playground.html", "en",
                           created_by=superuser, apphook="SampleApp")
        create_title("de", "aphooked-page-de", page)

        self.reload_urls()

        self.assertFalse(reverse('sample-settings').startswith('//'))
        self.apphook_clear()

    @override_settings(ROOT_URLCONF='cms.test_utils.project.urls_for_apphook_tests')
    def test_multisite_apphooks(self):
        self.apphook_clear()
        site1, _ = Site.objects.get_or_create(pk=1)
        site2, _ = Site.objects.get_or_create(pk=2)
        superuser = get_user_model().objects.create_superuser('admin', 'admin@admin.com', 'admin')
        request = self.get_request()
        request.user = superuser
        home_site_1 = create_page(
            "home", "nav_playground.html", "en", created_by=superuser, site=site1
        )
        home_site_2 = create_page(
            "home", "nav_playground.html", "de", created_by=superuser, site=site2
        )

        page_a_1 = create_page(
            "apphooked-page", "nav_playground.html", "en", created_by=superuser, parent=home_site_1,
            apphook=NS_APP_NAME, apphook_namespace="instance"
        )
        page_a_2 = create_page(
            "apphooked-page", "nav_playground.html", "de", created_by=superuser, parent=home_site_1,
        )
        page_b_1 = create_page(
            "apphooked-page", "nav_playground.html", "de", created_by=superuser, parent=home_site_2,
            site=site2
        )

        # AdvancedSettingsForm expects a _site and _request attribute
        # on __init__. These are normally set by the admin.
        # In this case, we need to set these in a new class.
        Meta = type('Meta', (AdvancedSettingsForm.Meta, object), {})
        formClass = type(AdvancedSettingsForm)(
            'AdvancedSettingsForm',
            (AdvancedSettingsForm,),
            {'Meta': Meta, '_site': site1, '_request': request},
        )
        form = formClass(instance=page_a_1)
        self.assertFalse(form._check_unique_namespace_instance("instance"))

        form = formClass(instance=page_a_2)
        self.assertTrue(form._check_unique_namespace_instance("instance"))

        formClass = type(AdvancedSettingsForm)(
            'AdvancedSettingsForm',
            (AdvancedSettingsForm,),
            {'Meta': Meta, '_site': site2, '_request': request},
        )
        form = formClass(instance=page_b_1)
        self.assertFalse(form._check_unique_namespace_instance("instance"))

        self.apphook_clear()

    @override_settings(ROOT_URLCONF='cms.test_utils.project.second_urls_for_apphook_tests')
    def test_get_page_for_apphook(self):
        en_title, de_title = self.create_base_structure(APP_NAME, ['en', 'de'])
        with force_language("en"):
            path = reverse('sample-settings')
            request = self.get_request(path)
            request.LANGUAGE_CODE = 'en'
            attached_to_page = applications_page_check(request)
        self.assertEqual(attached_to_page.pk, en_title.page.pk)

        response = self.client.get(path)
        self.assertEqual(response.status_code, 200)

        self.assertTemplateUsed(response, 'sampleapp/home.html')
        self.assertContains(response, en_title.title)
        with force_language("de"):
            path = reverse('sample-settings')
            request = self.get_request(path)
            request.LANGUAGE_CODE = 'de'
            attached_to_page = applications_page_check(request)
        self.assertEqual(attached_to_page.pk, de_title.page.pk)

        response = self.client.get(path)
        self.assertEqual(response.status_code, 200)
        self.assertTemplateUsed(response, 'sampleapp/home.html')
        self.assertContains(response, de_title.title)
        self.apphook_clear()

    @override_settings(ROOT_URLCONF='cms.test_utils.project.second_urls_for_apphook_tests')
    def test_apphook_permissions(self):
        en_title, de_title = self.create_base_structure(APP_NAME, ['en', 'de'])

        with force_language("en"):
            path = reverse('sample-settings')

        response = self.client.get(path)
        self.assertEqual(response.status_code, 200)

        en_title.page.update(login_required=True)

        response = self.client.get(path)
        self.assertEqual(response.status_code, 302)
        self.apphook_clear()

    @override_settings(ROOT_URLCONF='cms.test_utils.project.second_urls_for_apphook_tests')
    def test_apphook_permissions_preserves_view_name(self):
        self.create_base_structure(APP_NAME, ['en', 'de'])

        view_names = (
            ('sample-settings', 'sample_view'),
            ('sample-class-view', 'ClassView'),
            ('sample-class-based-view', 'ClassBasedView'),
        )

        with force_language("en"):
            for url_name, view_name in view_names:
                path = reverse(url_name)
                match = resolve(path)
                self.assertEqual(match.func.__name__, view_name)

    def test_apphooks_with_excluded_permissions(self):
        en_title = self.create_base_structure('SampleAppWithExcludedPermissions', 'en')

        with force_language("en"):
            excluded_path = reverse('excluded:example')
            not_excluded_path = reverse('not_excluded:example')

        en_title.page.update(login_required=True)

        excluded_response = self.client.get(excluded_path)
        not_excluded_response = self.client.get(not_excluded_path)
        self.assertEqual(excluded_response.status_code, 200)
        self.assertEqual(not_excluded_response.status_code, 302)
        self.apphook_clear()

    @override_settings(ROOT_URLCONF='cms.test_utils.project.urls_3')
    def test_get_page_for_apphook_on_preview_or_edit(self):
        if get_user_model().USERNAME_FIELD == 'email':
            superuser = get_user_model().objects.create_superuser('admin', 'admin@admin.com', 'admin@admin.com')
        else:
            superuser = get_user_model().objects.create_superuser('admin', 'admin@admin.com', 'admin')

        page = create_page("home", "nav_playground.html", "en",
                           created_by=superuser, apphook=APP_NAME)
        create_title('de', page.get_title(), page)

        with force_language("en"):
            path = reverse('sample-settings')
            request = self.get_request(path)
            request.LANGUAGE_CODE = 'en'
            attached_to_page = applications_page_check(request)
            self.assertEqual(attached_to_page.pk, page.pk)

        with force_language("de"):
            path = reverse('sample-settings')
            request = self.get_request(path)
            request.LANGUAGE_CODE = 'de'
            attached_to_page = applications_page_check(request)
            self.assertEqual(attached_to_page.pk, page.pk)

        with self.login_user_context(superuser):
            with force_language("en"):
                path = reverse('sample-settings')
                request = self.get_request(path)
                request.LANGUAGE_CODE = 'en'
                attached_to_page = applications_page_check(request)
                self.assertEqual(attached_to_page.pk, page.pk)
            with force_language("de"):
                path = reverse('sample-settings')
                request = self.get_request(path)
                request.LANGUAGE_CODE = 'de'
                attached_to_page = applications_page_check(request)
                self.assertEqual(attached_to_page.pk, page.pk)

    @override_settings(ROOT_URLCONF='cms.test_utils.project.second_urls_for_apphook_tests')
    def test_get_root_page_for_apphook_with_instance_namespace(self):
        en_title = self.create_base_structure(NS_APP_NAME, 'en', 'instance_ns')

        self.reload_urls()
        with force_language("en"):
            reverse("example_app:example")
            reverse("example1:example")
            reverse("example2:example")
            path = reverse('namespaced_app_ns:sample-root')
            path_instance = reverse('instance_ns:sample-root')
        self.assertEqual(path, path_instance)

        request = self.get_request(path)
        request.LANGUAGE_CODE = 'en'

        attached_to_page = applications_page_check(request)
        self.assertEqual(attached_to_page.pk, en_title.page.pk)
        self.apphook_clear()

    @override_settings(ROOT_URLCONF='cms.test_utils.project.second_urls_for_apphook_tests')
    def test_get_child_page_for_apphook_with_instance_namespace(self):
        en_title = self.create_base_structure(NS_APP_NAME, 'en', 'instance_ns')
        with force_language("en"):
            path = reverse('namespaced_app_ns:sample-settings')
            path_instance1 = reverse('instance_ns:sample-settings')
            path_instance2 = reverse('namespaced_app_ns:sample-settings', current_app='instance_ns')
        self.assertEqual(path, path_instance1)
        self.assertEqual(path, path_instance2)

        request = self.get_request(path)
        request.LANGUAGE_CODE = 'en'
        attached_to_page = applications_page_check(request)
        self.assertEqual(attached_to_page.pk, en_title.page_id)
        self.apphook_clear()

    @override_settings(ROOT_URLCONF='cms.test_utils.project.second_urls_for_apphook_tests')
    def test_get_sub_page_for_apphook_with_implicit_current_app(self):
        en_title = self.create_base_structure(NS_APP_NAME, 'en', 'namespaced_app_ns')
        with force_language("en"):
            path = reverse('namespaced_app_ns:current-app')
        request = self.get_request(path)
        request.LANGUAGE_CODE = 'en'

        attached_to_page = applications_page_check(request)
        self.assertEqual(attached_to_page.pk, en_title.page.pk)

        response = self.client.get(path)
        self.assertEqual(response.status_code, 200)
        self.assertTemplateUsed(response, 'sampleapp/app.html')
        self.assertContains(response, 'namespaced_app_ns')
        self.assertContains(response, path)
        self.apphook_clear()

    @override_settings(ROOT_URLCONF='cms.test_utils.project.second_urls_for_apphook_tests')
    def test_default_language_changer_with_implicit_current_app(self):
        self.create_base_structure(NS_APP_NAME, ['en', 'de'], 'namespaced_app_ns')
        self.reload_urls()
        with force_language("en"):
            path = reverse('namespaced_app_ns:translated-url')
        request = self.get_request(path)
        request.LANGUAGE_CODE = 'en'

        url = DefaultLanguageChanger(request)('en')
        self.assertEqual(url, path)

        url = DefaultLanguageChanger(request)('de')
        self.assertEqual(url, '/de%s' % path[3:].replace('/page', '/Seite'))
        self.apphook_clear()

    @override_settings(ROOT_URLCONF='cms.test_utils.project.second_urls_for_apphook_tests')
    def test_get_i18n_apphook_with_explicit_current_app(self):
        self.apphook_clear()
        titles = self.create_base_structure(NS_APP_NAME, ['en', 'de'], 'instance_1')
        public_de_title = titles[1]
        de_title = Title.objects.get(page=public_de_title.page, language="de")

        self.reload_urls()
        self.apphook_clear()

        page2 = create_page("page2",
                            "nav_playground.html",
                            language="en",
                            created_by=self.superuser,
                            published=True,
                            parent=de_title.page.get_parent_page(),
                            apphook=NS_APP_NAME,
                            apphook_namespace="instance_2")
        create_title("de", "de_title", page2, slug="slug")
        clear_app_resolvers()
        clear_url_caches()

        if APP_MODULE in sys.modules:
            del sys.modules[APP_MODULE]

        self.reload_urls()
        with force_language("de"):
            reverse('namespaced_app_ns:current-app', current_app="instance_1")
            reverse('namespaced_app_ns:current-app', current_app="instance_2")
            reverse('namespaced_app_ns:current-app')
        with force_language("en"):
            reverse('namespaced_app_ns:current-app', current_app="instance_1")
            reverse('namespaced_app_ns:current-app', current_app="instance_2")
            reverse('namespaced_app_ns:current-app')
        self.apphook_clear()

    @override_settings(ROOT_URLCONF='cms.test_utils.project.second_urls_for_apphook_tests')
    def test_apphook_include_extra_parameters(self):
        self.create_base_structure(NS_APP_NAME, ['en', 'de'], 'instance_1')
        with force_language("en"):
            path = reverse('namespaced_app_ns:extra_second')
        request = self.get_request(path)
        request.LANGUAGE_CODE = 'en'
        response = self.client.get(path)
        self.assertEqual(response.status_code, 200)
        self.assertTemplateUsed(response, 'sampleapp/extra.html')
        self.assertContains(response, 'someopts')

    @override_settings(ROOT_URLCONF='cms.test_utils.project.second_urls_for_apphook_tests')
    def test_get_sub_page_for_apphook_with_explicit_current_app(self):
        en_title = self.create_base_structure(NS_APP_NAME, 'en', 'instance_ns')
        with force_language("en"):
            path = reverse('namespaced_app_ns:current-app')

        request = self.get_request(path)
        request.LANGUAGE_CODE = 'en'

        attached_to_page = applications_page_check(request)
        self.assertEqual(attached_to_page.pk, en_title.page.pk)

        response = self.client.get(path)
        self.assertEqual(response.status_code, 200)
        self.assertTemplateUsed(response, 'sampleapp/app.html')
        self.assertContains(response, 'instance_ns')
        self.assertContains(response, path)
        self.apphook_clear()

    @override_settings(ROOT_URLCONF='cms.test_utils.project.second_urls_for_apphook_tests')
    def test_include_urlconf(self):
        self.create_base_structure(APP_NAME, 'en')

        path = reverse('extra_second')
        response = self.client.get(path)
        self.assertEqual(response.status_code, 200)
        self.assertTemplateUsed(response, 'sampleapp/extra.html')
        self.assertContains(response, "test included urlconf")

        path = reverse('extra_first')
        response = self.client.get(path)
        self.assertEqual(response.status_code, 200)
        self.assertTemplateUsed(response, 'sampleapp/extra.html')
        self.assertContains(response, "test urlconf")
        with force_language("de"):
            path = reverse('extra_first')
        response = self.client.get(path)
        self.assertEqual(response.status_code, 200)
        self.assertTemplateUsed(response, 'sampleapp/extra.html')
        self.assertContains(response, "test urlconf")
        with force_language("de"):
            path = reverse('extra_second')
        response = self.client.get(path)
        self.assertEqual(response.status_code, 200)
        self.assertTemplateUsed(response, 'sampleapp/extra.html')
        self.assertContains(response, "test included urlconf")

        self.apphook_clear()

    @override_settings(CMS_PERMISSION=False, ROOT_URLCONF='cms.test_utils.project.urls_2')
    def test_apphook_breaking_under_home_with_new_path_caching(self):
        home = self.create_homepage("home", "nav_playground.html", "en")
        child = create_page("child", "nav_playground.html", "en", parent=home)
        # not-home is what breaks stuff, because it contains the slug of the home page
        not_home = create_page("not-home", "nav_playground.html", "en", parent=child)
        create_page("subchild", "nav_playground.html", "en", parent=not_home, apphook='SampleApp')
        with force_language("en"):
            self.reload_urls()
            urlpatterns = get_app_patterns()
            resolver = urlpatterns[0]
            url = resolver.reverse('sample-root')
            self.assertEqual(url, 'child/not-home/subchild/')

    @override_settings(ROOT_URLCONF='cms.test_utils.project.urls')
    def test_apphook_urlpattern_order(self):
        # this one includes the actual cms.urls, so it can be tested if
        # they are loaded in the correct order (the cms page pattern must be last)
        # (the other testcases replicate the inclusion code and thus don't test this)
        self.create_base_structure(APP_NAME, 'en')
        path = reverse('extra_second')
        response = self.client.get(path)
        self.assertEqual(response.status_code, 200)
        self.assertTemplateUsed(response, 'sampleapp/extra.html')
        self.assertContains(response, "test included urlconf")

    @override_settings(ROOT_URLCONF='cms.test_utils.project.urls')
    def test_apphooks_receive_url_params(self):
        # make sure that urlparams actually reach the apphook views
        self.create_base_structure(APP_NAME, 'en')
        path = reverse('sample-params', kwargs=dict(my_params='is-my-param-really-in-the-context-QUESTIONMARK'))
        response = self.client.get(path)
        self.assertEqual(response.status_code, 200)
        self.assertTemplateUsed(response, 'sampleapp/home.html')
        self.assertContains(response, 'my_params: is-my-param-really-in-the-context-QUESTIONMARK')

    @override_settings(ROOT_URLCONF='cms.test_utils.project.third_urls_for_apphook_tests')
    def test_multiple_apphooks(self):
        # test for #1538
        self.apphook_clear()
        superuser = get_user_model().objects.create_superuser('admin', 'admin@admin.com', 'admin')
        create_page("home", "nav_playground.html", "en", created_by=superuser, )
        create_page("apphook1-page", "nav_playground.html", "en",
                    created_by=superuser, apphook="SampleApp")
        create_page("apphook2-page", "nav_playground.html", "en",
                    created_by=superuser, apphook="SampleApp2")

        reverse('sample-root')
        reverse('sample2-root')
        self.apphook_clear()

    @override_settings(ROOT_URLCONF='cms.test_utils.project.fourth_urls_for_apphook_tests')
    def test_apphooks_return_urls_directly(self):
        self.apphook_clear()
        superuser = get_user_model().objects.create_superuser('admin', 'admin@admin.com', 'admin')
        create_page("apphooked3-page", "nav_playground.html", "en",
                    created_by=superuser, apphook="SampleApp3")
        self.reload_urls()

        path = reverse('sample3-root')
        response = self.client.get(path)
        self.assertEqual(response.status_code, 200)
        self.assertContains(response, 'Sample App 3 Response')
        self.apphook_clear()

    def test_apphook_pool_register_returns_apphook(self):
        @apphook_pool.register
        class TestApp(CMSApp):
            name = "Test App"
        self.assertIsNotNone(TestApp)

        # Now test the quick return codepath, when apphooks is not empty
        apphook_pool.apphooks.append("foo")

        @apphook_pool.register
        class TestApp2(CMSApp):
            name = "Test App 2"
        self.assertIsNotNone(TestApp2)

    @override_settings(ROOT_URLCONF='cms.test_utils.project.second_urls_for_apphook_tests')
    def test_apphook_csrf_exempt_endpoint(self):
        self.create_base_structure(NS_APP_NAME, 'en', 'instance_ns')

        client = self.client_class(enforce_csrf_checks=True)

        with force_language("en"):
            path = reverse('namespaced_app_ns:sample-exempt')

        response = client.post(path)

        # Assert our POST request went through
        self.assertEqual(response.status_code, 200)

        with force_language("en"):
            path = reverse('namespaced_app_ns:sample-account')

        response = client.post(path)

        # Assert our POST request did not go through
        self.assertEqual(response.status_code, 403)

    @override_settings(ROOT_URLCONF='cms.test_utils.project.second_urls_for_apphook_tests')
    def test_toolbar_current_app_namespace(self):
        self.create_base_structure(NS_APP_NAME, 'en', 'instance_ns')
        with force_language("en"):
            path = reverse('namespaced_app_ns:sample-settings')
        request = self.get_request(path)
        toolbar = CMSToolbar(request)
        self.assertTrue(toolbar.toolbars['cms.test_utils.project.sampleapp.cms_toolbars.CategoryToolbar'].is_current_app)
        self.assertFalse(toolbar.toolbars['cms.test_utils.project.extensionapp.cms_toolbars.MyTitleExtensionToolbar'].is_current_app)

        # Testing a decorated view
        with force_language("en"):
            path = reverse('namespaced_app_ns:sample-exempt')
        request = self.get_request(path)
        toolbar = CMSToolbar(request)
        self.assertEqual(toolbar.toolbars['cms.test_utils.project.sampleapp.cms_toolbars.CategoryToolbar'].app_path,
                         'cms.test_utils.project.sampleapp')
        self.assertTrue(toolbar.toolbars['cms.test_utils.project.sampleapp.cms_toolbars.CategoryToolbar'].is_current_app)
        self.assertEqual(toolbar.toolbars['cms.test_utils.project.extensionapp.cms_toolbars.MyTitleExtensionToolbar'].app_path,
                         'cms.test_utils.project.sampleapp')
        self.assertFalse(toolbar.toolbars['cms.test_utils.project.extensionapp.cms_toolbars.MyTitleExtensionToolbar'].is_current_app)

    @override_settings(ROOT_URLCONF='cms.test_utils.project.second_urls_for_apphook_tests')
    def test_toolbar_current_app_apphook_with_implicit_current_app(self):
        self.create_base_structure(NS_APP_NAME, 'en', 'namespaced_app_ns')
        with force_language("en"):
            path = reverse('namespaced_app_ns:current-app')
        request = self.get_request(path)
        toolbar = CMSToolbar(request)
        self.assertEqual(toolbar.toolbars['cms.test_utils.project.sampleapp.cms_toolbars.CategoryToolbar'].app_path,
                         'cms.test_utils.project.sampleapp')
        self.assertTrue(toolbar.toolbars['cms.test_utils.project.sampleapp.cms_toolbars.CategoryToolbar'].is_current_app)
        self.assertEqual(toolbar.toolbars['cms.test_utils.project.extensionapp.cms_toolbars.MyTitleExtensionToolbar'].app_path,
                         'cms.test_utils.project.sampleapp')
        self.assertFalse(toolbar.toolbars['cms.test_utils.project.extensionapp.cms_toolbars.MyTitleExtensionToolbar'].is_current_app)

    @override_settings(ROOT_URLCONF='cms.test_utils.project.placeholderapp_urls')
    def test_toolbar_no_namespace(self):
        # Test with a basic application with no defined app_name and no namespace
        self.create_base_structure(APP_NAME, 'en')
        path = reverse('detail', kwargs={'id': 20})
        request = self.get_request(path)
        toolbar = CMSToolbar(request)
        self.assertFalse(toolbar.toolbars['cms.test_utils.project.sampleapp.cms_toolbars.CategoryToolbar'].is_current_app)
        self.assertFalse(toolbar.toolbars['cms.test_utils.project.extensionapp.cms_toolbars.MyTitleExtensionToolbar'].is_current_app)
        self.assertTrue(toolbar.toolbars['cms.test_utils.project.placeholderapp.cms_toolbars.Example1Toolbar'].is_current_app)

    @override_settings(ROOT_URLCONF='cms.test_utils.project.placeholderapp_urls')
    def test_toolbar_multiple_supported_apps(self):
        # Test with a basic application with no defined app_name and no namespace
        self.create_base_structure(APP_NAME, 'en')
        path = reverse('detail', kwargs={'id': 20})
        request = self.get_request(path)
        toolbar = CMSToolbar(request)
        self.assertEqual(toolbar.toolbars['cms.test_utils.project.sampleapp.cms_toolbars.CategoryToolbar'].app_path,
                         'cms.test_utils.project.placeholderapp')
        self.assertFalse(toolbar.toolbars['cms.test_utils.project.sampleapp.cms_toolbars.CategoryToolbar'].is_current_app)
        self.assertEqual(toolbar.toolbars['cms.test_utils.project.extensionapp.cms_toolbars.MyTitleExtensionToolbar'].app_path,
                         'cms.test_utils.project.placeholderapp')
        self.assertFalse(toolbar.toolbars['cms.test_utils.project.extensionapp.cms_toolbars.MyTitleExtensionToolbar'].is_current_app)
        self.assertEqual(toolbar.toolbars['cms.test_utils.project.extensionapp.cms_toolbars.MyPageExtensionToolbar'].app_path,
                         'cms.test_utils.project.placeholderapp')
        self.assertTrue(toolbar.toolbars['cms.test_utils.project.extensionapp.cms_toolbars.MyPageExtensionToolbar'].is_current_app)
        self.assertEqual(toolbar.toolbars['cms.test_utils.project.placeholderapp.cms_toolbars.Example1Toolbar'].app_path,
                         'cms.test_utils.project.placeholderapp')
        self.assertTrue(toolbar.toolbars['cms.test_utils.project.placeholderapp.cms_toolbars.Example1Toolbar'].is_current_app)

    @override_settings(
        CMS_APPHOOKS=['cms.test_utils.project.placeholderapp.cms_apps.Example1App'],
        ROOT_URLCONF='cms.test_utils.project.placeholderapp_urls',
    )
    def test_toolbar_staff(self):
        # Test that the toolbar contains edit mode switcher if placeholders are available
        apphooks = (
            'cms.test_utils.project.placeholderapp.cms_apps.Example1App',
        )

        switcher_id = 'Mode Switcher'

        with self.settings(CMS_APPHOOKS=apphooks, ROOT_URLCONF='cms.test_utils.project.placeholderapp_urls'):
            self.create_base_structure('Example1App', 'en')
            ex1 = Example1.objects.create(char_1='1', char_2='2', char_3='3', char_4='4', date_field=now())
            path = reverse('example_detail', kwargs={'pk': ex1.pk})

            self.user = self._create_user('admin_staff', True, True)
            with self.login_user_context(self.user):
                response = self.client.get(path+"?edit")

            request = response.context['request']
            toolbar = request.toolbar
            items = toolbar.get_right_items()
            switchers = [item.identifier for item in items
                         if getattr(item, 'identifier', '') == switcher_id]
            self.assertEqual(len(switchers), 1)

            self.user = self._create_user('staff', True, False)
            with self.login_user_context(self.user):
                response = self.client.get(path+"?edit")

            request = response.context['request']
            request.user = get_user_model().objects.get(pk=self.user.pk)
            toolbar = request.toolbar
            items = toolbar.get_right_items()
            switchers = [item.identifier for item in items
                         if getattr(item, 'identifier', '') == switcher_id]
            self.assertEqual(len(switchers), 0)

            self.user.user_permissions.add(Permission.objects.get(codename='change_example1'))
            with self.login_user_context(self.user):
                response = self.client.get(path+"?edit")

            request = response.context['request']
            request.user = get_user_model().objects.get(pk=self.user.pk)
            toolbar = request.toolbar
            items = toolbar.get_right_items()
            switchers = [item.identifier for item in items
                         if getattr(item, 'identifier', '') == switcher_id]
            self.assertEqual(len(switchers), 0)

            self.user.user_permissions.add(Permission.objects.get(codename='use_structure'))
            with self.login_user_context(self.user):
                response = self.client.get(path + "?edit")

            request = response.context['request']
            request.user = get_user_model().objects.get(pk=self.user.pk)
            toolbar = request.toolbar
            items = toolbar.get_right_items()
            switchers = [item.identifier for item in items
                         if getattr(item, 'identifier', '') == switcher_id]
            self.assertEqual(len(switchers), 1)

            self.user = None

    def test_page_edit_redirect_models(self):
        apphooks = (
            'cms.test_utils.project.placeholderapp.cms_apps.Example1App',
        )
        ex1 = Example1.objects.create(char_1="char_1", char_2="char_2",
                                      char_3="char_3", char_4="char_4")
        with self.settings(CMS_APPHOOKS=apphooks, ROOT_URLCONF='cms.test_utils.project.placeholderapp_urls'):
            self.create_base_structure('Example1App', 'en')
            url = admin_reverse('cms_page_resolve')
            self.user = self._create_user('admin_staff', True, True)
            with self.login_user_context(self.user):
                # parameters - non page object
                response = self.client.post(url, {'pk': ex1.pk, 'model': 'placeholderapp.example1'})
                self.assertEqual(response.content.decode('utf-8'), ex1.get_absolute_url())

    def test_nested_apphooks_urls(self):
        # make sure that urlparams actually reach the apphook views
        with self.settings(ROOT_URLCONF='cms.test_utils.project.urls'):
            self.apphook_clear()

            superuser = get_user_model().objects.create_superuser('admin', 'admin@admin.com', 'admin')
            create_page("home", "nav_playground.html", "en", created_by=superuser, )
            parent_page = create_page("parent-apphook-page", "nav_playground.html", "en",
                                      created_by=superuser, apphook="ParentApp")
            create_page("child-apphook-page", "nav_playground.html", "en", parent=parent_page,
                        created_by=superuser, apphook="ChildApp")

            parent_app_path = reverse('parentapp_view', kwargs={'path': 'parent/path/'})
            child_app_path = reverse('childapp_view', kwargs={'path': 'child-path/'})

            # Ensure the page structure is ok before getting responses
            self.assertEqual(parent_app_path, '/en/parent-apphook-page/parent/path/')
            self.assertEqual(child_app_path, '/en/parent-apphook-page/child-apphook-page/child-path/')

            # Get responses for both paths and ensure that the right view will answer
            response = self.client.get(parent_app_path)
            self.assertContains(response, 'parent app content', status_code=200)

            response = self.client.get(child_app_path)
            self.assertContains(response, 'child app content', status_code=200)

            self.apphook_clear()

    @override_settings(ROOT_URLCONF='cms.test_utils.project.second_urls_for_apphook_tests')
    def test_get_apps(self):
        """
        Check that urlconf are dynamically loaded according to the different page the apphook is
        attached to
        """
        titles = self.create_base_structure('VariableUrlsApp', ['en', 'de'])
        titles[0].page.reverse_id = 'page1'
        titles[0].page.save()

        self.reload_urls()

        # only one urlconf is configured given that only one page is created
        with force_language('de'):
            reverse('extra_first')
            with self.assertRaises(NoReverseMatch):
                reverse('sample2-root')

        self.reload_urls()
        self.apphook_clear()

        page2 = create_page('page2', 'nav_playground.html',
                            'en', created_by=self.superuser,
                            parent=titles[0].page.get_parent_page(),
                            apphook='VariableUrlsApp', reverse_id='page2')
        create_title('de', 'de_title', page2, slug='slug')

        self.reload_urls()

        with force_language('de'):
            reverse('sample2-root')
            reverse('extra_first')

        self.apphook_clear()

    @override_settings(ROOT_URLCONF='cms.test_utils.project.second_urls_for_apphook_tests')
    def test_get_menus(self):
        """
        Check that menus are dynamically loaded according to the different page the apphook is
        attached to
        """
        titles = self.create_base_structure('VariableUrlsApp', ['en', 'de'])
        titles[0].page.reverse_id = 'page1'
        titles[0].page.save()
        cache.clear()
        self.reload_urls()
        menu_pool.discover_menus()
        cache.clear()

        request = self.get_request('/')
        renderer = menu_pool.get_renderer(request)
        nodes = renderer.get_nodes()
        nodes_urls = [node.url for node in nodes]
        self.assertTrue(reverse('sample-account') in nodes_urls)
        self.assertFalse('/en/child_page/page2/' in nodes_urls)

        self.reload_urls()
        self.apphook_clear()

        cache.clear()
        self.reload_urls()

        page2 = create_page('page2', 'nav_playground.html',
                            'en', created_by=self.superuser,
                            parent=titles[0].page.get_parent_page(),
                            in_navigation=True,
                            apphook='VariableUrlsApp', reverse_id='page2')
        create_title('de', 'de_title', page2, slug='slug')
        request = self.get_request('/page2/')
        renderer = menu_pool.get_renderer(request)
        nodes = renderer.get_nodes()
        nodes_urls = [node.url for node in nodes]
        self.assertTrue(reverse('sample-account') in nodes_urls)
        self.assertTrue(reverse('sample2-root') in nodes_urls)
        self.assertTrue('/static/fresh/' in nodes_urls)

        self.apphook_clear()

    @override_settings(
        CMS_APPHOOKS=['cms.test_utils.project.sampleapp.cms_apps.AppWithNoMenu'],
    )
    def test_menu_node_is_selected_on_app_root(self):
        """
        If a user requests a page with an apphook,
        the menu should mark the node for that page as selected.
        """
        defaults = {
            'language': 'en',
            'published': True,
            'in_navigation': True,
            'template': 'nav_playground.html',
        }
        homepage = create_page('EN-P1', **defaults)
        homepage.set_as_homepage()
        app_root = create_page('EN-P2', apphook='AppWithNoMenu', apphook_namespace='app_with_no_menu', **defaults)

        # Public version
        request = self.get_request('/en/en-p2/')
        request.current_page = get_page(request)
        menu_nodes = menu_pool.get_renderer(request).get_nodes()
        self.assertEqual(len(menu_nodes), 2)
        self.assertEqual(menu_nodes[0].id, homepage.pk)
        self.assertEqual(menu_nodes[0].selected, False)
        self.assertEqual(menu_nodes[1].id, app_root.pk)
        self.assertEqual(menu_nodes[1].selected, True)

<<<<<<< HEAD
        # Draft version
        with self.login_user_context(self.get_superuser()):
            request = self.get_request('/en/en-p2/')
            request.current_page = get_page(request)
            menu_nodes = menu_pool.get_renderer(request).get_nodes()
            self.assertEqual(len(menu_nodes), 2)
            self.assertEqual(menu_nodes[0].id, homepage.pk)
            self.assertEqual(menu_nodes[0].selected, False)
            self.assertEqual(menu_nodes[1].id, app_root.pk)
            self.assertEqual(menu_nodes[1].selected, True)

=======
>>>>>>> 9f250754
    @override_settings(
        CMS_APPHOOKS=['cms.test_utils.project.sampleapp.cms_apps.AppWithNoMenu'],
    )
    def test_menu_node_is_selected_on_app_sub_path(self):
        """
        If a user requests a path belonging to an apphook,
        the menu should mark the node for the apphook page as selected.
        """
        # Refs - https://github.com/divio/django-cms/issues/6336
        defaults = {
            'language': 'en',
            'published': True,
            'in_navigation': True,
            'template': 'nav_playground.html',
        }
        homepage = create_page('EN-P1', **defaults)
        homepage.set_as_homepage()
        app_root = create_page('EN-P2', apphook='AppWithNoMenu', apphook_namespace='app_with_no_menu', **defaults)

<<<<<<< HEAD
        # Public version
=======
>>>>>>> 9f250754
        request = self.get_request('/en/en-p2/settings/')
        request.current_page = get_page(request)
        menu_nodes = menu_pool.get_renderer(request).get_nodes()
        self.assertEqual(len(menu_nodes), 2)
        self.assertEqual(menu_nodes[0].id, homepage.pk)
        self.assertEqual(menu_nodes[0].selected, False)
        self.assertEqual(menu_nodes[1].id, app_root.pk)
        self.assertEqual(menu_nodes[1].selected, True)

<<<<<<< HEAD
        # Draft version
        with self.login_user_context(self.get_superuser()):
            request = self.get_request('/en/en-p2/settings/')
            request.current_page = get_page(request)
            menu_nodes = menu_pool.get_renderer(request).get_nodes()
            self.assertEqual(len(menu_nodes), 2)
            self.assertEqual(menu_nodes[0].id, homepage.pk)
            self.assertEqual(menu_nodes[0].selected, False)
            self.assertEqual(menu_nodes[1].id, app_root.pk)
            self.assertEqual(menu_nodes[1].selected, True)

=======
>>>>>>> 9f250754

class ApphooksPageLanguageUrlTestCase(CMSTestCase):
    def setUp(self):
        clear_app_resolvers()
        clear_url_caches()

        if APP_MODULE in sys.modules:
            del sys.modules[APP_MODULE]
        self.reload_urls()

    def tearDown(self):
        clear_app_resolvers()
        clear_url_caches()

        if APP_MODULE in sys.modules:
            del sys.modules[APP_MODULE]
        self.apphook_clear()

    def reload_urls(self):
        from django.conf import settings

        url_modules = [
            'cms.urls',
            'cms.test_utils.project.second_cms_urls_for_apphook_tests',
            settings.ROOT_URLCONF,
        ]

        clear_app_resolvers()
        clear_url_caches()

        for module in url_modules:
            if module in sys.modules:
                del sys.modules[module]

    def test_page_language_url_for_apphook(self):

        self.apphook_clear()
        superuser = get_user_model().objects.create_superuser('admin', 'admin@admin.com', 'admin')
        page = self.create_homepage("home", "nav_playground.html", "en", created_by=superuser)
        create_title('de', page.get_title(), page)

        child_page = create_page("child_page", "nav_playground.html", "en",
                                 created_by=superuser, parent=page)
        create_title('de', child_page.get_title(), child_page)

        child_child_page = create_page("child_child_page", "nav_playground.html",
                                       "en", created_by=superuser, parent=child_page, apphook='SampleApp')
        create_title("de", '%s_de' % child_child_page.get_title(), child_child_page)

        # publisher_public is set to draft on publish, issue with one to one reverse
        child_child_page = self.reload(child_child_page)
        with force_language("en"):
            path = reverse('extra_first')

        request = self.get_request(path)
        request.LANGUAGE_CODE = 'en'
        request.current_page = child_child_page

        fake_context = {'request': request}
        tag = DumbPageLanguageUrl()

        output = tag.get_context(fake_context, 'en')
        url = output['content']

        self.assertEqual(url, '/en/child_page/child_child_page/extra_1/')

        output = tag.get_context(fake_context, 'de')
        url = output['content']
        # look the extra "_de"
        self.assertEqual(url, '/de/child_page/child_child_page_de/extra_1/')

        output = tag.get_context(fake_context, 'fr')
        url = output['content']
        self.assertEqual(url, '/en/child_page/child_child_page/extra_1/')

        self.apphook_clear()<|MERGE_RESOLUTION|>--- conflicted
+++ resolved
@@ -894,20 +894,6 @@
         self.assertEqual(menu_nodes[1].id, app_root.pk)
         self.assertEqual(menu_nodes[1].selected, True)
 
-<<<<<<< HEAD
-        # Draft version
-        with self.login_user_context(self.get_superuser()):
-            request = self.get_request('/en/en-p2/')
-            request.current_page = get_page(request)
-            menu_nodes = menu_pool.get_renderer(request).get_nodes()
-            self.assertEqual(len(menu_nodes), 2)
-            self.assertEqual(menu_nodes[0].id, homepage.pk)
-            self.assertEqual(menu_nodes[0].selected, False)
-            self.assertEqual(menu_nodes[1].id, app_root.pk)
-            self.assertEqual(menu_nodes[1].selected, True)
-
-=======
->>>>>>> 9f250754
     @override_settings(
         CMS_APPHOOKS=['cms.test_utils.project.sampleapp.cms_apps.AppWithNoMenu'],
     )
@@ -927,10 +913,6 @@
         homepage.set_as_homepage()
         app_root = create_page('EN-P2', apphook='AppWithNoMenu', apphook_namespace='app_with_no_menu', **defaults)
 
-<<<<<<< HEAD
-        # Public version
-=======
->>>>>>> 9f250754
         request = self.get_request('/en/en-p2/settings/')
         request.current_page = get_page(request)
         menu_nodes = menu_pool.get_renderer(request).get_nodes()
@@ -940,20 +922,6 @@
         self.assertEqual(menu_nodes[1].id, app_root.pk)
         self.assertEqual(menu_nodes[1].selected, True)
 
-<<<<<<< HEAD
-        # Draft version
-        with self.login_user_context(self.get_superuser()):
-            request = self.get_request('/en/en-p2/settings/')
-            request.current_page = get_page(request)
-            menu_nodes = menu_pool.get_renderer(request).get_nodes()
-            self.assertEqual(len(menu_nodes), 2)
-            self.assertEqual(menu_nodes[0].id, homepage.pk)
-            self.assertEqual(menu_nodes[0].selected, False)
-            self.assertEqual(menu_nodes[1].id, app_root.pk)
-            self.assertEqual(menu_nodes[1].selected, True)
-
-=======
->>>>>>> 9f250754
 
 class ApphooksPageLanguageUrlTestCase(CMSTestCase):
     def setUp(self):
