import sys

from django.contrib.auth import get_user_model
from django.contrib.auth.models import Permission
from django.contrib.sites.models import Site
from django.core import checks
from django.core.cache import cache
from django.core.checks.urls import check_url_config
from django.test.utils import override_settings
from django.urls import NoReverseMatch, clear_url_caches, resolve, reverse
from django.utils.timezone import now
from django.utils.translation import override as force_language

from cms.admin.forms import AdvancedSettingsForm
from cms.api import create_page, create_page_content
from cms.app_base import CMSApp
from cms.apphook_pool import apphook_pool
from cms.appresolver import (
    applications_page_check, clear_app_resolvers, get_app_patterns,
)
from cms.middleware.page import get_page
from cms.models import PageContent
from cms.test_utils.project.placeholderapp.models import Example1
from cms.test_utils.testcases import CMSTestCase
from cms.tests.test_menu_utils import DumbPageLanguageUrl
from cms.toolbar.toolbar import CMSToolbar
from cms.utils.compat import DJANGO_3
from menus.menu_pool import menu_pool
from menus.utils import DefaultLanguageChanger

APP_NAME = 'SampleApp'
NS_APP_NAME = 'NamespacedApp'
APP_MODULE = "cms.test_utils.project.sampleapp.cms_apps"
MENU_MODULE = "cms.test_utils.project.sampleapp.cms_menus"


class ApphooksTestCase(CMSTestCase):
    def setUp(self):
        clear_app_resolvers()
        clear_url_caches()

        if APP_MODULE in sys.modules:
            del sys.modules[APP_MODULE]

        self.reload_urls()
        self.apphook_clear()

    def tearDown(self):
        clear_app_resolvers()
        clear_url_caches()

        if APP_MODULE in sys.modules:
            del sys.modules[APP_MODULE]

        self.reload_urls()
        self.apphook_clear()

    def reload_urls(self):
        from django.conf import settings

        url_modules = [
            'cms.urls',
            # TODO: Add here intermediary modules which may
            #       include() the 'cms.urls' if it isn't included
            #       directly in the root urlconf.
            # '...',
            'cms.test_utils.project.second_cms_urls_for_apphook_tests',
            'cms.test_utils.project.urls_for_apphook_tests',
            APP_MODULE,
            settings.ROOT_URLCONF,
        ]

        clear_app_resolvers()
        clear_url_caches()

        for module in url_modules:
            if module in sys.modules:
                del sys.modules[module]

    def create_base_structure(self, apphook, title_langs, namespace=None):
        self.apphook_clear()
        superuser = get_user_model().objects.create_superuser('admin', 'admin@admin.com', 'admin')
        self.superuser = superuser
        page = create_page("home", "nav_playground.html", "en",
                           created_by=superuser)
        create_page_content('de', page.get_title(), page)
        child_page = create_page("child_page", "nav_playground.html", "en",
                                 created_by=superuser, parent=page)
        create_page_content('de', child_page.get_title(), child_page)
        child_child_page = create_page("child_child_page", "nav_playground.html",
                                       "en", created_by=superuser, parent=child_page, apphook=apphook,
                                       apphook_namespace=namespace)
<<<<<<< HEAD
        create_page_content("de", child_child_page.get_title(), child_child_page)
        # publisher_public is set to draft on publish, issue with onetoone reverse
=======
        create_title("de", child_child_page.get_title(), child_child_page)
        # publisher_public is set to draft on publish, issue with one-to-one reverse
>>>>>>> 5ff38b52
        child_child_page = self.reload(child_child_page)

        if isinstance(title_langs, str):
            titles = child_child_page.get_title_obj(title_langs)
        else:
            titles = [child_child_page.get_title_obj(lang) for lang in title_langs]

        self.reload_urls()

        return titles

    @override_settings(ROOT_URLCONF='cms.test_utils.project.fourth_urls_for_apphook_tests')
    def test_check_url_config(self):
        """
        Test for urls config check.
        """
        self.apphook_clear()
        result = check_url_config(None)
        self.assertEqual(len(result), 0)

    @override_settings(CMS_APPHOOKS=['%s.%s' % (APP_MODULE, APP_NAME)])
    def test_explicit_apphooks(self):
        """
        Test explicit apphook loading with the CMS_APPHOOKS setting.
        """
        self.apphook_clear()
        hooks = apphook_pool.get_apphooks()
        app_names = [hook[0] for hook in hooks]
        self.assertEqual(len(hooks), 1)
        self.assertEqual(app_names, [APP_NAME])
        self.apphook_clear()

    @override_settings(
        INSTALLED_APPS=['cms.test_utils.project.sampleapp'],
        ROOT_URLCONF='cms.test_utils.project.urls_for_apphook_tests',
    )
    def test_implicit_apphooks(self):
        """
        Test implicit apphook loading with INSTALLED_APPS cms_apps.py
        """
        self.apphook_clear()
        hooks = apphook_pool.get_apphooks()
        app_names = [hook[0] for hook in hooks]
        self.assertEqual(len(hooks), 8)
        self.assertIn(NS_APP_NAME, app_names)
        self.assertIn(APP_NAME, app_names)
        self.apphook_clear()

    def test_apphook_on_homepage(self):
        self.apphook_clear()
        superuser = get_user_model().objects.create_superuser('admin', 'admin@admin.com', 'admin')
        page = self.create_homepage("apphooked-page", "nav_playground.html", "en",
                                    created_by=superuser, apphook="SampleApp")
        create_page("not-apphooked-page", "nav_playground.html", "en",
                    created_by=superuser, apphook="", slug='blankapp')
        english_title = page.pagecontent_set.all()[0]
        self.assertEqual(english_title.language, 'en')
        create_page_content("de", "aphooked-page-de", page)
        with force_language("en"):
            response = self.client.get(self.get_pages_root())
        self.assertTemplateUsed(response, 'sampleapp/home.html')
        self.assertContains(response, '<--noplaceholder-->')
        response = self.client.get('/en/blankapp/')
        self.assertTemplateUsed(response, 'nav_playground.html')

        self.apphook_clear()

    @override_settings(ROOT_URLCONF='cms.test_utils.project.urls_for_apphook_tests')
    def test_apphook_does_not_crash_django_checks(self):
        # This test case reproduced the situation causing the error reported in issue #6717.
        self.apphook_clear()
        superuser = get_user_model().objects.create_superuser('admin', 'admin@admin.com', 'admin')
        create_page("apphooked-page", "nav_playground.html", "en",
                    created_by=superuser, apphook="SampleApp")
        self.reload_urls()
        checks.run_checks()
        self.apphook_clear()

    @override_settings(ROOT_URLCONF='cms.test_utils.project.urls_for_apphook_tests')
    def test_apphook_on_root_reverse(self):
        self.apphook_clear()
        superuser = get_user_model().objects.create_superuser('admin', 'admin@admin.com', 'admin')
        page = create_page("apphooked-page", "nav_playground.html", "en",
                           created_by=superuser, apphook="SampleApp")
        create_page_content("de", "aphooked-page-de", page)

        self.reload_urls()

        self.assertFalse(reverse('sample-settings').startswith('//'))
        self.apphook_clear()

    @override_settings(ROOT_URLCONF='cms.test_utils.project.urls_for_apphook_tests')
    def test_multisite_apphooks(self):
        self.apphook_clear()
        site1, _ = Site.objects.get_or_create(pk=1)
        site2, _ = Site.objects.get_or_create(pk=2)
        superuser = get_user_model().objects.create_superuser('admin', 'admin@admin.com', 'admin')
        request = self.get_request()
        request.user = superuser
        home_site_1 = create_page(
            "home", "nav_playground.html", "en", created_by=superuser, site=site1
        )
        home_site_2 = create_page(
            "home", "nav_playground.html", "de", created_by=superuser, site=site2
        )

        page_a_1 = create_page(
            "apphooked-page", "nav_playground.html", "en", created_by=superuser, parent=home_site_1,
            apphook=NS_APP_NAME, apphook_namespace="instance"
        )
        page_a_2 = create_page(
            "apphooked-page", "nav_playground.html", "de", created_by=superuser, parent=home_site_1,
        )
        page_b_1 = create_page(
            "apphooked-page", "nav_playground.html", "de", created_by=superuser, parent=home_site_2,
            site=site2
        )

        # AdvancedSettingsForm expects a _site and _request attribute
        # on __init__. These are normally set by the admin.
        # In this case, we need to set these in a new class.
        Meta = type('Meta', (AdvancedSettingsForm.Meta, object), {})
        formClass = type(AdvancedSettingsForm)(
            'AdvancedSettingsForm',
            (AdvancedSettingsForm,),
            {'Meta': Meta, '_site': site1, '_request': request},
        )
        form = formClass(instance=page_a_1)
        self.assertFalse(form._check_unique_namespace_instance("instance"))

        form = formClass(instance=page_a_2)
        self.assertTrue(form._check_unique_namespace_instance("instance"))

        formClass = type(AdvancedSettingsForm)(
            'AdvancedSettingsForm',
            (AdvancedSettingsForm,),
            {'Meta': Meta, '_site': site2, '_request': request},
        )
        form = formClass(instance=page_b_1)
        self.assertFalse(form._check_unique_namespace_instance("instance"))

        self.apphook_clear()

    @override_settings(ROOT_URLCONF='cms.test_utils.project.second_urls_for_apphook_tests')
    def test_get_page_for_apphook(self):
        en_title, de_title = self.create_base_structure(APP_NAME, ['en', 'de'])
        with force_language("en"):
            path = reverse('sample-settings')
            request = self.get_request(path)
            request.LANGUAGE_CODE = 'en'
            attached_to_page = applications_page_check(request)
        self.assertEqual(attached_to_page.pk, en_title.page.pk)

        response = self.client.get(path)
        self.assertEqual(response.status_code, 200)

        self.assertTemplateUsed(response, 'sampleapp/home.html')
        self.assertContains(response, en_title.title)
        with force_language("de"):
            path = reverse('sample-settings')
            request = self.get_request(path)
            request.LANGUAGE_CODE = 'de'
            attached_to_page = applications_page_check(request)
        self.assertEqual(attached_to_page.pk, de_title.page.pk)

        response = self.client.get(path)
        self.assertEqual(response.status_code, 200)
        self.assertTemplateUsed(response, 'sampleapp/home.html')
        self.assertContains(response, de_title.title)
        self.apphook_clear()

    @override_settings(ROOT_URLCONF='cms.test_utils.project.second_urls_for_apphook_tests')
    def test_apphook_permissions(self):
        en_title, de_title = self.create_base_structure(APP_NAME, ['en', 'de'])

        with force_language("en"):
            path = reverse('sample-settings')

        response = self.client.get(path)
        self.assertEqual(response.status_code, 200)

        en_title.page.update(login_required=True)

        response = self.client.get(path)
        self.assertEqual(response.status_code, 302)
        self.apphook_clear()

    @override_settings(ROOT_URLCONF='cms.test_utils.project.second_urls_for_apphook_tests')
    def test_apphook_permissions_preserves_view_name(self):
        self.create_base_structure(APP_NAME, ['en', 'de'])

        view_names = (
            ('sample-settings', 'sample_view'),
            ('sample-class-view', 'ClassView'),
            ('sample-class-based-view', 'ClassBasedView' if DJANGO_3 else 'view'),
            # Naming convention changed in Django 4
        )

        with force_language("en"):
            for url_name, view_name in view_names:
                path = reverse(url_name)
                match = resolve(path)
                self.assertEqual(match.func.__name__, view_name)

    def test_apphooks_with_excluded_permissions(self):
        en_title = self.create_base_structure('SampleAppWithExcludedPermissions', 'en')

        with force_language("en"):
            excluded_path = reverse('excluded:example')
            not_excluded_path = reverse('not_excluded:example')

        en_title.page.update(login_required=True)

        excluded_response = self.client.get(excluded_path)
        not_excluded_response = self.client.get(not_excluded_path)
        self.assertEqual(excluded_response.status_code, 200)
        self.assertEqual(not_excluded_response.status_code, 302)
        self.apphook_clear()

    @override_settings(ROOT_URLCONF='cms.test_utils.project.urls_3')
    def test_get_page_for_apphook_on_preview_or_edit(self):
        if get_user_model().USERNAME_FIELD == 'email':
            superuser = get_user_model().objects.create_superuser('admin', 'admin@admin.com', 'admin@admin.com')
        else:
            superuser = get_user_model().objects.create_superuser('admin', 'admin@admin.com', 'admin')

        page = create_page("home", "nav_playground.html", "en",
                           created_by=superuser, apphook=APP_NAME)
        create_page_content('de', page.get_title(), page)

        with force_language("en"):
            path = reverse('sample-settings')
            request = self.get_request(path)
            request.LANGUAGE_CODE = 'en'
            attached_to_page = applications_page_check(request)
            self.assertEqual(attached_to_page.pk, page.pk)

        with force_language("de"):
            path = reverse('sample-settings')
            request = self.get_request(path)
            request.LANGUAGE_CODE = 'de'
            attached_to_page = applications_page_check(request)
            self.assertEqual(attached_to_page.pk, page.pk)

        with self.login_user_context(superuser):
            with force_language("en"):
                path = reverse('sample-settings')
                request = self.get_request(path)
                request.LANGUAGE_CODE = 'en'
                attached_to_page = applications_page_check(request)
                self.assertEqual(attached_to_page.pk, page.pk)
            with force_language("de"):
                path = reverse('sample-settings')
                request = self.get_request(path)
                request.LANGUAGE_CODE = 'de'
                attached_to_page = applications_page_check(request)
                self.assertEqual(attached_to_page.pk, page.pk)

    @override_settings(ROOT_URLCONF='cms.test_utils.project.second_urls_for_apphook_tests')
    def test_get_root_page_for_apphook_with_instance_namespace(self):
        en_title = self.create_base_structure(NS_APP_NAME, 'en', 'instance_ns')

        self.reload_urls()
        with force_language("en"):
            reverse("example_app:example")
            reverse("example1:example")
            reverse("example2:example")
            path = reverse('namespaced_app_ns:sample-root')
            path_instance = reverse('instance_ns:sample-root')
        self.assertEqual(path, path_instance)

        request = self.get_request(path)
        request.LANGUAGE_CODE = 'en'

        attached_to_page = applications_page_check(request)
        self.assertEqual(attached_to_page.pk, en_title.page.pk)
        self.apphook_clear()

    @override_settings(ROOT_URLCONF='cms.test_utils.project.second_urls_for_apphook_tests')
    def test_get_child_page_for_apphook_with_instance_namespace(self):
        en_title = self.create_base_structure(NS_APP_NAME, 'en', 'instance_ns')
        with force_language("en"):
            path = reverse('namespaced_app_ns:sample-settings')
            path_instance1 = reverse('instance_ns:sample-settings')
            path_instance2 = reverse('namespaced_app_ns:sample-settings', current_app='instance_ns')
        self.assertEqual(path, path_instance1)
        self.assertEqual(path, path_instance2)

        request = self.get_request(path)
        request.LANGUAGE_CODE = 'en'
        attached_to_page = applications_page_check(request)
        self.assertEqual(attached_to_page.pk, en_title.page_id)
        self.apphook_clear()

    @override_settings(ROOT_URLCONF='cms.test_utils.project.second_urls_for_apphook_tests')
    def test_get_sub_page_for_apphook_with_implicit_current_app(self):
        en_title = self.create_base_structure(NS_APP_NAME, 'en', 'namespaced_app_ns')
        with force_language("en"):
            path = reverse('namespaced_app_ns:current-app')
        request = self.get_request(path)
        request.LANGUAGE_CODE = 'en'

        attached_to_page = applications_page_check(request)
        self.assertEqual(attached_to_page.pk, en_title.page.pk)

        response = self.client.get(path)
        self.assertEqual(response.status_code, 200)
        self.assertTemplateUsed(response, 'sampleapp/app.html')
        self.assertContains(response, 'namespaced_app_ns')
        self.assertContains(response, path)
        self.apphook_clear()

    @override_settings(ROOT_URLCONF='cms.test_utils.project.second_urls_for_apphook_tests')
    def test_default_language_changer_with_implicit_current_app(self):
        self.create_base_structure(NS_APP_NAME, ['en', 'de'], 'namespaced_app_ns')
        self.reload_urls()
        with force_language("en"):
            path = reverse('namespaced_app_ns:translated-url')
        request = self.get_request(path)
        request.LANGUAGE_CODE = 'en'

        url = DefaultLanguageChanger(request)('en')
        self.assertEqual(url, path)

        url = DefaultLanguageChanger(request)('de')
        self.assertEqual(url, '/de%s' % path[3:].replace('/page', '/Seite'))
        self.apphook_clear()

    @override_settings(ROOT_URLCONF='cms.test_utils.project.second_urls_for_apphook_tests')
    def test_get_i18n_apphook_with_explicit_current_app(self):
        self.apphook_clear()
        titles = self.create_base_structure(NS_APP_NAME, ['en', 'de'], 'instance_1')
        public_de_title = titles[1]
        de_title = PageContent.objects.get(page=public_de_title.page, language="de")

        self.reload_urls()
        self.apphook_clear()

        page2 = create_page("page2",
                            "nav_playground.html",
                            language="en",
                            created_by=self.superuser,
                            parent=de_title.page.get_parent_page(),
                            apphook=NS_APP_NAME,
                            apphook_namespace="instance_2")
        create_page_content("de", "de_title", page2, slug="slug")
        clear_app_resolvers()
        clear_url_caches()

        if APP_MODULE in sys.modules:
            del sys.modules[APP_MODULE]

        self.reload_urls()
        with force_language("de"):
            reverse('namespaced_app_ns:current-app', current_app="instance_1")
            reverse('namespaced_app_ns:current-app', current_app="instance_2")
            reverse('namespaced_app_ns:current-app')
        with force_language("en"):
            reverse('namespaced_app_ns:current-app', current_app="instance_1")
            reverse('namespaced_app_ns:current-app', current_app="instance_2")
            reverse('namespaced_app_ns:current-app')
        self.apphook_clear()

    @override_settings(ROOT_URLCONF='cms.test_utils.project.second_urls_for_apphook_tests')
    def test_apphook_include_extra_parameters(self):
        self.create_base_structure(NS_APP_NAME, ['en', 'de'], 'instance_1')
        with force_language("en"):
            path = reverse('namespaced_app_ns:extra_second')
        request = self.get_request(path)
        request.LANGUAGE_CODE = 'en'
        response = self.client.get(path)
        self.assertEqual(response.status_code, 200)
        self.assertTemplateUsed(response, 'sampleapp/extra.html')
        self.assertContains(response, 'someopts')

    @override_settings(ROOT_URLCONF='cms.test_utils.project.second_urls_for_apphook_tests')
    def test_get_sub_page_for_apphook_with_explicit_current_app(self):
        en_title = self.create_base_structure(NS_APP_NAME, 'en', 'instance_ns')
        with force_language("en"):
            path = reverse('namespaced_app_ns:current-app')

        request = self.get_request(path)
        request.LANGUAGE_CODE = 'en'

        attached_to_page = applications_page_check(request)
        self.assertEqual(attached_to_page.pk, en_title.page.pk)

        response = self.client.get(path)
        self.assertEqual(response.status_code, 200)
        self.assertTemplateUsed(response, 'sampleapp/app.html')
        self.assertContains(response, 'instance_ns')
        self.assertContains(response, path)
        self.apphook_clear()

    @override_settings(ROOT_URLCONF='cms.test_utils.project.second_urls_for_apphook_tests')
    def test_include_urlconf(self):
        self.create_base_structure(APP_NAME, 'en')

        path = reverse('extra_second')
        response = self.client.get(path)
        self.assertEqual(response.status_code, 200)
        self.assertTemplateUsed(response, 'sampleapp/extra.html')
        self.assertContains(response, "test included urlconf")

        path = reverse('extra_first')
        response = self.client.get(path)
        self.assertEqual(response.status_code, 200)
        self.assertTemplateUsed(response, 'sampleapp/extra.html')
        self.assertContains(response, "test urlconf")
        with force_language("de"):
            path = reverse('extra_first')
        response = self.client.get(path)
        self.assertEqual(response.status_code, 200)
        self.assertTemplateUsed(response, 'sampleapp/extra.html')
        self.assertContains(response, "test urlconf")
        with force_language("de"):
            path = reverse('extra_second')
        response = self.client.get(path)
        self.assertEqual(response.status_code, 200)
        self.assertTemplateUsed(response, 'sampleapp/extra.html')
        self.assertContains(response, "test included urlconf")

        self.apphook_clear()

    @override_settings(CMS_PERMISSION=False, ROOT_URLCONF='cms.test_utils.project.urls_2')
    def test_apphook_breaking_under_home_with_new_path_caching(self):
        home = self.create_homepage("home", "nav_playground.html", "en")
        child = create_page("child", "nav_playground.html", "en", parent=home)
        # not-home is what breaks stuff, because it contains the slug of the home page
        not_home = create_page("not-home", "nav_playground.html", "en", parent=child)
        create_page("subchild", "nav_playground.html", "en", parent=not_home, apphook='SampleApp')
        with force_language("en"):
            self.reload_urls()
            urlpatterns = get_app_patterns()
            resolver = urlpatterns[0]
            url = resolver.reverse('sample-root')
            self.assertEqual(url, 'child/not-home/subchild/')

    @override_settings(ROOT_URLCONF='cms.test_utils.project.urls')
    def test_apphook_urlpattern_order(self):
        # this one includes the actual cms.urls, so it can be tested if
        # they are loaded in the correct order (the cms page pattern must be last)
        # (the other testcases replicate the inclusion code and thus don't test this)
        self.create_base_structure(APP_NAME, 'en')
        path = reverse('extra_second')
        response = self.client.get(path)
        self.assertEqual(response.status_code, 200)
        self.assertTemplateUsed(response, 'sampleapp/extra.html')
        self.assertContains(response, "test included urlconf")

    @override_settings(ROOT_URLCONF='cms.test_utils.project.urls')
    def test_apphooks_receive_url_params(self):
        # make sure that urlparams actually reach the apphook views
        self.create_base_structure(APP_NAME, 'en')
        path = reverse('sample-params', kwargs=dict(my_params='is-my-param-really-in-the-context-QUESTIONMARK'))
        response = self.client.get(path)
        self.assertEqual(response.status_code, 200)
        self.assertTemplateUsed(response, 'sampleapp/home.html')
        self.assertContains(response, 'my_params: is-my-param-really-in-the-context-QUESTIONMARK')

    @override_settings(ROOT_URLCONF='cms.test_utils.project.third_urls_for_apphook_tests')
    def test_multiple_apphooks(self):
        # test for #1538
        self.apphook_clear()
        superuser = get_user_model().objects.create_superuser('admin', 'admin@admin.com', 'admin')
        create_page("home", "nav_playground.html", "en", created_by=superuser, )
        create_page("apphook1-page", "nav_playground.html", "en",
                    created_by=superuser, apphook="SampleApp")
        create_page("apphook2-page", "nav_playground.html", "en",
                    created_by=superuser, apphook="SampleApp2")

        reverse('sample-root')
        reverse('sample2-root')
        self.apphook_clear()

    @override_settings(ROOT_URLCONF='cms.test_utils.project.fourth_urls_for_apphook_tests')
    def test_apphooks_return_urls_directly(self):
        self.apphook_clear()
        superuser = get_user_model().objects.create_superuser('admin', 'admin@admin.com', 'admin')
        create_page("apphooked3-page", "nav_playground.html", "en",
                    created_by=superuser, apphook="SampleApp3")
        self.reload_urls()

        path = reverse('sample3-root')
        response = self.client.get(path)
        self.assertEqual(response.status_code, 200)
        self.assertContains(response, 'Sample App 3 Response')
        self.apphook_clear()

    def test_apphook_pool_register_returns_apphook(self):
        @apphook_pool.register
        class TestApp(CMSApp):
            name = "Test App"
        self.assertIsNotNone(TestApp)

        # Now test the quick return codepath, when apphooks is not empty
        apphook_pool.apphooks.append("foo")

        @apphook_pool.register
        class TestApp2(CMSApp):
            name = "Test App 2"
        self.assertIsNotNone(TestApp2)

    @override_settings(ROOT_URLCONF='cms.test_utils.project.second_urls_for_apphook_tests')
    def test_apphook_csrf_exempt_endpoint(self):
        self.create_base_structure(NS_APP_NAME, 'en', 'instance_ns')

        client = self.client_class(enforce_csrf_checks=True)

        with force_language("en"):
            path = reverse('namespaced_app_ns:sample-exempt')

        response = client.post(path)

        # Assert our POST request went through
        self.assertEqual(response.status_code, 200)

        with force_language("en"):
            path = reverse('namespaced_app_ns:sample-account')

        response = client.post(path)

        # Assert our POST request did not go through
        self.assertEqual(response.status_code, 403)

    @override_settings(ROOT_URLCONF='cms.test_utils.project.second_urls_for_apphook_tests')
    def test_toolbar_current_app_namespace(self):
        self.create_base_structure(NS_APP_NAME, 'en', 'instance_ns')
        with force_language("en"):
            path = reverse('namespaced_app_ns:sample-settings')
        request = self.get_request(path)
        toolbar = CMSToolbar(request)
        self.assertTrue(
            toolbar.toolbars['cms.test_utils.project.sampleapp.cms_toolbars.CategoryToolbar'].is_current_app
        )
        self.assertFalse(
            toolbar.toolbars['cms.test_utils.project.extensionapp.cms_toolbars.MyTitleExtensionToolbar'].is_current_app
        )

        # Testing a decorated view
        with force_language("en"):
            path = reverse('namespaced_app_ns:sample-exempt')
        request = self.get_request(path)
        toolbar = CMSToolbar(request)
        self.assertEqual(
            toolbar.toolbars['cms.test_utils.project.sampleapp.cms_toolbars.CategoryToolbar'].app_path,
            'cms.test_utils.project.sampleapp'
        )
        self.assertTrue(
            toolbar.toolbars['cms.test_utils.project.sampleapp.cms_toolbars.CategoryToolbar'].is_current_app
        )
        self.assertEqual(
            toolbar.toolbars['cms.test_utils.project.extensionapp.cms_toolbars.MyTitleExtensionToolbar'].app_path,
            'cms.test_utils.project.sampleapp'
        )
        self.assertFalse(
            toolbar.toolbars['cms.test_utils.project.extensionapp.cms_toolbars.MyTitleExtensionToolbar'].is_current_app
        )

    @override_settings(ROOT_URLCONF='cms.test_utils.project.second_urls_for_apphook_tests')
    def test_toolbar_current_app_apphook_with_implicit_current_app(self):
        self.create_base_structure(NS_APP_NAME, 'en', 'namespaced_app_ns')
        with force_language("en"):
            path = reverse('namespaced_app_ns:current-app')
        request = self.get_request(path)
        toolbar = CMSToolbar(request)
        self.assertEqual(
            toolbar.toolbars['cms.test_utils.project.sampleapp.cms_toolbars.CategoryToolbar'].app_path,
            'cms.test_utils.project.sampleapp'
        )
        self.assertTrue(
            toolbar.toolbars['cms.test_utils.project.sampleapp.cms_toolbars.CategoryToolbar'].is_current_app
        )
        self.assertEqual(
            toolbar.toolbars['cms.test_utils.project.extensionapp.cms_toolbars.MyTitleExtensionToolbar'].app_path,
            'cms.test_utils.project.sampleapp'
        )
        self.assertFalse(
            toolbar.toolbars['cms.test_utils.project.extensionapp.cms_toolbars.MyTitleExtensionToolbar'].is_current_app
        )

    @override_settings(ROOT_URLCONF='cms.test_utils.project.placeholderapp_urls')
    def test_toolbar_no_namespace(self):
        # Test with a basic application with no defined app_name and no namespace
        self.create_base_structure(APP_NAME, 'en')
        path = reverse('detail', kwargs={'id': 20})
        request = self.get_request(path)
        toolbar = CMSToolbar(request)
        self.assertFalse(
            toolbar.toolbars['cms.test_utils.project.sampleapp.cms_toolbars.CategoryToolbar'].is_current_app
        )
        self.assertFalse(
            toolbar.toolbars['cms.test_utils.project.extensionapp.cms_toolbars.MyTitleExtensionToolbar'].is_current_app
        )
        self.assertTrue(
            toolbar.toolbars['cms.test_utils.project.placeholderapp.cms_toolbars.Example1Toolbar'].is_current_app
        )

    @override_settings(ROOT_URLCONF='cms.test_utils.project.placeholderapp_urls')
    def test_toolbar_multiple_supported_apps(self):
        # Test with a basic application with no defined app_name and no namespace
        self.create_base_structure(APP_NAME, 'en')
        path = reverse('detail', kwargs={'id': 20})
        request = self.get_request(path)
        toolbar = CMSToolbar(request)
        self.assertEqual(toolbar.toolbars['cms.test_utils.project.sampleapp.cms_toolbars.CategoryToolbar'].app_path,
                         'cms.test_utils.project.placeholderapp')
        self.assertFalse(
            toolbar.toolbars['cms.test_utils.project.sampleapp.cms_toolbars.CategoryToolbar'].is_current_app
        )
        self.assertEqual(
            toolbar.toolbars['cms.test_utils.project.extensionapp.cms_toolbars.MyTitleExtensionToolbar'].app_path,
            'cms.test_utils.project.placeholderapp'
        )
        self.assertFalse(
            toolbar.toolbars['cms.test_utils.project.extensionapp.cms_toolbars.MyTitleExtensionToolbar'].is_current_app
        )
        self.assertEqual(
            toolbar.toolbars['cms.test_utils.project.extensionapp.cms_toolbars.MyPageExtensionToolbar'].app_path,
            'cms.test_utils.project.placeholderapp'
        )
        self.assertTrue(
            toolbar.toolbars['cms.test_utils.project.extensionapp.cms_toolbars.MyPageExtensionToolbar'].is_current_app
        )
        self.assertEqual(
            toolbar.toolbars['cms.test_utils.project.placeholderapp.cms_toolbars.Example1Toolbar'].app_path,
            'cms.test_utils.project.placeholderapp'
        )
        self.assertTrue(
            toolbar.toolbars['cms.test_utils.project.placeholderapp.cms_toolbars.Example1Toolbar'].is_current_app
        )

    @override_settings(
        CMS_APPHOOKS=['cms.test_utils.project.placeholderapp.cms_apps.Example1App'],
        ROOT_URLCONF='cms.test_utils.project.placeholderapp_urls',
    )
    def test_toolbar_staff(self):
        # Test that the toolbar contains edit mode switcher if placeholders are available
        apphooks = (
            'cms.test_utils.project.placeholderapp.cms_apps.Example1App',
        )

        switcher_id = 'Mode Switcher'

        with self.settings(CMS_APPHOOKS=apphooks, ROOT_URLCONF='cms.test_utils.project.placeholderapp_urls'):
            self.create_base_structure('Example1App', 'en')
            ex1 = Example1.objects.create(char_1='1', char_2='2', char_3='3', char_4='4', date_field=now())
            path = reverse('example_detail', kwargs={'pk': ex1.pk})

            self.user = self._create_user('admin_staff', True, True)
            with self.login_user_context(self.user):
                response = self.client.get(path + "?edit")

            request = response.context['request']
            toolbar = request.toolbar
            items = toolbar.get_right_items()
            switchers = [item.identifier for item in items
                         if getattr(item, 'identifier', '') == switcher_id]
            self.assertEqual(len(switchers), 1)

            self.user = self._create_user('staff', True, False)
            with self.login_user_context(self.user):
                response = self.client.get(path + "?edit")

            request = response.context['request']
            request.user = get_user_model().objects.get(pk=self.user.pk)
            toolbar = request.toolbar
            items = toolbar.get_right_items()
            switchers = [item.identifier for item in items
                         if getattr(item, 'identifier', '') == switcher_id]
            self.assertEqual(len(switchers), 0)

            self.user.user_permissions.add(Permission.objects.get(codename='change_example1'))
            with self.login_user_context(self.user):
                response = self.client.get(path + "?edit")

            request = response.context['request']
            request.user = get_user_model().objects.get(pk=self.user.pk)
            toolbar = request.toolbar
            items = toolbar.get_right_items()
            switchers = [item.identifier for item in items
                         if getattr(item, 'identifier', '') == switcher_id]
            self.assertEqual(len(switchers), 0)

            self.user.user_permissions.add(Permission.objects.get(codename='use_structure'))
            with self.login_user_context(self.user):
                response = self.client.get(path + "?edit")

            request = response.context['request']
            request.user = get_user_model().objects.get(pk=self.user.pk)
            toolbar = request.toolbar
            items = toolbar.get_right_items()
            switchers = [item.identifier for item in items
                         if getattr(item, 'identifier', '') == switcher_id]
            self.assertEqual(len(switchers), 1)

            self.user = None

    def test_nested_apphooks_urls(self):
        # make sure that urlparams actually reach the apphook views
        with self.settings(ROOT_URLCONF='cms.test_utils.project.urls'):
            self.apphook_clear()

            superuser = get_user_model().objects.create_superuser('admin', 'admin@admin.com', 'admin')
            create_page("home", "nav_playground.html", "en", created_by=superuser, )
            parent_page = create_page("parent-apphook-page", "nav_playground.html", "en",
                                      created_by=superuser, apphook="ParentApp")
            create_page("child-apphook-page", "nav_playground.html", "en", parent=parent_page,
                        created_by=superuser, apphook="ChildApp")

            parent_app_path = reverse('parentapp_view', kwargs={'path': 'parent/path/'})
            child_app_path = reverse('childapp_view', kwargs={'path': 'child-path/'})

            # Ensure the page structure is ok before getting responses
            self.assertEqual(parent_app_path, '/en/parent-apphook-page/parent/path/')
            self.assertEqual(child_app_path, '/en/parent-apphook-page/child-apphook-page/child-path/')

            # Get responses for both paths and ensure that the right view will answer
            response = self.client.get(parent_app_path)
            self.assertContains(response, 'parent app content', status_code=200)

            response = self.client.get(child_app_path)
            self.assertContains(response, 'child app content', status_code=200)

            self.apphook_clear()

    @override_settings(ROOT_URLCONF='cms.test_utils.project.second_urls_for_apphook_tests')
    def test_get_apps(self):
        """
        Check that urlconf are dynamically loaded according to the different page the apphook is
        attached to
        """
        titles = self.create_base_structure('VariableUrlsApp', ['en', 'de'])
        titles[0].page.reverse_id = 'page1'
        titles[0].page.save()

        self.reload_urls()

        # only one urlconf is configured given that only one page is created
        with force_language('de'):
            reverse('extra_first')
            with self.assertRaises(NoReverseMatch):
                reverse('sample2-root')

        self.reload_urls()
        self.apphook_clear()

        page2 = create_page('page2', 'nav_playground.html',
                            'en', created_by=self.superuser,
                            parent=titles[0].page.get_parent_page(),
                            apphook='VariableUrlsApp', reverse_id='page2')
        create_page_content('de', 'de_title', page2, slug='slug')

        self.reload_urls()

        with force_language('de'):
            reverse('sample2-root')
            reverse('extra_first')

        self.apphook_clear()

    @override_settings(ROOT_URLCONF='cms.test_utils.project.second_urls_for_apphook_tests')
    def test_get_menus(self):
        """
        Check that menus are dynamically loaded according to the different page the apphook is
        attached to
        """
        titles = self.create_base_structure('VariableUrlsApp', ['en', 'de'])
        titles[0].page.reverse_id = 'page1'
        titles[0].page.save()
        cache.clear()
        self.reload_urls()
        menu_pool.discover_menus()
        cache.clear()

        request = self.get_request('/')
        renderer = menu_pool.get_renderer(request)
        nodes = renderer.get_nodes()
        nodes_urls = [node.url for node in nodes]
        self.assertTrue(reverse('sample-account') in nodes_urls)
        self.assertFalse('/en/child_page/page2/' in nodes_urls)

        self.reload_urls()
        self.apphook_clear()

        cache.clear()
        self.reload_urls()

        page2 = create_page('page2', 'nav_playground.html',
                            'en', created_by=self.superuser,
                            parent=titles[0].page.get_parent_page(),
                            in_navigation=True,
                            apphook='VariableUrlsApp', reverse_id='page2')
        create_page_content('de', 'de_title', page2, slug='slug')
        request = self.get_request('/page2/')
        renderer = menu_pool.get_renderer(request)
        nodes = renderer.get_nodes()
        nodes_urls = [node.url for node in nodes]
        self.assertTrue(reverse('sample-account') in nodes_urls)
        self.assertTrue(reverse('sample2-root') in nodes_urls)
        self.assertTrue('/static/fresh/' in nodes_urls)

        self.apphook_clear()

    @override_settings(
        CMS_APPHOOKS=['cms.test_utils.project.sampleapp.cms_apps.AppWithNoMenu'],
    )
    def test_menu_node_is_selected_on_app_root(self):
        """
        If a user requests a page with an apphook,
        the menu should mark the node for that page as selected.
        """
        defaults = {
            'language': 'en',
            'in_navigation': True,
            'template': 'nav_playground.html',
        }
        homepage = create_page('EN-P1', **defaults)
        homepage.set_as_homepage()
        app_root = create_page('EN-P2', apphook='AppWithNoMenu', apphook_namespace='app_with_no_menu', **defaults)

        # Public version
        request = self.get_request('/en/en-p2/')
        request.current_page = get_page(request)
        menu_nodes = menu_pool.get_renderer(request).get_nodes()
        self.assertEqual(len(menu_nodes), 2)
        self.assertEqual(menu_nodes[0].id, homepage.pk)
        self.assertEqual(menu_nodes[0].selected, False)
        self.assertEqual(menu_nodes[1].id, app_root.pk)
        self.assertEqual(menu_nodes[1].selected, True)

    @override_settings(
        CMS_APPHOOKS=['cms.test_utils.project.sampleapp.cms_apps.AppWithNoMenu'],
    )
    def test_menu_node_is_selected_on_app_sub_path(self):
        """
        If a user requests a path belonging to an apphook,
        the menu should mark the node for the apphook page as selected.
        """
        # Refs - https://github.com/divio/django-cms/issues/6336
        defaults = {
            'language': 'en',
            'in_navigation': True,
            'template': 'nav_playground.html',
        }
        homepage = create_page('EN-P1', **defaults)
        homepage.set_as_homepage()
        app_root = create_page('EN-P2', apphook='AppWithNoMenu', apphook_namespace='app_with_no_menu', **defaults)

        request = self.get_request('/en/en-p2/settings/')
        request.current_page = get_page(request)
        menu_nodes = menu_pool.get_renderer(request).get_nodes()
        self.assertEqual(len(menu_nodes), 2)
        self.assertEqual(menu_nodes[0].id, homepage.pk)
        self.assertEqual(menu_nodes[0].selected, False)
        self.assertEqual(menu_nodes[1].id, app_root.pk)
        self.assertEqual(menu_nodes[1].selected, True)


class ApphooksPageLanguageUrlTestCase(CMSTestCase):
    def setUp(self):
        clear_app_resolvers()
        clear_url_caches()

        if APP_MODULE in sys.modules:
            del sys.modules[APP_MODULE]
        self.reload_urls()

    def tearDown(self):
        clear_app_resolvers()
        clear_url_caches()

        if APP_MODULE in sys.modules:
            del sys.modules[APP_MODULE]
        self.apphook_clear()

    def reload_urls(self):
        from django.conf import settings

        url_modules = [
            'cms.urls',
            'cms.test_utils.project.second_cms_urls_for_apphook_tests',
            settings.ROOT_URLCONF,
        ]

        clear_app_resolvers()
        clear_url_caches()

        for module in url_modules:
            if module in sys.modules:
                del sys.modules[module]

    def test_page_language_url_for_apphook(self):

        self.apphook_clear()
        superuser = get_user_model().objects.create_superuser('admin', 'admin@admin.com', 'admin')
        page = self.create_homepage("home", "nav_playground.html", "en", created_by=superuser)
        create_page_content('de', page.get_title(), page)

        child_page = create_page("child_page", "nav_playground.html", "en",
                                 created_by=superuser, parent=page)
        create_page_content('de', child_page.get_title(), child_page)

        child_child_page = create_page("child_child_page", "nav_playground.html",
                                       "en", created_by=superuser, parent=child_page, apphook='SampleApp')
        create_page_content("de", '%s_de' % child_child_page.get_title(), child_child_page)

        # publisher_public is set to draft on publish, issue with one to one reverse
        child_child_page = self.reload(child_child_page)
        with force_language("en"):
            path = reverse('extra_first')

        request = self.get_request(path)
        request.LANGUAGE_CODE = 'en'
        request.current_page = child_child_page

        fake_context = {'request': request}
        tag = DumbPageLanguageUrl()

        output = tag.get_context(fake_context, 'en')
        url = output['content']

        self.assertEqual(url, '/en/child_page/child_child_page/extra_1/')

        output = tag.get_context(fake_context, 'de')
        url = output['content']
        # look the extra "_de"
        self.assertEqual(url, '/de/child_page/child_child_page_de/extra_1/')

        output = tag.get_context(fake_context, 'fr')
        url = output['content']
        self.assertEqual(url, '/en/child_page/child_child_page/extra_1/')

        self.apphook_clear()<|MERGE_RESOLUTION|>--- conflicted
+++ resolved
@@ -90,13 +90,8 @@
         child_child_page = create_page("child_child_page", "nav_playground.html",
                                        "en", created_by=superuser, parent=child_page, apphook=apphook,
                                        apphook_namespace=namespace)
-<<<<<<< HEAD
         create_page_content("de", child_child_page.get_title(), child_child_page)
         # publisher_public is set to draft on publish, issue with onetoone reverse
-=======
-        create_title("de", child_child_page.get_title(), child_child_page)
-        # publisher_public is set to draft on publish, issue with one-to-one reverse
->>>>>>> 5ff38b52
         child_child_page = self.reload(child_child_page)
 
         if isinstance(title_langs, str):
