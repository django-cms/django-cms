
import sys

from django.contrib.auth import get_user_model
from django.contrib.auth.models import Permission
from django.contrib.sites.models import Site
from django.core import checks
from django.core.cache import cache
from django.core.checks.urls import check_url_config
from django.test.utils import override_settings
from django.urls import NoReverseMatch, clear_url_caches, resolve, reverse
from django.utils.timezone import now
from django.utils.translation import override as force_language

from cms.admin.forms import AdvancedSettingsForm
from cms.api import create_page, create_title
from cms.app_base import CMSApp
from cms.apphook_pool import apphook_pool
from cms.appresolver import applications_page_check, clear_app_resolvers, get_app_patterns
from cms.models import PageContent
from cms.middleware.page import get_page
from cms.test_utils.project.placeholderapp.models import Example1
from cms.test_utils.testcases import CMSTestCase
from cms.tests.test_menu_utils import DumbPageLanguageUrl
from cms.toolbar.toolbar import CMSToolbar
from menus.menu_pool import menu_pool
from menus.utils import DefaultLanguageChanger

from six import string_types


APP_NAME = 'SampleApp'
NS_APP_NAME = 'NamespacedApp'
APP_MODULE = "cms.test_utils.project.sampleapp.cms_apps"
MENU_MODULE = "cms.test_utils.project.sampleapp.cms_menus"


class ApphooksTestCase(CMSTestCase):
    def setUp(self):
        clear_app_resolvers()
        clear_url_caches()

        if APP_MODULE in sys.modules:
            del sys.modules[APP_MODULE]

        self.reload_urls()
        self.apphook_clear()

    def tearDown(self):
        clear_app_resolvers()
        clear_url_caches()

        if APP_MODULE in sys.modules:
            del sys.modules[APP_MODULE]

        self.reload_urls()
        self.apphook_clear()

    def reload_urls(self):
        from django.conf import settings

        url_modules = [
            'cms.urls',
            # TODO: Add here intermediary modules which may
            #       include() the 'cms.urls' if it isn't included
            #       directly in the root urlconf.
            # '...',
            'cms.test_utils.project.second_cms_urls_for_apphook_tests',
            'cms.test_utils.project.urls_for_apphook_tests',
            APP_MODULE,
            settings.ROOT_URLCONF,
        ]

        clear_app_resolvers()
        clear_url_caches()

        for module in url_modules:
            if module in sys.modules:
                del sys.modules[module]

    def create_base_structure(self, apphook, title_langs, namespace=None):
        self.apphook_clear()
        superuser = get_user_model().objects.create_superuser('admin', 'admin@admin.com', 'admin')
        self.superuser = superuser
        page = create_page("home", "nav_playground.html", "en",
                           created_by=superuser)
        create_title('de', page.get_title(), page)
        child_page = create_page("child_page", "nav_playground.html", "en",
                                 created_by=superuser, parent=page)
        create_title('de', child_page.get_title(), child_page)
        child_child_page = create_page("child_child_page", "nav_playground.html",
                                       "en", created_by=superuser, parent=child_page, apphook=apphook,
                                       apphook_namespace=namespace)
        create_title("de", child_child_page.get_title(), child_child_page)
        # publisher_public is set to draft on publish, issue with onetoone reverse
        child_child_page = self.reload(child_child_page)

<<<<<<< HEAD
        if isinstance(title_langs, str):
=======
        if isinstance(title_langs, string_types):
>>>>>>> c44b6bed
            titles = child_child_page.get_title_obj(title_langs)
        else:
            titles = [child_child_page.get_title_obj(l) for l in title_langs]

        self.reload_urls()

        return titles

    @override_settings(ROOT_URLCONF='cms.test_utils.project.fourth_urls_for_apphook_tests')
    def test_check_url_config(self):
        """
        Test for urls config check.
        """
        self.apphook_clear()
        result = check_url_config(None)
        self.assertEqual(len(result), 0)

    @override_settings(CMS_APPHOOKS=['%s.%s' % (APP_MODULE, APP_NAME)])
    def test_explicit_apphooks(self):
        """
        Test explicit apphook loading with the CMS_APPHOOKS setting.
        """
        self.apphook_clear()
        hooks = apphook_pool.get_apphooks()
        app_names = [hook[0] for hook in hooks]
        self.assertEqual(len(hooks), 1)
        self.assertEqual(app_names, [APP_NAME])
        self.apphook_clear()

    @override_settings(
        INSTALLED_APPS=['cms.test_utils.project.sampleapp'],
        ROOT_URLCONF='cms.test_utils.project.urls_for_apphook_tests',
    )
    def test_implicit_apphooks(self):
        """
        Test implicit apphook loading with INSTALLED_APPS cms_apps.py
        """
        self.apphook_clear()
        hooks = apphook_pool.get_apphooks()
        app_names = [hook[0] for hook in hooks]
        self.assertEqual(len(hooks), 8)
        self.assertIn(NS_APP_NAME, app_names)
        self.assertIn(APP_NAME, app_names)
        self.apphook_clear()

    def test_apphook_on_homepage(self):
        self.apphook_clear()
        superuser = get_user_model().objects.create_superuser('admin', 'admin@admin.com', 'admin')
        page = self.create_homepage("apphooked-page", "nav_playground.html", "en",
                                    created_by=superuser, apphook="SampleApp")
        create_page("not-apphooked-page", "nav_playground.html", "en",
                    created_by=superuser, apphook="", slug='blankapp')
        english_title = page.pagecontent_set.all()[0]
        self.assertEqual(english_title.language, 'en')
        create_title("de", "aphooked-page-de", page)
        with force_language("en"):
            response = self.client.get(self.get_pages_root())
        self.assertTemplateUsed(response, 'sampleapp/home.html')
        self.assertContains(response, '<--noplaceholder-->')
        response = self.client.get('/en/blankapp/')
        self.assertTemplateUsed(response, 'nav_playground.html')

        self.apphook_clear()

    @override_settings(ROOT_URLCONF='cms.test_utils.project.urls_for_apphook_tests')
    def test_apphook_does_not_crash_django_checks(self):
        # This test case reproduced the situation causing the error reported in issue #6717.
        self.apphook_clear()
        superuser = get_user_model().objects.create_superuser('admin', 'admin@admin.com', 'admin')
        create_page("apphooked-page", "nav_playground.html", "en",
                    created_by=superuser, apphook="SampleApp")
        self.reload_urls()
        checks.run_checks()
        self.apphook_clear()

    @override_settings(ROOT_URLCONF='cms.test_utils.project.urls_for_apphook_tests')
    def test_apphook_on_root_reverse(self):
        self.apphook_clear()
        superuser = get_user_model().objects.create_superuser('admin', 'admin@admin.com', 'admin')
        page = create_page("apphooked-page", "nav_playground.html", "en",
                           created_by=superuser, apphook="SampleApp")
        create_title("de", "aphooked-page-de", page)

        self.reload_urls()

        self.assertFalse(reverse('sample-settings').startswith('//'))
        self.apphook_clear()

    @override_settings(ROOT_URLCONF='cms.test_utils.project.urls_for_apphook_tests')
    def test_multisite_apphooks(self):
        self.apphook_clear()
        site1, _ = Site.objects.get_or_create(pk=1)
        site2, _ = Site.objects.get_or_create(pk=2)
        superuser = get_user_model().objects.create_superuser('admin', 'admin@admin.com', 'admin')
        request = self.get_request()
        request.user = superuser
        home_site_1 = create_page(
            "home", "nav_playground.html", "en", created_by=superuser, site=site1
        )
        home_site_2 = create_page(
            "home", "nav_playground.html", "de", created_by=superuser, site=site2
        )

        page_a_1 = create_page(
            "apphooked-page", "nav_playground.html", "en", created_by=superuser, parent=home_site_1,
            apphook=NS_APP_NAME, apphook_namespace="instance"
        )
        page_a_2 = create_page(
            "apphooked-page", "nav_playground.html", "de", created_by=superuser, parent=home_site_1,
        )
        page_b_1 = create_page(
            "apphooked-page", "nav_playground.html", "de", created_by=superuser, parent=home_site_2,
            site=site2
        )

        # AdvancedSettingsForm expects a _site and _request attribute
        # on __init__. These are normally set by the admin.
        # In this case, we need to set these in a new class.
        Meta = type('Meta', (AdvancedSettingsForm.Meta, object), {})
        formClass = type(AdvancedSettingsForm)(
            'AdvancedSettingsForm',
            (AdvancedSettingsForm,),
            {'Meta': Meta, '_site': site1, '_request': request},
        )
        form = formClass(instance=page_a_1)
        self.assertFalse(form._check_unique_namespace_instance("instance"))

        form = formClass(instance=page_a_2)
        self.assertTrue(form._check_unique_namespace_instance("instance"))

        formClass = type(AdvancedSettingsForm)(
            'AdvancedSettingsForm',
            (AdvancedSettingsForm,),
            {'Meta': Meta, '_site': site2, '_request': request},
        )
        form = formClass(instance=page_b_1)
        self.assertFalse(form._check_unique_namespace_instance("instance"))

        self.apphook_clear()

    @override_settings(ROOT_URLCONF='cms.test_utils.project.second_urls_for_apphook_tests')
    def test_get_page_for_apphook(self):
        en_title, de_title = self.create_base_structure(APP_NAME, ['en', 'de'])
        with force_language("en"):
            path = reverse('sample-settings')
            request = self.get_request(path)
            request.LANGUAGE_CODE = 'en'
            attached_to_page = applications_page_check(request)
        self.assertEqual(attached_to_page.pk, en_title.page.pk)

        response = self.client.get(path)
        self.assertEqual(response.status_code, 200)

        self.assertTemplateUsed(response, 'sampleapp/home.html')
        self.assertContains(response, en_title.title)
        with force_language("de"):
            path = reverse('sample-settings')
            request = self.get_request(path)
            request.LANGUAGE_CODE = 'de'
            attached_to_page = applications_page_check(request)
        self.assertEqual(attached_to_page.pk, de_title.page.pk)

        response = self.client.get(path)
        self.assertEqual(response.status_code, 200)
        self.assertTemplateUsed(response, 'sampleapp/home.html')
        self.assertContains(response, de_title.title)
        self.apphook_clear()

    @override_settings(ROOT_URLCONF='cms.test_utils.project.second_urls_for_apphook_tests')
    def test_apphook_permissions(self):
        en_title, de_title = self.create_base_structure(APP_NAME, ['en', 'de'])

        with force_language("en"):
            path = reverse('sample-settings')

        response = self.client.get(path)
        self.assertEqual(response.status_code, 200)

        en_title.page.update(login_required=True)

        response = self.client.get(path)
        self.assertEqual(response.status_code, 302)
        self.apphook_clear()

    @override_settings(ROOT_URLCONF='cms.test_utils.project.second_urls_for_apphook_tests')
    def test_apphook_permissions_preserves_view_name(self):
        self.create_base_structure(APP_NAME, ['en', 'de'])

        view_names = (
            ('sample-settings', 'sample_view'),
            ('sample-class-view', 'ClassView'),
            ('sample-class-based-view', 'ClassBasedView'),
        )

        with force_language("en"):
            for url_name, view_name in view_names:
                path = reverse(url_name)
                match = resolve(path)
                self.assertEqual(match.func.__name__, view_name)

    def test_apphooks_with_excluded_permissions(self):
        en_title = self.create_base_structure('SampleAppWithExcludedPermissions', 'en')

        with force_language("en"):
            excluded_path = reverse('excluded:example')
            not_excluded_path = reverse('not_excluded:example')

        en_title.page.update(login_required=True)

        excluded_response = self.client.get(excluded_path)
        not_excluded_response = self.client.get(not_excluded_path)
        self.assertEqual(excluded_response.status_code, 200)
        self.assertEqual(not_excluded_response.status_code, 302)
        self.apphook_clear()

    @override_settings(ROOT_URLCONF='cms.test_utils.project.urls_3')
    def test_get_page_for_apphook_on_preview_or_edit(self):
        if get_user_model().USERNAME_FIELD == 'email':
            superuser = get_user_model().objects.create_superuser('admin', 'admin@admin.com', 'admin@admin.com')
        else:
            superuser = get_user_model().objects.create_superuser('admin', 'admin@admin.com', 'admin')

        page = create_page("home", "nav_playground.html", "en",
                           created_by=superuser, apphook=APP_NAME)
        create_title('de', page.get_title(), page)

        with force_language("en"):
            path = reverse('sample-settings')
            request = self.get_request(path)
            request.LANGUAGE_CODE = 'en'
            attached_to_page = applications_page_check(request)
            self.assertEqual(attached_to_page.pk, page.pk)

        with force_language("de"):
            path = reverse('sample-settings')
            request = self.get_request(path)
            request.LANGUAGE_CODE = 'de'
            attached_to_page = applications_page_check(request)
            self.assertEqual(attached_to_page.pk, page.pk)

        with self.login_user_context(superuser):
            with force_language("en"):
                path = reverse('sample-settings')
                request = self.get_request(path)
                request.LANGUAGE_CODE = 'en'
                attached_to_page = applications_page_check(request)
                self.assertEqual(attached_to_page.pk, page.pk)
            with force_language("de"):
                path = reverse('sample-settings')
                request = self.get_request(path)
                request.LANGUAGE_CODE = 'de'
                attached_to_page = applications_page_check(request)
                self.assertEqual(attached_to_page.pk, page.pk)

    @override_settings(ROOT_URLCONF='cms.test_utils.project.second_urls_for_apphook_tests')
    def test_get_root_page_for_apphook_with_instance_namespace(self):
        en_title = self.create_base_structure(NS_APP_NAME, 'en', 'instance_ns')

        self.reload_urls()
        with force_language("en"):
            reverse("example_app:example")
            reverse("example1:example")
            reverse("example2:example")
            path = reverse('namespaced_app_ns:sample-root')
            path_instance = reverse('instance_ns:sample-root')
        self.assertEqual(path, path_instance)

        request = self.get_request(path)
        request.LANGUAGE_CODE = 'en'

        attached_to_page = applications_page_check(request)
        self.assertEqual(attached_to_page.pk, en_title.page.pk)
        self.apphook_clear()

    @override_settings(ROOT_URLCONF='cms.test_utils.project.second_urls_for_apphook_tests')
    def test_get_child_page_for_apphook_with_instance_namespace(self):
        en_title = self.create_base_structure(NS_APP_NAME, 'en', 'instance_ns')
        with force_language("en"):
            path = reverse('namespaced_app_ns:sample-settings')
            path_instance1 = reverse('instance_ns:sample-settings')
            path_instance2 = reverse('namespaced_app_ns:sample-settings', current_app='instance_ns')
        self.assertEqual(path, path_instance1)
        self.assertEqual(path, path_instance2)

        request = self.get_request(path)
        request.LANGUAGE_CODE = 'en'
        attached_to_page = applications_page_check(request)
        self.assertEqual(attached_to_page.pk, en_title.page_id)
        self.apphook_clear()

    @override_settings(ROOT_URLCONF='cms.test_utils.project.second_urls_for_apphook_tests')
    def test_get_sub_page_for_apphook_with_implicit_current_app(self):
        en_title = self.create_base_structure(NS_APP_NAME, 'en', 'namespaced_app_ns')
        with force_language("en"):
            path = reverse('namespaced_app_ns:current-app')
        request = self.get_request(path)
        request.LANGUAGE_CODE = 'en'

        attached_to_page = applications_page_check(request)
        self.assertEqual(attached_to_page.pk, en_title.page.pk)

        response = self.client.get(path)
        self.assertEqual(response.status_code, 200)
        self.assertTemplateUsed(response, 'sampleapp/app.html')
        self.assertContains(response, 'namespaced_app_ns')
        self.assertContains(response, path)
        self.apphook_clear()

    @override_settings(ROOT_URLCONF='cms.test_utils.project.second_urls_for_apphook_tests')
    def test_default_language_changer_with_implicit_current_app(self):
        self.create_base_structure(NS_APP_NAME, ['en', 'de'], 'namespaced_app_ns')
        self.reload_urls()
        with force_language("en"):
            path = reverse('namespaced_app_ns:translated-url')
        request = self.get_request(path)
        request.LANGUAGE_CODE = 'en'

        url = DefaultLanguageChanger(request)('en')
        self.assertEqual(url, path)

        url = DefaultLanguageChanger(request)('de')
        self.assertEqual(url, '/de%s' % path[3:].replace('/page', '/Seite'))
        self.apphook_clear()

    @override_settings(ROOT_URLCONF='cms.test_utils.project.second_urls_for_apphook_tests')
    def test_get_i18n_apphook_with_explicit_current_app(self):
        self.apphook_clear()
        titles = self.create_base_structure(NS_APP_NAME, ['en', 'de'], 'instance_1')
        public_de_title = titles[1]
        de_title = PageContent.objects.get(page=public_de_title.page, language="de")

        self.reload_urls()
        self.apphook_clear()

        page2 = create_page("page2",
                            "nav_playground.html",
                            language="en",
                            created_by=self.superuser,
                            parent=de_title.page.get_parent_page(),
                            apphook=NS_APP_NAME,
                            apphook_namespace="instance_2")
        create_title("de", "de_title", page2, slug="slug")
        clear_app_resolvers()
        clear_url_caches()

        if APP_MODULE in sys.modules:
            del sys.modules[APP_MODULE]

        self.reload_urls()
        with force_language("de"):
            reverse('namespaced_app_ns:current-app', current_app="instance_1")
            reverse('namespaced_app_ns:current-app', current_app="instance_2")
            reverse('namespaced_app_ns:current-app')
        with force_language("en"):
            reverse('namespaced_app_ns:current-app', current_app="instance_1")
            reverse('namespaced_app_ns:current-app', current_app="instance_2")
            reverse('namespaced_app_ns:current-app')
        self.apphook_clear()

    @override_settings(ROOT_URLCONF='cms.test_utils.project.second_urls_for_apphook_tests')
    def test_apphook_include_extra_parameters(self):
        self.create_base_structure(NS_APP_NAME, ['en', 'de'], 'instance_1')
        with force_language("en"):
            path = reverse('namespaced_app_ns:extra_second')
        request = self.get_request(path)
        request.LANGUAGE_CODE = 'en'
        response = self.client.get(path)
        self.assertEqual(response.status_code, 200)
        self.assertTemplateUsed(response, 'sampleapp/extra.html')
        self.assertContains(response, 'someopts')

    @override_settings(ROOT_URLCONF='cms.test_utils.project.second_urls_for_apphook_tests')
    def test_get_sub_page_for_apphook_with_explicit_current_app(self):
        en_title = self.create_base_structure(NS_APP_NAME, 'en', 'instance_ns')
        with force_language("en"):
            path = reverse('namespaced_app_ns:current-app')

        request = self.get_request(path)
        request.LANGUAGE_CODE = 'en'

        attached_to_page = applications_page_check(request)
        self.assertEqual(attached_to_page.pk, en_title.page.pk)

        response = self.client.get(path)
        self.assertEqual(response.status_code, 200)
        self.assertTemplateUsed(response, 'sampleapp/app.html')
        self.assertContains(response, 'instance_ns')
        self.assertContains(response, path)
        self.apphook_clear()

    @override_settings(ROOT_URLCONF='cms.test_utils.project.second_urls_for_apphook_tests')
    def test_include_urlconf(self):
        self.create_base_structure(APP_NAME, 'en')

        path = reverse('extra_second')
        response = self.client.get(path)
        self.assertEqual(response.status_code, 200)
        self.assertTemplateUsed(response, 'sampleapp/extra.html')
        self.assertContains(response, "test included urlconf")

        path = reverse('extra_first')
        response = self.client.get(path)
        self.assertEqual(response.status_code, 200)
        self.assertTemplateUsed(response, 'sampleapp/extra.html')
        self.assertContains(response, "test urlconf")
        with force_language("de"):
            path = reverse('extra_first')
        response = self.client.get(path)
        self.assertEqual(response.status_code, 200)
        self.assertTemplateUsed(response, 'sampleapp/extra.html')
        self.assertContains(response, "test urlconf")
        with force_language("de"):
            path = reverse('extra_second')
        response = self.client.get(path)
        self.assertEqual(response.status_code, 200)
        self.assertTemplateUsed(response, 'sampleapp/extra.html')
        self.assertContains(response, "test included urlconf")

        self.apphook_clear()

    @override_settings(CMS_PERMISSION=False, ROOT_URLCONF='cms.test_utils.project.urls_2')
    def test_apphook_breaking_under_home_with_new_path_caching(self):
        home = self.create_homepage("home", "nav_playground.html", "en")
        child = create_page("child", "nav_playground.html", "en", parent=home)
        # not-home is what breaks stuff, because it contains the slug of the home page
        not_home = create_page("not-home", "nav_playground.html", "en", parent=child)
        create_page("subchild", "nav_playground.html", "en", parent=not_home, apphook='SampleApp')
        with force_language("en"):
            self.reload_urls()
            urlpatterns = get_app_patterns()
            resolver = urlpatterns[0]
            url = resolver.reverse('sample-root')
            self.assertEqual(url, 'child/not-home/subchild/')

    @override_settings(ROOT_URLCONF='cms.test_utils.project.urls')
    def test_apphook_urlpattern_order(self):
        # this one includes the actual cms.urls, so it can be tested if
        # they are loaded in the correct order (the cms page pattern must be last)
        # (the other testcases replicate the inclusion code and thus don't test this)
        self.create_base_structure(APP_NAME, 'en')
        path = reverse('extra_second')
        response = self.client.get(path)
        self.assertEqual(response.status_code, 200)
        self.assertTemplateUsed(response, 'sampleapp/extra.html')
        self.assertContains(response, "test included urlconf")

    @override_settings(ROOT_URLCONF='cms.test_utils.project.urls')
    def test_apphooks_receive_url_params(self):
        # make sure that urlparams actually reach the apphook views
        self.create_base_structure(APP_NAME, 'en')
        path = reverse('sample-params', kwargs=dict(my_params='is-my-param-really-in-the-context-QUESTIONMARK'))
        response = self.client.get(path)
        self.assertEqual(response.status_code, 200)
        self.assertTemplateUsed(response, 'sampleapp/home.html')
        self.assertContains(response, 'my_params: is-my-param-really-in-the-context-QUESTIONMARK')

    @override_settings(ROOT_URLCONF='cms.test_utils.project.third_urls_for_apphook_tests')
    def test_multiple_apphooks(self):
        # test for #1538
        self.apphook_clear()
        superuser = get_user_model().objects.create_superuser('admin', 'admin@admin.com', 'admin')
        create_page("home", "nav_playground.html", "en", created_by=superuser, )
        create_page("apphook1-page", "nav_playground.html", "en",
                    created_by=superuser, apphook="SampleApp")
        create_page("apphook2-page", "nav_playground.html", "en",
                    created_by=superuser, apphook="SampleApp2")

        reverse('sample-root')
        reverse('sample2-root')
        self.apphook_clear()

    @override_settings(ROOT_URLCONF='cms.test_utils.project.fourth_urls_for_apphook_tests')
    def test_apphooks_return_urls_directly(self):
        self.apphook_clear()
        superuser = get_user_model().objects.create_superuser('admin', 'admin@admin.com', 'admin')
        create_page("apphooked3-page", "nav_playground.html", "en",
                    created_by=superuser, apphook="SampleApp3")
        self.reload_urls()

        path = reverse('sample3-root')
        response = self.client.get(path)
        self.assertEqual(response.status_code, 200)
        self.assertContains(response, 'Sample App 3 Response')
        self.apphook_clear()

    def test_apphook_pool_register_returns_apphook(self):
        @apphook_pool.register
        class TestApp(CMSApp):
            name = "Test App"
        self.assertIsNotNone(TestApp)

        # Now test the quick return codepath, when apphooks is not empty
        apphook_pool.apphooks.append("foo")

        @apphook_pool.register
        class TestApp2(CMSApp):
            name = "Test App 2"
        self.assertIsNotNone(TestApp2)

    @override_settings(ROOT_URLCONF='cms.test_utils.project.second_urls_for_apphook_tests')
    def test_apphook_csrf_exempt_endpoint(self):
        self.create_base_structure(NS_APP_NAME, 'en', 'instance_ns')

        client = self.client_class(enforce_csrf_checks=True)

        with force_language("en"):
            path = reverse('namespaced_app_ns:sample-exempt')

        response = client.post(path)

        # Assert our POST request went through
        self.assertEqual(response.status_code, 200)

        with force_language("en"):
            path = reverse('namespaced_app_ns:sample-account')

        response = client.post(path)

        # Assert our POST request did not go through
        self.assertEqual(response.status_code, 403)

    @override_settings(ROOT_URLCONF='cms.test_utils.project.second_urls_for_apphook_tests')
    def test_toolbar_current_app_namespace(self):
        self.create_base_structure(NS_APP_NAME, 'en', 'instance_ns')
        with force_language("en"):
            path = reverse('namespaced_app_ns:sample-settings')
        request = self.get_request(path)
        toolbar = CMSToolbar(request)
        self.assertTrue(toolbar.toolbars['cms.test_utils.project.sampleapp.cms_toolbars.CategoryToolbar'].is_current_app)
        self.assertFalse(toolbar.toolbars['cms.test_utils.project.extensionapp.cms_toolbars.MyTitleExtensionToolbar'].is_current_app)

        # Testing a decorated view
        with force_language("en"):
            path = reverse('namespaced_app_ns:sample-exempt')
        request = self.get_request(path)
        toolbar = CMSToolbar(request)
        self.assertEqual(toolbar.toolbars['cms.test_utils.project.sampleapp.cms_toolbars.CategoryToolbar'].app_path,
                         'cms.test_utils.project.sampleapp')
        self.assertTrue(toolbar.toolbars['cms.test_utils.project.sampleapp.cms_toolbars.CategoryToolbar'].is_current_app)
        self.assertEqual(toolbar.toolbars['cms.test_utils.project.extensionapp.cms_toolbars.MyTitleExtensionToolbar'].app_path,
                         'cms.test_utils.project.sampleapp')
        self.assertFalse(toolbar.toolbars['cms.test_utils.project.extensionapp.cms_toolbars.MyTitleExtensionToolbar'].is_current_app)

    @override_settings(ROOT_URLCONF='cms.test_utils.project.second_urls_for_apphook_tests')
    def test_toolbar_current_app_apphook_with_implicit_current_app(self):
        self.create_base_structure(NS_APP_NAME, 'en', 'namespaced_app_ns')
        with force_language("en"):
            path = reverse('namespaced_app_ns:current-app')
        request = self.get_request(path)
        toolbar = CMSToolbar(request)
        self.assertEqual(toolbar.toolbars['cms.test_utils.project.sampleapp.cms_toolbars.CategoryToolbar'].app_path,
                         'cms.test_utils.project.sampleapp')
        self.assertTrue(toolbar.toolbars['cms.test_utils.project.sampleapp.cms_toolbars.CategoryToolbar'].is_current_app)
        self.assertEqual(toolbar.toolbars['cms.test_utils.project.extensionapp.cms_toolbars.MyTitleExtensionToolbar'].app_path,
                         'cms.test_utils.project.sampleapp')
        self.assertFalse(toolbar.toolbars['cms.test_utils.project.extensionapp.cms_toolbars.MyTitleExtensionToolbar'].is_current_app)

    @override_settings(ROOT_URLCONF='cms.test_utils.project.placeholderapp_urls')
    def test_toolbar_no_namespace(self):
        # Test with a basic application with no defined app_name and no namespace
        self.create_base_structure(APP_NAME, 'en')
        path = reverse('detail', kwargs={'id': 20})
        request = self.get_request(path)
        toolbar = CMSToolbar(request)
        self.assertFalse(toolbar.toolbars['cms.test_utils.project.sampleapp.cms_toolbars.CategoryToolbar'].is_current_app)
        self.assertFalse(toolbar.toolbars['cms.test_utils.project.extensionapp.cms_toolbars.MyTitleExtensionToolbar'].is_current_app)
        self.assertTrue(toolbar.toolbars['cms.test_utils.project.placeholderapp.cms_toolbars.Example1Toolbar'].is_current_app)

    @override_settings(ROOT_URLCONF='cms.test_utils.project.placeholderapp_urls')
    def test_toolbar_multiple_supported_apps(self):
        # Test with a basic application with no defined app_name and no namespace
        self.create_base_structure(APP_NAME, 'en')
        path = reverse('detail', kwargs={'id': 20})
        request = self.get_request(path)
        toolbar = CMSToolbar(request)
        self.assertEqual(toolbar.toolbars['cms.test_utils.project.sampleapp.cms_toolbars.CategoryToolbar'].app_path,
                         'cms.test_utils.project.placeholderapp')
        self.assertFalse(toolbar.toolbars['cms.test_utils.project.sampleapp.cms_toolbars.CategoryToolbar'].is_current_app)
        self.assertEqual(toolbar.toolbars['cms.test_utils.project.extensionapp.cms_toolbars.MyTitleExtensionToolbar'].app_path,
                         'cms.test_utils.project.placeholderapp')
        self.assertFalse(toolbar.toolbars['cms.test_utils.project.extensionapp.cms_toolbars.MyTitleExtensionToolbar'].is_current_app)
        self.assertEqual(toolbar.toolbars['cms.test_utils.project.extensionapp.cms_toolbars.MyPageExtensionToolbar'].app_path,
                         'cms.test_utils.project.placeholderapp')
        self.assertTrue(toolbar.toolbars['cms.test_utils.project.extensionapp.cms_toolbars.MyPageExtensionToolbar'].is_current_app)
        self.assertEqual(toolbar.toolbars['cms.test_utils.project.placeholderapp.cms_toolbars.Example1Toolbar'].app_path,
                         'cms.test_utils.project.placeholderapp')
        self.assertTrue(toolbar.toolbars['cms.test_utils.project.placeholderapp.cms_toolbars.Example1Toolbar'].is_current_app)

    @override_settings(
        CMS_APPHOOKS=['cms.test_utils.project.placeholderapp.cms_apps.Example1App'],
        ROOT_URLCONF='cms.test_utils.project.placeholderapp_urls',
    )
    def test_toolbar_staff(self):
        # Test that the toolbar contains edit mode switcher if placeholders are available
        apphooks = (
            'cms.test_utils.project.placeholderapp.cms_apps.Example1App',
        )

        switcher_id = 'Mode Switcher'

        with self.settings(CMS_APPHOOKS=apphooks, ROOT_URLCONF='cms.test_utils.project.placeholderapp_urls'):
            self.create_base_structure('Example1App', 'en')
            ex1 = Example1.objects.create(char_1='1', char_2='2', char_3='3', char_4='4', date_field=now())
            path = reverse('example_detail', kwargs={'pk': ex1.pk})

            self.user = self._create_user('admin_staff', True, True)
            with self.login_user_context(self.user):
                response = self.client.get(path+"?edit")

            request = response.context['request']
            toolbar = request.toolbar
            items = toolbar.get_right_items()
            switchers = [item.identifier for item in items
                         if getattr(item, 'identifier', '') == switcher_id]
            self.assertEqual(len(switchers), 1)

            self.user = self._create_user('staff', True, False)
            with self.login_user_context(self.user):
                response = self.client.get(path+"?edit")

            request = response.context['request']
            request.user = get_user_model().objects.get(pk=self.user.pk)
            toolbar = request.toolbar
            items = toolbar.get_right_items()
            switchers = [item.identifier for item in items
                         if getattr(item, 'identifier', '') == switcher_id]
            self.assertEqual(len(switchers), 0)

            self.user.user_permissions.add(Permission.objects.get(codename='change_example1'))
            with self.login_user_context(self.user):
                response = self.client.get(path+"?edit")

            request = response.context['request']
            request.user = get_user_model().objects.get(pk=self.user.pk)
            toolbar = request.toolbar
            items = toolbar.get_right_items()
            switchers = [item.identifier for item in items
                         if getattr(item, 'identifier', '') == switcher_id]
            self.assertEqual(len(switchers), 0)

            self.user.user_permissions.add(Permission.objects.get(codename='use_structure'))
            with self.login_user_context(self.user):
                response = self.client.get(path + "?edit")

            request = response.context['request']
            request.user = get_user_model().objects.get(pk=self.user.pk)
            toolbar = request.toolbar
            items = toolbar.get_right_items()
            switchers = [item.identifier for item in items
                         if getattr(item, 'identifier', '') == switcher_id]
            self.assertEqual(len(switchers), 1)

            self.user = None

    def test_nested_apphooks_urls(self):
        # make sure that urlparams actually reach the apphook views
        with self.settings(ROOT_URLCONF='cms.test_utils.project.urls'):
            self.apphook_clear()

            superuser = get_user_model().objects.create_superuser('admin', 'admin@admin.com', 'admin')
            create_page("home", "nav_playground.html", "en", created_by=superuser, )
            parent_page = create_page("parent-apphook-page", "nav_playground.html", "en",
                                      created_by=superuser, apphook="ParentApp")
            create_page("child-apphook-page", "nav_playground.html", "en", parent=parent_page,
                        created_by=superuser, apphook="ChildApp")

            parent_app_path = reverse('parentapp_view', kwargs={'path': 'parent/path/'})
            child_app_path = reverse('childapp_view', kwargs={'path': 'child-path/'})

            # Ensure the page structure is ok before getting responses
            self.assertEqual(parent_app_path, '/en/parent-apphook-page/parent/path/')
            self.assertEqual(child_app_path, '/en/parent-apphook-page/child-apphook-page/child-path/')

            # Get responses for both paths and ensure that the right view will answer
            response = self.client.get(parent_app_path)
            self.assertContains(response, 'parent app content', status_code=200)

            response = self.client.get(child_app_path)
            self.assertContains(response, 'child app content', status_code=200)

            self.apphook_clear()

    @override_settings(ROOT_URLCONF='cms.test_utils.project.second_urls_for_apphook_tests')
    def test_get_apps(self):
        """
        Check that urlconf are dynamically loaded according to the different page the apphook is
        attached to
        """
        titles = self.create_base_structure('VariableUrlsApp', ['en', 'de'])
        titles[0].page.reverse_id = 'page1'
        titles[0].page.save()

        self.reload_urls()

        # only one urlconf is configured given that only one page is created
        with force_language('de'):
            reverse('extra_first')
            with self.assertRaises(NoReverseMatch):
                reverse('sample2-root')

        self.reload_urls()
        self.apphook_clear()

        page2 = create_page('page2', 'nav_playground.html',
                            'en', created_by=self.superuser,
                            parent=titles[0].page.get_parent_page(),
                            apphook='VariableUrlsApp', reverse_id='page2')
        create_title('de', 'de_title', page2, slug='slug')

        self.reload_urls()

        with force_language('de'):
            reverse('sample2-root')
            reverse('extra_first')

        self.apphook_clear()

    @override_settings(ROOT_URLCONF='cms.test_utils.project.second_urls_for_apphook_tests')
    def test_get_menus(self):
        """
        Check that menus are dynamically loaded according to the different page the apphook is
        attached to
        """
        titles = self.create_base_structure('VariableUrlsApp', ['en', 'de'])
        titles[0].page.reverse_id = 'page1'
        titles[0].page.save()
        cache.clear()
        self.reload_urls()
        menu_pool.discover_menus()
        cache.clear()

        request = self.get_request('/')
        renderer = menu_pool.get_renderer(request)
        nodes = renderer.get_nodes()
        nodes_urls = [node.url for node in nodes]
        self.assertTrue(reverse('sample-account') in nodes_urls)
        self.assertFalse('/en/child_page/page2/' in nodes_urls)

        self.reload_urls()
        self.apphook_clear()

        cache.clear()
        self.reload_urls()

        page2 = create_page('page2', 'nav_playground.html',
                            'en', created_by=self.superuser,
                            parent=titles[0].page.get_parent_page(),
                            in_navigation=True,
                            apphook='VariableUrlsApp', reverse_id='page2')
        create_title('de', 'de_title', page2, slug='slug')
        request = self.get_request('/page2/')
        renderer = menu_pool.get_renderer(request)
        nodes = renderer.get_nodes()
        nodes_urls = [node.url for node in nodes]
        self.assertTrue(reverse('sample-account') in nodes_urls)
        self.assertTrue(reverse('sample2-root') in nodes_urls)
        self.assertTrue('/static/fresh/' in nodes_urls)

        self.apphook_clear()

    @override_settings(
        CMS_APPHOOKS=['cms.test_utils.project.sampleapp.cms_apps.AppWithNoMenu'],
    )
    def test_menu_node_is_selected_on_app_root(self):
        """
        If a user requests a page with an apphook,
        the menu should mark the node for that page as selected.
        """
        defaults = {
            'language': 'en',
            'in_navigation': True,
            'template': 'nav_playground.html',
        }
        homepage = create_page('EN-P1', **defaults)
        homepage.set_as_homepage()
        app_root = create_page('EN-P2', apphook='AppWithNoMenu', apphook_namespace='app_with_no_menu', **defaults)

        # Public version
        request = self.get_request('/en/en-p2/')
        request.current_page = get_page(request)
        menu_nodes = menu_pool.get_renderer(request).get_nodes()
        self.assertEqual(len(menu_nodes), 2)
        self.assertEqual(menu_nodes[0].id, homepage.pk)
        self.assertEqual(menu_nodes[0].selected, False)
        self.assertEqual(menu_nodes[1].id, app_root.pk)
        self.assertEqual(menu_nodes[1].selected, True)

    @override_settings(
        CMS_APPHOOKS=['cms.test_utils.project.sampleapp.cms_apps.AppWithNoMenu'],
    )
    def test_menu_node_is_selected_on_app_sub_path(self):
        """
        If a user requests a path belonging to an apphook,
        the menu should mark the node for the apphook page as selected.
        """
        # Refs - https://github.com/divio/django-cms/issues/6336
        defaults = {
            'language': 'en',
            'in_navigation': True,
            'template': 'nav_playground.html',
        }
        homepage = create_page('EN-P1', **defaults)
        homepage.set_as_homepage()
        app_root = create_page('EN-P2', apphook='AppWithNoMenu', apphook_namespace='app_with_no_menu', **defaults)

        request = self.get_request('/en/en-p2/settings/')
        request.current_page = get_page(request)
        menu_nodes = menu_pool.get_renderer(request).get_nodes()
        self.assertEqual(len(menu_nodes), 2)
        self.assertEqual(menu_nodes[0].id, homepage.pk)
        self.assertEqual(menu_nodes[0].selected, False)
        self.assertEqual(menu_nodes[1].id, app_root.pk)
        self.assertEqual(menu_nodes[1].selected, True)


class ApphooksPageLanguageUrlTestCase(CMSTestCase):
    def setUp(self):
        clear_app_resolvers()
        clear_url_caches()

        if APP_MODULE in sys.modules:
            del sys.modules[APP_MODULE]
        self.reload_urls()

    def tearDown(self):
        clear_app_resolvers()
        clear_url_caches()

        if APP_MODULE in sys.modules:
            del sys.modules[APP_MODULE]
        self.apphook_clear()

    def reload_urls(self):
        from django.conf import settings

        url_modules = [
            'cms.urls',
            'cms.test_utils.project.second_cms_urls_for_apphook_tests',
            settings.ROOT_URLCONF,
        ]

        clear_app_resolvers()
        clear_url_caches()

        for module in url_modules:
            if module in sys.modules:
                del sys.modules[module]

    def test_page_language_url_for_apphook(self):

        self.apphook_clear()
        superuser = get_user_model().objects.create_superuser('admin', 'admin@admin.com', 'admin')
        page = self.create_homepage("home", "nav_playground.html", "en", created_by=superuser)
        create_title('de', page.get_title(), page)

        child_page = create_page("child_page", "nav_playground.html", "en",
                                 created_by=superuser, parent=page)
        create_title('de', child_page.get_title(), child_page)

        child_child_page = create_page("child_child_page", "nav_playground.html",
                                       "en", created_by=superuser, parent=child_page, apphook='SampleApp')
        create_title("de", '%s_de' % child_child_page.get_title(), child_child_page)

        # publisher_public is set to draft on publish, issue with one to one reverse
        child_child_page = self.reload(child_child_page)
        with force_language("en"):
            path = reverse('extra_first')

        request = self.get_request(path)
        request.LANGUAGE_CODE = 'en'
        request.current_page = child_child_page

        fake_context = {'request': request}
        tag = DumbPageLanguageUrl()

        output = tag.get_context(fake_context, 'en')
        url = output['content']

        self.assertEqual(url, '/en/child_page/child_child_page/extra_1/')

        output = tag.get_context(fake_context, 'de')
        url = output['content']
        # look the extra "_de"
        self.assertEqual(url, '/de/child_page/child_child_page_de/extra_1/')

        output = tag.get_context(fake_context, 'fr')
        url = output['content']
        self.assertEqual(url, '/en/child_page/child_child_page/extra_1/')

        self.apphook_clear()<|MERGE_RESOLUTION|>--- conflicted
+++ resolved
@@ -1,4 +1,3 @@
-
 import sys
 
 from django.contrib.auth import get_user_model
@@ -25,8 +24,6 @@
 from cms.toolbar.toolbar import CMSToolbar
 from menus.menu_pool import menu_pool
 from menus.utils import DefaultLanguageChanger
-
-from six import string_types
 
 
 APP_NAME = 'SampleApp'
@@ -95,11 +92,7 @@
         # publisher_public is set to draft on publish, issue with onetoone reverse
         child_child_page = self.reload(child_child_page)
 
-<<<<<<< HEAD
         if isinstance(title_langs, str):
-=======
-        if isinstance(title_langs, string_types):
->>>>>>> c44b6bed
             titles = child_child_page.get_title_obj(title_langs)
         else:
             titles = [child_child_page.get_title_obj(l) for l in title_langs]
