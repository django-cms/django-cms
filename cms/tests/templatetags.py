from __future__ import with_statement
import copy
from cms.middleware.toolbar import ToolbarMiddleware
from cms.toolbar.toolbar import CMSToolbar
from django.test import RequestFactory, TestCase
import os
from cms.api import create_page, create_title, add_plugin
from cms.compat import get_user_model
from cms.models.pagemodel import Page, Placeholder
from djangocms_text_ckeditor.cms_plugins import TextPlugin
from cms.templatetags.cms_tags import _get_page_by_untyped_arg, _show_placeholder_for_page, _get_placeholder
from cms.test_utils.fixtures.templatetags import TwoPagesFixture
from cms.test_utils.testcases import SettingsOverrideTestCase, CMSTestCase
from cms.test_utils.util.context_managers import SettingsOverride
from cms.utils import get_cms_setting, get_site_id
from cms.utils.plugins import get_placeholders
from django.contrib.sites.models import Site
from django.core import mail
from django.core.exceptions import ImproperlyConfigured
from django.http import HttpRequest
from django.template import RequestContext, Context
from django.template.base import Template
from django.utils.html import escape
from django.contrib.auth.models import AnonymousUser


class TemplatetagTests(TestCase):
    def test_get_site_id_from_nothing(self):
        with SettingsOverride(SITE_ID=10):
            self.assertEqual(10, get_site_id(None))

    def test_get_site_id_from_int(self):
        self.assertEqual(10, get_site_id(10))

    def test_get_site_id_from_site(self):
        site = Site()
        site.id = 10
        self.assertEqual(10, get_site_id(site))

    def test_get_site_id_from_str_int(self):
        self.assertEqual(10, get_site_id('10'))

    def test_get_site_id_from_str(self):
        with SettingsOverride(SITE_ID=10):
            self.assertEqual(10, get_site_id("something"))

    def test_unicode_placeholder_name_fails_fast(self):
        self.assertRaises(ImproperlyConfigured, get_placeholders, 'unicode_placeholder.html')

    def test_page_attribute_tag_escapes_content(self):
        script = '<script>alert("XSS");</script>'

        class FakePage(object):
            def get_page_title(self, *args, **kwargs):
                return script

        class FakeRequest(object):
            current_page = FakePage()
            REQUEST = {'language': 'en'}

        request = FakeRequest()
        template = Template('{% load cms_tags %}{% page_attribute page_title %}')
        context = Context({'request': request})
        output = template.render(context)
        self.assertNotEqual(script, output)
        self.assertEqual(escape(script), output)


class TemplatetagDatabaseTests(TwoPagesFixture, SettingsOverrideTestCase):
    def _getfirst(self):
        return Page.objects.public().get(title_set__title='first')

    def _getsecond(self):
        return Page.objects.public().get(title_set__title='second')

    def test_get_page_by_untyped_arg_none(self):
        control = self._getfirst()
        request = self.get_request('/')
        request.current_page = control
        page = _get_page_by_untyped_arg(None, request, 1)
        self.assertEqual(page, control)

    def test_get_page_by_pk_arg_edit_mode(self):
        User = get_user_model()

        control = self._getfirst()
        request = self.get_request('/')
        request.GET = {"edit": ''}
        user = User(username="admin", password="admin", is_superuser=True, is_staff=True, is_active=True)
        user.save()
        request.current_page = control
        request.user = user
        middleware = ToolbarMiddleware()
        middleware.process_request(request)
        page = _get_page_by_untyped_arg(control.pk, request, 1)
        self.assertEqual(page, control.publisher_draft)

    def test_get_page_by_untyped_arg_page(self):
        control = self._getfirst()
        request = self.get_request('/')
        page = _get_page_by_untyped_arg(control, request, 1)
        self.assertEqual(page, control)

    def test_get_page_by_untyped_arg_reverse_id(self):
        second = self._getsecond()
        request = self.get_request('/')
        page = _get_page_by_untyped_arg("myreverseid", request, 1)
        self.assertEqual(page, second)

    def test_get_page_by_untyped_arg_dict(self):
        second = self._getsecond()
        request = self.get_request('/')
        page = _get_page_by_untyped_arg({'pk': second.pk}, request, 1)
        self.assertEqual(page, second)

    def test_get_page_by_untyped_arg_dict_fail_debug(self):
        with SettingsOverride(DEBUG=True):
            request = self.get_request('/')
            self.assertRaises(Page.DoesNotExist,
                              _get_page_by_untyped_arg, {'pk': 1003}, request, 1
            )
            self.assertEqual(len(mail.outbox), 0)

    def test_get_page_by_untyped_arg_dict_fail_nodebug_do_email(self):
        with SettingsOverride(SEND_BROKEN_LINK_EMAILS=True, DEBUG=False,
                              MANAGERS=[("Jenkins", "tests@django-cms.org")]):
            request = self.get_request('/')
            page = _get_page_by_untyped_arg({'pk': 1003}, request, 1)
            self.assertEqual(page, None)
            self.assertEqual(len(mail.outbox), 1)

    def test_get_page_by_untyped_arg_dict_fail_nodebug_no_email(self):
        with SettingsOverride(SEND_BROKEN_LINK_EMAILS=False, DEBUG=False,
                              MANAGERS=[("Jenkins", "tests@django-cms.org")]):
            request = self.get_request('/')
            page = _get_page_by_untyped_arg({'pk': 1003}, request, 1)
            self.assertEqual(page, None)
            self.assertEqual(len(mail.outbox), 0)

    def test_get_page_by_untyped_arg_fail(self):
        request = self.get_request('/')
        self.assertRaises(TypeError, _get_page_by_untyped_arg, [], request, 1)

    def test_show_placeholder_for_page_placeholder_does_not_exist(self):
        """
        Verify ``show_placeholder`` correctly handles being given an
        invalid identifier.
        """
        User = get_user_model()

        with SettingsOverride(DEBUG=True):
            request = HttpRequest()
            request.REQUEST = {}
            request.session = {}
            request.user = User()
            self.assertRaises(Placeholder.DoesNotExist,
                              _show_placeholder_for_page,
                              RequestContext(request),
                              'does_not_exist',
                              'myreverseid')
        with SettingsOverride(DEBUG=False):
            content = _show_placeholder_for_page(RequestContext(request),
                                                 'does_not_exist', 'myreverseid')
            self.assertEqual(content['content'], '')

    def test_untranslated_language_url(self):
        """ Tests page_language_url templatetag behavior when used on a page
          without the requested translation, both when CMS_HIDE_UNTRANSLATED is
          True and False.
          When True it should return the root page URL if the current page is
           untranslated (PR #1125)

        """
        page_1 = create_page('Page 1', 'nav_playground.html', 'en', published=True,
                             in_navigation=True, reverse_id='page1')
        create_title("de", "Seite 1", page_1, slug="seite-1")
        page_1.publish('en')
        page_1.publish('de')
        page_2 = create_page('Page 2', 'nav_playground.html', 'en', page_1, published=True,
                             in_navigation=True, reverse_id='page2')
        create_title("de", "Seite 2", page_2, slug="seite-2")
        page_2.publish('en')
        page_2.publish('de')
        page_3 = create_page('Page 3', 'nav_playground.html', 'en', page_2, published=True,
                             in_navigation=True, reverse_id='page3')
        tpl = Template("{% load menu_tags %}{% page_language_url 'de' %}")
        lang_settings = copy.deepcopy(get_cms_setting('LANGUAGES'))
        lang_settings[1][1]['hide_untranslated'] = False
        with SettingsOverride(CMS_LANGUAGES=lang_settings):
            context = self.get_context(page_2.get_absolute_url())
            context['request'].current_page = page_2
            res = tpl.render(context)
            self.assertEqual(res, "/de/seite-2/")

            # Default configuration has CMS_HIDE_UNTRANSLATED=False
            context = self.get_context(page_2.get_absolute_url())
            context['request'].current_page = page_2.publisher_public
            res = tpl.render(context)
            self.assertEqual(res, "/de/seite-2/")

            context = self.get_context(page_3.get_absolute_url())
            context['request'].current_page = page_3.publisher_public
            res = tpl.render(context)
            self.assertEqual(res, "/de/page-3/")
        lang_settings[1][1]['hide_untranslated'] = True

        with SettingsOverride(CMS_LANGUAGES=lang_settings):
            context = self.get_context(page_2.get_absolute_url())
            context['request'].current_page = page_2.publisher_public
            res = tpl.render(context)
            self.assertEqual(res, "/de/seite-2/")

            context = self.get_context(page_3.get_absolute_url())
            context['request'].current_page = page_3.publisher_public
            res = tpl.render(context)
            self.assertEqual(res, "/de/")

    def test_create_placeholder_if_not_exist_in_template(self):
        """
        Tests that adding a new placeholder to a an exising page's template
        creates the placeholder.
        """
        page = create_page('Test', 'col_two.html', 'en')
        # I need to make it seem like the user added another plcaeholder to the SAME template.
        page._template_cache = 'col_three.html'

        class FakeRequest(object):
            current_page = page
            REQUEST = {'language': 'en'}

        placeholder = _get_placeholder(page, page, dict(request=FakeRequest()), 'col_right')
        db_placeholder = page.placeholders.get(slot='col_right')
        self.assertEqual(placeholder.slot, 'col_right')


class NoFixtureDatabaseTemplateTagTests(CMSTestCase):
    def test_cached_show_placeholder_sekizai(self):
        from django.core.cache import cache

        cache.clear()
        from cms.test_utils import project

        User = get_user_model()

        template_dir = os.path.join(os.path.dirname(project.__file__), 'templates', 'alt_plugin_templates',
                                    'show_placeholder')
        page = create_page('Test', 'col_two.html', 'en')
        placeholder = page.placeholders.all()[0]
        add_plugin(placeholder, TextPlugin, 'en', body='HIDDEN')
        request = RequestFactory().get('/')
        request.user = User()
        request.current_page = page
        with SettingsOverride(TEMPLATE_DIRS=[template_dir]):
            template = Template(
                "{% load cms_tags sekizai_tags %}{% show_placeholder slot page 'en' 1 %}{% render_block 'js' %}")
            context = RequestContext(request, {'page': page, 'slot': placeholder.slot})
            output = template.render(context)
            self.assertIn('JAVASCRIPT', output)
            context = RequestContext(request, {'page': page, 'slot': placeholder.slot})
            output = template.render(context)
            self.assertIn('JAVASCRIPT', output)

    def test_show_placeholder_for_page_marks_output_safe(self):
        from django.core.cache import cache

        cache.clear()
        page = create_page('Test', 'col_two.html', 'en')
        placeholder = page.placeholders.all()[0]
        add_plugin(placeholder, TextPlugin, 'en', body='<b>Test</b>')
        request = RequestFactory().get('/')
        request.user = AnonymousUser()
        request.current_page = page
        template = Template(
            "{% load cms_tags sekizai_tags %}{% show_placeholder slot page 'en' 1 %}{% render_block 'js' %}")
        context = RequestContext(request, {'page': page, 'slot': placeholder.slot})
        with self.assertNumQueries(4):
            output = template.render(context)
        self.assertIn('<b>Test</b>', output)
        context = RequestContext(request, {'page': page, 'slot': placeholder.slot})
        with self.assertNumQueries(0):
            output = template.render(context)
        self.assertIn('<b>Test</b>', output)

    def test_cached_show_placeholder_preview(self):
        from django.core.cache import cache
        User = get_user_model()

        cache.clear()
        page = create_page('Test', 'col_two.html', 'en', published=True)
        placeholder = page.placeholders.all()[0]
        add_plugin(placeholder, TextPlugin, 'en', body='<b>Test</b>')
        request = RequestFactory().get('/')
        user = User(username="admin", password="admin", is_superuser=True, is_staff=True, is_active=True)
        user.save()
        request.current_page = page.publisher_public
        request.user = user
        template = Template(
            "{% load cms_tags %}{% show_placeholder slot page 'en' 1 %}")
        context = RequestContext(request, {'page': page, 'slot': placeholder.slot})
        with self.assertNumQueries(4):
            output = template.render(context)
        self.assertIn('<b>Test</b>', output)
        add_plugin(placeholder, TextPlugin, 'en', body='<b>Test2</b>')
        request = RequestFactory().get('/?preview')
        request.current_page = page
        request.user = user
        context = RequestContext(request, {'page': page, 'slot': placeholder.slot})
        with self.assertNumQueries(4):
            output = template.render(context)
        self.assertIn('<b>Test2</b>', output)

    def test_render_plugin(self):
        from django.core.cache import cache
<<<<<<< HEAD
        User = get_user_model()
=======
>>>>>>> b86de7d0

        cache.clear()
        page = create_page('Test', 'col_two.html', 'en', published=True)
        placeholder = page.placeholders.all()[0]
        plugin = add_plugin(placeholder, TextPlugin, 'en', body='<b>Test</b>')
        template = Template(
            "{% load cms_tags %}{% render_plugin plugin %}")
        request = RequestFactory().get('/')
        user = User(username="admin", password="admin", is_superuser=True, is_staff=True, is_active=True)
        user.save()
        request.user = user
        request.current_page = page
        request.session = {}
        request.toolbar = CMSToolbar(request)
        context = RequestContext(request, {'plugin': plugin})
        with self.assertNumQueries(0):
            output = template.render(context)
        self.assertIn('<b>Test</b>', output)<|MERGE_RESOLUTION|>--- conflicted
+++ resolved
@@ -311,10 +311,7 @@
 
     def test_render_plugin(self):
         from django.core.cache import cache
-<<<<<<< HEAD
-        User = get_user_model()
-=======
->>>>>>> b86de7d0
+        User = get_user_model()
 
         cache.clear()
         page = create_page('Test', 'col_two.html', 'en', published=True)
