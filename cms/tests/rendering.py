--- conflicted
+++ resolved
@@ -279,7 +279,6 @@
             response = self.client.get(self.test_page.get_absolute_url())
             self.assertTrue('width' not in response.context)
 
-<<<<<<< HEAD
     def test_13_detail_view_fallsback_language_no_redirect(self):
         """
         Ask for a page in a language that doesn't exist, and assert that it fallsback.
@@ -296,9 +295,6 @@
             r = self.strip_rendered(response.content)
             self.assertEqual(r, u'|'+self.test_data['text_main']+u'|'+self.test_data['text_sub']+u'|')
 
-
-
-=======
     def test_render_placeholder_toolbar(self):
         placeholder = Placeholder()
         placeholder.slot = 'test'
@@ -319,5 +315,4 @@
         ]
         output = render_placeholder_toolbar(placeholder, context, '', 'test')
         for cls in classes:
-            self.assertTrue(cls in output, '%r is not in %r' % (cls, output))
->>>>>>> 6addf7b0
+            self.assertTrue(cls in output, '%r is not in %r' % (cls, output))