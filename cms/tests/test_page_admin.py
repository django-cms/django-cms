import datetime
import json
import sys
from unittest import skipUnless

from django.conf import settings
from django.contrib import admin
from django.contrib.sites.models import Site
from django.core.cache import cache
from django.forms.models import model_to_dict
from django.http import HttpRequest, HttpResponse
from django.test.html import HTMLParseError, Parser
from django.test.utils import override_settings
from django.urls import clear_url_caches
from django.utils.encoding import force_str
from django.utils.timezone import now as tz_now
from django.utils.translation import override as force_language

from cms import constants
from cms.admin.pageadmin import PageContentAdmin
from cms.api import add_plugin, create_page, create_page_content
from cms.appresolver import clear_app_resolvers
from cms.cache.permissions import get_permission_cache, set_permission_cache
from cms.middleware.user import CurrentUserMiddleware
from cms.models import PageContent
from cms.models.pagemodel import Page, PageUrl
from cms.models.permissionmodels import PagePermission
from cms.models.pluginmodel import CMSPlugin
from cms.test_utils.project.sampleapp.models import SampleAppConfig
from cms.test_utils.testcases import URL_CMS_PAGE_MOVE, CMSTestCase
from cms.test_utils.util.context_managers import (
    LanguageOverride,
    UserLoginContext,
)
from cms.toolbar.utils import get_object_edit_url
from cms.utils.compat import DJANGO_4_2
from cms.utils.compat.dj import installed_apps
from cms.utils.conf import get_cms_setting
from cms.utils.page import get_page_from_request
from cms.utils.urlutils import admin_reverse


class PageTreeLiParser(Parser):
    def handle_starttag(self, tag, attrs):
        # We have to strip out attributes from the <li>
        # tags in order to compare the values only
        # Otherwise we'd have to include all attributes
        # which in this case is not optimal because there's too many
        # and would require us to hardcode a bunch of stuff here
        if tag == "li":
            attrs = []
        Parser.handle_starttag(self, tag, attrs)


class PageTreeOptionsParser(Parser):
    def handle_starttag(self, tag, attrs):
        # This parser only cares about the options on the right side
        # of the page tree for each page.
        if tag == "li" and attrs and attrs[-1][0] == "data-coloptions":
            attrs = [attrs[-1]]
        Parser.handle_starttag(self, tag, attrs)


class PageTestBase(CMSTestCase):
    """
    The purpose of this class is to provide some basic functionality
    to test methods of the Page admin.
    """

    placeholderconf = {
        "body": {
            "limits": {
                "global": 2,
                "TextPlugin": 1,
            }
        }
    }

    def _add_plugin_to_page(self, page, plugin_type="LinkPlugin", language="en", publish=True):
        plugin_data = {
            "TextPlugin": {"body": "<p>text</p>"},
            "LinkPlugin": {"name": "A Link", "external_link": "https://www.django-cms.org"},
        }
        placeholder = page.get_placeholders(language).get(slot="body")
        plugin = add_plugin(placeholder, plugin_type, language, **plugin_data[plugin_type])
        return plugin

    def _translation_exists(self, slug=None, title=None):
        if not slug:
            slug = "permissions-de"

        lookup = PageContent.objects.filter(page__urls__slug=slug)

        if title:
            lookup = lookup.filter(title=title)
        return lookup.exists()

    def _get_add_plugin_uri(self, page, language="en"):
        placeholder = page.get_placeholders(language).get(slot="body")
        uri = self.get_add_plugin_uri(
            placeholder=placeholder,
            plugin_type="LinkPlugin",
            language=language,
        )
        return uri

    def _get_page_data(self, **kwargs):
        site = Site.objects.get_current()
        data = {
            "title": "permissions",
            "slug": "permissions",
            "language": "en",
            "site": site.pk,
            "template": "nav_playground.html",
        }
        data.update(**kwargs)
        return data

    def _get_move_data(self, plugin, position, placeholder=None, parent=None):
        try:
            placeholder_id = placeholder.pk
        except AttributeError:
            placeholder_id = ""

        try:
            parent_id = parent.pk
        except AttributeError:
            parent_id = ""

        data = {
            "placeholder_id": placeholder_id,
            "target_language": "en",
            "target_position": position,
            "plugin_id": plugin.pk,
            "plugin_parent": parent_id,
        }
        return data

    def get_page(self, parent=None, site=None, language=None, template="nav_playground.html"):
        page_data = self.get_new_page_data_dbfields()
        return create_page(**page_data)

    def get_post_request(self, data):
        return self.get_request(post_data=data)

    def create_page(self, title=None, **kwargs):
        return create_page(title or self._testMethodName, "nav_playground.html", "en", **kwargs)


class PageTest(PageTestBase):
    def tearDown(self):
        cache.clear()

    def test_add_page(self):
        """
        Test that the add admin page could be displayed via the admin
        """
        superuser = self.get_superuser()

        with self.login_user_context(superuser):
            response = self.client.get(self.get_page_add_uri("en"))
            self.assertEqual(response.status_code, 200)
            self.assertContains(response, "<title>Add a page</title>", html=True)

    def test_create_page_admin(self):
        """
        Test that a page can be created via the admin
        """
        page_data = self.get_new_page_data()

        superuser = self.get_superuser()
        with self.login_user_context(superuser):
            self.assertEqual(PageContent.objects.all().count(), 0)
            self.assertEqual(Page.objects.all().count(), 0)
            # create home
            response = self.client.post(self.get_page_add_uri("en"), page_data)
            self.assertRedirects(response, self.get_pages_admin_list_uri("en"))

            page_url = PageUrl.objects.get(slug=page_data["slug"])
            self.assertEqual(page_url.page.get_title(), page_data["title"])
            self.assertEqual(page_url.page.get_slug("en"), page_data["slug"])
            self.assertEqual(page_url.page.get_placeholders("en").count(), 2)

    def test_create_page_with_unconfigured_language(self):
        """
        Test that a page can be created via the admin
        with the request language pointing to a language
        not configured for the current site
        """
        from django.contrib.auth import get_user_model
        from django.test import Client

        client = Client()
        superuser = self.get_superuser()
        Site.objects.create(id=2, name="example-2.com", domain="example-2.com")
        client.login(
            username=getattr(superuser, get_user_model().USERNAME_FIELD),
            password=getattr(superuser, get_user_model().USERNAME_FIELD),
        )
        self.assertEqual(PageContent.objects.all().count(), 0)
        self.assertEqual(Page.objects.all().count(), 0)
        # create home
        with self.settings(SITE_ID=2):
            endpoint = self.get_page_add_uri("en")
            # url uses "en" as the request language
            # but the site is configured to use "de" and "fr"
            response = client.post(endpoint, self.get_new_page_data())
            self.assertRedirects(response, self.get_pages_admin_list_uri("de"))
            self.assertEqual(Page.objects.filter(site=2).count(), 1)
            self.assertEqual(PageContent.objects.filter(language="de").count(), 1)

        # The user is on site #1 but switches sites using the site switcher
        # on the page changelist.
        client.post(self.get_pages_admin_list_uri(), {"site": 2})

        # url uses "en" as the request language
        # but the site is configured to use "de" and "fr"
        endpoint = self.get_page_add_uri("en")
        response = client.post(endpoint, self.get_new_page_data())
        self.assertRedirects(response, self.get_pages_admin_list_uri("de"))
        self.assertEqual(Page.objects.filter(site=2).count(), 2)
        self.assertEqual(PageContent.objects.filter(language="de").count(), 2)

        Site.objects.clear_cache()
        client.logout()

    def test_create_tree_admin(self):
        """
        Test that a tree can be created via the admin
        """
        page_1 = self.get_new_page_data()

        superuser = self.get_superuser()
        with self.login_user_context(superuser):
            # create home and auto publish
            response = self.client.post(self.get_page_add_uri("en"), page_1)
            self.assertRedirects(response, self.get_pages_admin_list_uri("en"))

            home_url = PageUrl.objects.get(slug=page_1["slug"])

            page_2 = self.get_new_page_data(parent_id=home_url.page.pk)
            page_3 = self.get_new_page_data(parent_id=home_url.page.pk)
            page_4 = self.get_new_page_data(parent_id=home_url.page.pk)

            response = self.client.post(self.get_page_add_uri("en"), page_2)
            self.assertRedirects(response, self.get_pages_admin_list_uri("en"))
            response = self.client.post(self.get_page_add_uri("en"), page_3)
            self.assertRedirects(response, self.get_pages_admin_list_uri("en"))

            page2_url = PageUrl.objects.get(slug=page_2["slug"])

            add_endpoint = self.get_page_add_uri("en")
            response = self.client.post(add_endpoint + "&target=%s&amp;position=right" % page2_url.page.pk, page_4)
            self.assertRedirects(response, self.get_pages_admin_list_uri("en"))

    def test_slug_collision(self):
        """
        Test a slug collision
        """
        page_data = self.get_new_page_data()
        # create first page
        superuser = self.get_superuser()
        with self.login_user_context(superuser):
            add_endpoint = self.get_page_add_uri("en")
            # Home
            response = self.client.post(add_endpoint, page_data)
            self.assertRedirects(response, self.get_pages_admin_list_uri("en"))
            # Second root
            response = self.client.post(add_endpoint, page_data)
            self.assertRedirects(response, self.get_pages_admin_list_uri("en"))

            response = self.client.post(add_endpoint, page_data)
            new_page = Page.objects.only("id").latest("id")
            expected_error = (
                '<ul class="errorlist"><li>Page '
                '<a href="{}" target="_blank">test page 1</a> '
                "has the same url 'test-page-1' as current page.</li></ul>"
            ).format(self.get_page_change_uri("en", new_page))

            self.assertEqual(response.status_code, 200)
            self.assertContains(response, expected_error)

    def test_child_slug_collision(self):
        """
        Test a slug collision
        """
        root = create_page("home", "nav_playground.html", "en")
        page = create_page("page", "nav_playground.html", "en")
        sub_page = create_page("subpage", "nav_playground.html", "en", parent=page)
        child_page = create_page("child-page", "nav_playground.html", "en", parent=root)
        root.set_as_homepage()
        superuser = self.get_superuser()
        add_endpoint = self.get_page_add_uri("en")
        with self.login_user_context(superuser):
            # slug collision between two child pages of the same node
            page_data = self.get_new_page_data(page.pk)
            page_data["slug"] = "subpage"
            response = self.client.post(add_endpoint, page_data)
            expected_markup = (
                '<ul class="errorlist">'
                '<li>Page <a href="{}" target="_blank">subpage</a> '
                "has the same url 'page/subpage' as current page.</li></ul>"
            ).format(self.get_page_change_uri("en", sub_page))

            self.assertEqual(response.status_code, 200)
            self.assertContains(response, expected_markup)

            # slug collision between page with no parent and a child page of home-page
            page_data = self.get_new_page_data()
            page_data["slug"] = "child-page"
            response = self.client.post(add_endpoint, page_data)
            expected_markup = (
                '<ul class="errorlist">'
                '<li>Page <a href="{}" target="_blank">child-page</a> '
                "has the same url 'child-page' as current page.</li></ul>"
            ).format(self.get_page_change_uri("en", child_page))

            self.assertEqual(response.status_code, 200)
            self.assertContains(response, expected_markup)

            # slug collision between two top-level pages
            page_data = self.get_new_page_data()
            page_data["slug"] = "page"
            response = self.client.post(add_endpoint, page_data)
            expected_markup = (
                '<ul class="errorlist">'
                '<li>Page <a href="{}" target="_blank">page</a> '
                "has the same url 'page' as current page.</li></ul>"
            ).format(self.get_page_change_uri("en", page))

            self.assertEqual(response.status_code, 200)
            self.assertContains(response, expected_markup)

    def test_edit_page(self):
        """
        Test that a page can edited via the admin
        """
        superuser = self.get_superuser()
        with self.login_user_context(superuser):
            page_data = self.get_new_page_data()
            endpoint = self.get_page_add_uri("en")
            self.client.post(endpoint, page_data)
            page = Page.objects.get(urls__slug=page_data["slug"])
            response = self.client.get(self.get_page_change_uri("en", page))
            self.assertEqual(response.status_code, 200)
            self.assertContains(response, "<title>Change a page</title>", html=True)
            page_data["title"] = "changed title"
            page_data["template"] = page.get_template("en")
            response = self.client.post(self.get_page_change_uri("en", page), page_data)
            page._clear_internal_cache()
            self.assertRedirects(response, self.get_pages_admin_list_uri("en"))
            self.assertEqual(page.get_title(), "changed title")

    def test_page_redirect_field_validation(self):
        superuser = self.get_superuser()
        data = self.get_new_page_data()

        with self.login_user_context(superuser):
            self.client.post(self.get_page_add_uri("en"), data)

        page = Page.objects.get(urls__slug=data["slug"])
        data["template"] = page.template
        endpoint = self.get_page_change_uri("en", page)
        redirect_to = self.get_pages_admin_list_uri("en")

        with self.login_user_context(superuser):
            data["redirect"] = "/"
            response = self.client.post(endpoint, data)
            self.assertRedirects(response, redirect_to)

        with self.login_user_context(superuser):
            data["redirect"] = "/hello"
            response = self.client.post(endpoint, data)
            self.assertRedirects(response, redirect_to)

        with self.login_user_context(superuser):
            data["redirect"] = "/hello/"
            response = self.client.post(endpoint, data)
            self.assertRedirects(response, redirect_to)

        with self.login_user_context(superuser):
            data["redirect"] = "../hello"
            response = self.client.post(endpoint, data)
            self.assertRedirects(response, redirect_to)

        with self.login_user_context(superuser):
            data["redirect"] = "../hello/"
            response = self.client.post(endpoint, data)
            self.assertRedirects(response, redirect_to)

        with self.login_user_context(superuser):
            data["redirect"] = "javascript:alert(1)"
            # Asserts users can't insert javascript call
            response = self.client.post(endpoint, data)
            validation_error = '<ul class="errorlist"><li>Enter a valid URL.</li></ul>'
            self.assertContains(response, validation_error, html=True)

        with self.login_user_context(superuser):
            data["redirect"] = '<script>alert("test")</script>'
            # Asserts users can't insert javascript call
            response = self.client.post(endpoint, data)
            validation_error = '<ul class="errorlist"><li>Enter a valid URL.</li></ul>'
            self.assertContains(response, validation_error, html=True)

    def test_meta_description_fields_from_admin(self):
        """
        Test that description and keywords tags can be set via the admin
        """
        superuser = self.get_superuser()
        with self.login_user_context(superuser):
            page_data = self.get_new_page_data()
            page_data["meta_description"] = "I am a page"
            self.client.post(self.get_page_add_uri("en"), page_data)
            page = Page.objects.get(urls__slug=page_data["slug"])
            response = self.client.get(self.get_page_change_uri("en", page))
            self.assertEqual(response.status_code, 200)
            page_data["template"] = page.get_template("en")
            page_data["meta_description"] = "I am a duck"
            response = self.client.post(self.get_page_change_uri("en", page), page_data)
            self.assertRedirects(response, self.get_pages_admin_list_uri("en"))
            page = Page.objects.get(urls__slug=page_data["slug"])
            self.assertEqual(page.get_meta_description(), "I am a duck")

    def test_meta_description_from_template_tags(self):
        from django import template

        superuser = self.get_superuser()
        with self.login_user_context(superuser):
            page_data = self.get_new_page_data()
            page_data["title"] = "Hello"
            page_data["meta_description"] = "I am a page"
            self.client.post(self.get_page_add_uri("en"), page_data)
            page = Page.objects.get(urls__slug=page_data["slug"])
            self.client.post(self.get_page_change_uri("en", page), page_data)
            t = template.Template(
                "{% load cms_tags %}{% page_attribute title %} {% page_attribute meta_description %}"
            )
            req = HttpRequest()
            page.save()
            req.current_page = page
            req.GET = {}
            self.assertEqual(t.render(template.Context({"request": req})), "Hello I am a page")

    def test_page_obj_change_data_from_template_tags(self):
        from django import template

        superuser = self.get_superuser()
        with self.login_user_context(superuser):
            page_data = self.get_new_page_data()
            change_user = str(superuser)
            # some databases don't store microseconds, so move the start flag
            # back by 1 second
            before_change = tz_now() + datetime.timedelta(seconds=-1)
            self.client.post(self.get_page_add_uri("en"), page_data)
            page = Page.objects.get(urls__slug=page_data["slug"])
            self.client.post(self.get_page_change_uri("en", page), page_data)
            t = template.Template(
                "{% load cms_tags %}{% page_attribute changed_by %} changed "
                "on {% page_attribute changed_date as page_change %}"
                "{{ page_change|date:'Y-m-d\\TH:i:s' }}"
            )
            req = HttpRequest()
            page.save()
            after_change = tz_now()
            req.current_page = page
            req.GET = {}

            actual_result = t.render(template.Context({"request": req}))
            desired_result = f"{change_user} changed on {actual_result[-19:]}"
            save_time = datetime.datetime.strptime(actual_result[-19:], "%Y-%m-%dT%H:%M:%S")

            self.assertEqual(actual_result, desired_result)
            # direct time comparisons are flaky, so we just check if the
            # page's changed_date is within the time range taken by this test
            self.assertLessEqual(before_change, save_time)
            self.assertLessEqual(save_time, after_change)

    def test_delete_page_confirmation(self):
        superuser = self.get_superuser()
        page_a = create_page("page_a", "nav_playground.html", "en")
        create_page("page_a_a", "nav_playground.html", "en", parent=page_a)
        page_a_b = create_page("page_a_b", "nav_playground.html", "en", parent=page_a)
        create_page("page_a_b_a", "nav_playground.html", "en", parent=page_a_b)
        endpoint = self.get_admin_url(Page, "delete", page_a.pk)

        page_tree = [page_a] + list(page_a.get_descendant_pages())
        row_markup = '<a href="%s">%s</a>'

        with self.login_user_context(superuser):
            response = self.client.get(endpoint)
            for page in page_tree:
                content = page.get_content_obj("en")
                edit_url = self.get_admin_url(PageContent, "change", content.pk)
                page_markup = row_markup % (edit_url, str(content))
                self.assertContains(response, page_markup, html=True)

    def test_homepage_with_children(self):
        homepage = create_page("home", "nav_playground.html", "en")
        homepage.set_as_homepage()
        pending_child_1 = create_page(
            "child-1",
            "nav_playground.html",
            language="en",
            parent=homepage,
        )
        pending_child_2 = create_page(
            "child-2",
            "nav_playground.html",
            language="en",
            parent=homepage,
        )
        expected_tree = [
            (homepage, ""),
            (pending_child_1, "child-1"),
            (pending_child_2, "child-2"),
        ]

        for page, url_path in expected_tree:
            page._clear_internal_cache()
            self.assertEqual(page.get_path("en"), url_path)

    def test_copy_page(self):
        """
        Test that a page can be copied via the admin
        """
        page_a = create_page("page_a", "nav_playground.html", "en")
        page_a_a = create_page("page_a_a", "nav_playground.html", "en", parent=page_a, reverse_id="hello")
        create_page("page_a_a_a", "nav_playground.html", "en", parent=page_a_a)

        page_b = create_page("page_b", "nav_playground.html", "en")
        page_b_a = create_page("page_b_b", "nav_playground.html", "en", parent=page_b)

        count = Page.objects.count()

        superuser = self.get_superuser()
        with self.login_user_context(superuser):
            self.copy_page(page_a, page_b_a)

        self.assertEqual(Page.objects.count() - count, 3)

    def test_copy_page_under_home(self):
        """
        Users should be able to copy a page and paste under the home page.
        """
        homepage = create_page("home", "nav_playground.html", "en")
        homepage.set_as_homepage()

        root_page_a = create_page("root-a", "nav_playground.html", "en")

        with self.login_user_context(self.get_superuser()):
            self.copy_page(root_page_a, homepage)

    def test_copy_page_with_plugins(self):
        """
        Copying a page with plugins should copy all plugins for the translation
        being copied into the respective translation in the new page.
        """
        cms_page = create_page("page_a_en", "nav_playground.html", "en")
        placeholder = cms_page.get_placeholders("en").get(slot="body")
        add_plugin(
            placeholder,
            plugin_type="LinkPlugin",
            language="en",
            name="Link {}".format("en"),
            external_link="https://www.django-cms.org",
        )

        with self.login_user_context(self.get_superuser()):
            new_page = self.copy_page(cms_page, cms_page, position=1)
            new_placeholder = new_page.get_placeholders("en").get(slot="body")
        self.assertTrue(new_placeholder.get_plugins("en").exists())
        plugin = new_placeholder.get_plugins("en")[0].get_bound_plugin()
        self.assertEqual(plugin.name, "Link en")

    def test_copy_page_to_root(self):
        """
        When a page is copied and its slug matches that of another page,
        add "-copy-2" at the end.
        """
        data = {
            "position": 2,
            "source_site": 1,
            "copy_permissions": "on",
            "copy_moderation": "on",
        }
        superuser = self.get_superuser()
        cms_page = create_page("page_a", "nav_playground.html", "en")

        with self.login_user_context(superuser):
            endpoint = self.get_admin_url(Page, "copy_page", cms_page.pk)
            response = self.client.post(endpoint, data)
            self.assertEqual(response.status_code, 200)

        new_slug = cms_page.get_path("en") + "-copy-2"
        new_path = cms_page.get_slug("en") + "-copy-2"

        self.assertEqual(
            PageUrl.objects.filter(slug=new_slug, path=new_path).count(),
            1,
        )

    def test_copy_page_to_different_site(self):
        superuser = self.get_superuser()
        site_2 = Site.objects.create(id=2, domain="example-2.com", name="example-2.com")
        site_1_root = create_page("site 1 root", "nav_playground.html", "de")
        site_2_parent = create_page("parent", "nav_playground.html", "de", site=site_2)
        child_0002 = create_page(
            "child-0002",
            template="nav_playground.html",
            language="de",
            parent=site_2_parent,
            site=site_2,
        )
        child_0003 = create_page(
            "child-0003",
            template="nav_playground.html",
            language="de",
            parent=site_2_parent,
            site=site_2,
        )
        child_0005 = create_page(
            "child-0005",
            template="nav_playground.html",
            language="de",
            parent=site_2_parent,
            site=site_2,
        )

        with self.login_user_context(superuser):
            # Copy the root page from site 1 and insert it as first child
            # of the site 2 parent.
            child_0001 = self.copy_page(site_1_root, site_2_parent, position=0)

        with self.login_user_context(superuser):
            # Copy the root page from site 1 and insert it as fourth child
            # of the site 2 parent.
            child_0004 = self.copy_page(site_1_root, site_2_parent, position=3)

        tree = (
            (site_2_parent, "0002"),
            (child_0001, "00020001"),
            (child_0002, "00020002"),
            (child_0003, "00020003"),
            (child_0004, "00020004"),
            (child_0005, "00020005"),
        )

        for page, path in tree:
            page.refresh_from_db()
            self.assertEqual(page.path, path)
            self.assertEqual(page.site_id, 2)

    def test_copy_page_to_different_site_fails_with_untranslated_page(self):
        data = {
            "position": 0,
            "source_site": 1,
            "copy_permissions": "on",
            "copy_moderation": "on",
        }
        superuser = self.get_superuser()
        site_2 = Site.objects.create(id=2, domain="example-2.com", name="example-2.com")
        site_1_root = create_page("site 1 root", "nav_playground.html", "en")
        expected_response = {
            "status": 400,
            "content": "Error! The page you're pasting is not translated in "
            "any of the languages configured by the target site.",
        }

        with self.settings(SITE_ID=2):
            with self.login_user_context(superuser):
                # Simulate the copy-dialog
                endpoint = self.get_admin_url(Page, "get_copy_dialog", site_1_root.pk)
                endpoint += "?source_site=%s" % site_1_root.site_id
                response = self.client.get(endpoint)
                self.assertEqual(response.status_code, 200)

                # Copy the root page from site 1 and insert it as the first root page
                # on site 2.
                endpoint = self.get_admin_url(Page, "copy_page", site_1_root.pk)
                response = self.client.post(endpoint, data)
                self.assertEqual(response.status_code, 200)
                self.assertObjectDoesNotExist(Page.objects.all(), site=site_2)
                self.assertEqual(
                    json.loads(response.content.decode("utf8")),
                    expected_response,
                )

    def test_copy_page_to_different_site_with_no_pages(self):
        data = {
            "position": 0,
            "source_site": 1,
            "copy_permissions": "on",
            "copy_moderation": "on",
        }
        superuser = self.get_superuser()
        site_2 = Site.objects.create(id=2, domain="example-2.com", name="example-2.com")
        site_1_root = create_page("site 1 root", "nav_playground.html", "de")

        with self.settings(SITE_ID=2):
            with self.login_user_context(superuser):
                # Simulate the copy-dialog
                endpoint = self.get_admin_url(Page, "get_copy_dialog", site_1_root.pk)
                endpoint += "?source_site=%s" % site_1_root.site_id
                response = self.client.get(endpoint)
                self.assertEqual(response.status_code, 200)

                # Copy the root page from site 1 and insert it as the first root page
                # on site 2.
                endpoint = self.get_admin_url(Page, "copy_page", site_1_root.pk)
                response = self.client.post(endpoint, data)
                self.assertEqual(response.status_code, 200)

        site_2_root = self.assertObjectExist(Page.objects.all(), site=site_2)

        tree = (
            (site_1_root, "0001"),
            (site_2_root, "0002"),
        )

        for page, path in tree:
            page.refresh_from_db()
            self.assertEqual(page.path, path)

    def test_copy_page_to_explicit_position(self):
        """
        User should be able to copy a single page and paste it
        in a specific location on another page tree.
        """
        superuser = self.get_superuser()
        parent = create_page("parent", "nav_playground.html", "en")
        child_0002 = create_page("child-0002", "nav_playground.html", "en", parent=parent)
        child_0003 = create_page("child-0003", "nav_playground.html", "en", parent=parent)
        child_0005 = create_page("child-0005", "nav_playground.html", "en", parent=parent)
        child_0004 = create_page("child-0004", "nav_playground.html", "en")

        with self.login_user_context(superuser):
            # Copy the 0005 page and insert it as first child of parent
            child_0001 = self.copy_page(child_0005, parent, position=0)

        with self.login_user_context(superuser):
            # Copy the 0004 page and insert it as fourth child of parent
            child_0004 = self.copy_page(child_0004, parent, position=3)

        tree = (
            (parent, "0001"),
            (child_0001, "00010001"),
            (child_0002, "00010002"),
            (child_0003, "00010003"),
            (child_0004, "00010004"),
            (child_0005, "00010005"),
        )

        for page, path in tree:
            page.refresh_from_db()
            self.assertEqual(page.path, path)

    def test_copy_page_tree_to_explicit_position(self):
        """
        User should be able to copy a page with descendants and paste it
        in a specific location on another page tree.
        """
        superuser = self.get_superuser()
        parent = create_page("parent", "nav_playground.html", "en")
        child_0002 = create_page("child-0002", "nav_playground.html", "en", parent=parent)
        child_0003 = create_page("child-0003", "nav_playground.html", "en", parent=parent)
        child_0005 = create_page("child-0005", "nav_playground.html", "en", parent=parent)
        create_page("child-00050001", "nav_playground.html", "en", parent=child_0005)
        create_page("child-00050002", "nav_playground.html", "en", parent=child_0005)
        create_page("child-00050003", "nav_playground.html", "en", parent=child_0005)
        child_0004 = create_page("child-0004", "nav_playground.html", "en")
        create_page("child-00040001", "nav_playground.html", "en", parent=child_0004)
        create_page("child-00040002", "nav_playground.html", "en", parent=child_0004)
        create_page("child-00040003", "nav_playground.html", "en", parent=child_0004)

        with self.login_user_context(superuser):
            # Copy the 0005 page and insert it as first child of parent
            child_0001 = self.copy_page(child_0005, parent, position=0)
            child_pages = list(child_0001.get_child_pages())
            child_00010001 = child_pages[0]
            child_00010002 = child_pages[1]
            child_00010003 = child_pages[2]

        with self.login_user_context(superuser):
            # Copy the 0004 page and insert it as fourth child of parent
            child_0004 = self.copy_page(child_0004, parent, position=3)
            child_pages = list(child_0004.get_child_pages())
            child_00040001 = child_pages[0]
            child_00040002 = child_pages[1]
            child_00040003 = child_pages[2]

        tree = (
            (parent, "0001"),
            (child_0001, "00010001"),
            (child_00010001, "000100010001"),
            (child_00010002, "000100010002"),
            (child_00010003, "000100010003"),
            (child_0002, "00010002"),
            (child_0003, "00010003"),
            (child_0004, "00010004"),
            (child_00040001, "000100040001"),
            (child_00040002, "000100040002"),
            (child_00040003, "000100040003"),
            (child_0005, "00010005"),
        )

        for page, path in tree:
            page.refresh_from_db()
            self.assertEqual(page.path, path)

    def test_copy_self_page(self):
        """
        Test that a page can be copied via the admin
        """
        page_a = create_page("page_a", "nav_playground.html", "en")
        page_b = create_page("page_b", "nav_playground.html", "en", parent=page_a)
        page_c = create_page("page_c", "nav_playground.html", "en", parent=page_b)
        with self.login_user_context(self.get_superuser()):
            self.copy_page(page_b, page_b, position=1)
        self.assertEqual(Page.objects.all().count(), 5)
        self.assertEqual(page_b.get_child_pages().count(), 2)
        page_d = page_b.get_child_pages()[1]
        page_e = page_d.get_child_pages()[0]
        self.assertEqual(page_d.path, "000100010002")
        self.assertEqual(page_e.path, "0001000100020001")
        page_e.delete()
        page_d.delete()
        with self.login_user_context(self.get_superuser()):
            self.copy_page(page_b, page_c)
        page_c.refresh_from_db()
        self.assertEqual(page_c.get_child_pages().count(), 1)
        self.assertEqual(page_b.get_child_pages().count(), 1)
        page_ids = list(page_c.get_descendant_pages().values_list("pk", flat=True))
        page_c.get_descendant_pages().delete()
        Page.objects.filter(pk__in=page_ids).delete()
        self.assertEqual(Page.objects.all().count(), 3)
        page_b = page_b.reload()
        page_c = page_c.reload()
        with self.login_user_context(self.get_superuser()):
            self.copy_page(page_b, page_c, position=0)

    def test_move_page(self):
        superuser = self.get_superuser()
        add_endpoint = self.get_page_add_uri("en")
        with self.login_user_context(superuser):
            page_home = self.get_new_page_data()
            self.client.post(add_endpoint, page_home)
            page_data1 = self.get_new_page_data()
            self.client.post(add_endpoint, page_data1)
            page_data2 = self.get_new_page_data()
            self.client.post(add_endpoint, page_data2)
            page_data3 = self.get_new_page_data()
            self.client.post(add_endpoint, page_data3)
            pages = list(Page.objects.order_by("path"))
            home = pages[0]
            page1 = pages[1]
            page2 = pages[2]
            page3 = pages[3]

            # move pages
            response = self.client.post(URL_CMS_PAGE_MOVE % page3.pk, {"target": page2.pk, "position": "0"})
            self.assertEqual(response.status_code, 200)

            page3 = Page.objects.get(pk=page3.pk)
            response = self.client.post(URL_CMS_PAGE_MOVE % page2.pk, {"target": page1.pk, "position": "0"})
            self.assertEqual(response.status_code, 200)
            # check page2 path and url
            page2 = Page.objects.get(pk=page2.pk)
            self.assertEqual(page2.get_path("en"), page_data1["slug"] + "/" + page_data2["slug"])
            self.assertEqual(
                page2.get_absolute_url(), self.get_pages_root() + page_data1["slug"] + "/" + page_data2["slug"] + "/"
            )
            # check page3 path and url
            page3 = Page.objects.get(pk=page3.pk)
            self.assertEqual(
                page3.get_path("en"), page_data1["slug"] + "/" + page_data2["slug"] + "/" + page_data3["slug"]
            )
            self.assertEqual(
                page3.get_absolute_url(),
                self.get_pages_root() + page_data1["slug"] + "/" + page_data2["slug"] + "/" + page_data3["slug"] + "/",
            )

            # Remove home page
            home.delete()

            # Promote page1 to be the new homepage
            page1.set_as_homepage()
            self.assertEqual(page1.get_path("en"), "")
            # check that page2 and page3 url have changed
            page2 = Page.objects.get(pk=page2.pk)
            page3 = Page.objects.get(pk=page3.pk)
            # set page2 as root and check path of 1 and 3
            response = self.client.post(URL_CMS_PAGE_MOVE % page2.pk, {"position": "0"})
            self.assertEqual(response.status_code, 200)
            page1 = Page.objects.get(pk=page1.pk)
            self.assertEqual(page1.get_path("en"), "")
            page2 = Page.objects.get(pk=page2.pk)
            self.assertFalse(page2.is_home)
            self.assertEqual(page2.get_path("en"), page_data2["slug"])
            page3 = Page.objects.get(pk=page3.pk)
            self.assertEqual(page3.get_path("en"), page_data2["slug"] + "/" + page_data3["slug"])

    def test_user_cant_nest_home_page(self):
        """
        Users should not be able to move the home-page
        inside another node of the tree.
        """
        homepage = create_page("home", "nav_playground.html", "en")
        homepage.set_as_homepage()
        home_sibling_1 = create_page("root-1", "nav_playground.html", "en")

        payload = {"id": homepage.pk, "position": 0, "target": home_sibling_1}

        with self.login_user_context(self.get_superuser()):
            endpoint = self.get_admin_url(Page, "move_page", homepage.pk)
            response = self.client.post(endpoint, payload)

            self.assertEqual(response.status_code, 200)
            self.assertEqual(response.json().get("status", 400), 400)

    def test_move_home_page(self):
        """
        Users should be able to move the home-page
        anywhere on the root of the tree.
        """
        homepage = create_page("home", "nav_playground.html", "en")
        homepage.set_as_homepage()
        home_child_1 = create_page(
            "child-1",
            "nav_playground.html",
            language="en",
            parent=homepage,
        )
        home_child_2 = create_page(
            "child-2",
            "nav_playground.html",
            language="en",
            parent=homepage,
        )
        home_sibling_1 = create_page("root-1", "nav_playground.html", "en")

        expected_tree = [
            # Sadly treebeard doesn't switch the paths
            (home_sibling_1, "0002", "root-1"),
            (homepage, "0003", ""),
            (home_child_1, "00030001", "child-1"),
            (home_child_2, "00030002", "child-2"),
        ]

        with self.login_user_context(self.get_superuser()):
            # Moves the homepage to the second position in the tree
            data = {"id": homepage.pk, "position": 1}
            endpoint = self.get_admin_url(Page, "move_page", homepage.pk)
            response = self.client.post(endpoint, data)
            self.assertEqual(response.status_code, 200)

            for page, page_path, url_path in expected_tree:
                page._clear_internal_cache()
                page.refresh_from_db()
                self.assertEqual(page.path, page_path)
                self.assertEqual(page.get_path("en"), url_path)

    def test_move_page_integrity(self):
        superuser = self.get_superuser()
        with self.login_user_context(superuser):
            page_home = self.get_new_page_data()
            self.client.post(self.get_page_add_uri("en"), page_home)

            # Create parent page
            page_root = create_page("Parent", "col_three.html", "en")

            # Create child pages
            create_page(
                "Child 1",
                template=constants.TEMPLATE_INHERITANCE_MAGIC,
                language="en",
                parent=page_root,
            )

            create_page(
                "Child 2",
                template=constants.TEMPLATE_INHERITANCE_MAGIC,
                language="en",
                parent=page_root,
            )

            # Create two root pages that ware meant as child pages
            page_child_3 = create_page("Child 3", "col_three.html", "en")
            page_child_4 = create_page("Child 4", "col_three.html", "en")

            # Correct our mistake.
            # Move page_child_3 to be child of parent page
            data = {
                "id": page_child_3.pk,
                "target": page_root.pk,
                "position": "0",
            }
            response = self.client.post(
                URL_CMS_PAGE_MOVE % page_child_3.pk,
                data,
            )
            self.assertEqual(response.status_code, 200)

            # Move page_child_4 to be child of parent page
            data = {
                "id": page_child_4.pk,
                "target": page_root.pk,
                "position": "0",
            }
            response = self.client.post(
                URL_CMS_PAGE_MOVE % page_child_4.pk,
                data,
            )
            self.assertEqual(response.status_code, 200)

            page_root = page_root.reload()
            page_child_4 = page_child_4.reload()

            # Ensure move worked
            self.assertEqual(page_root.get_descendants().count(), 4)

    def test_edit_page_other_site_and_language(self):
        """
        Test that a page can edited via the admin when your current site is
        different from the site you are editing and the language isn't available
        for the current site.
        """
        self.assertEqual(Site.objects.all().count(), 1)
        site = Site.objects.create(domain="otherlang", name="otherlang", pk=2)
        # Change site for this session
        page_data = self.get_new_page_data()
        page_data["site"] = site.pk
        page_data["title"] = "changed title"
        self.assertEqual(site.pk, 2)
        TESTLANG = get_cms_setting("LANGUAGES")[site.pk][0]["code"]
        page_data["language"] = TESTLANG
        superuser = self.get_superuser()
        with self.login_user_context(superuser):
            response = self.client.post(self.get_page_add_uri("en"), page_data)
            self.assertRedirects(response, self.get_pages_admin_list_uri("en"))
            page = Page.objects.get(urls__slug=page_data["slug"])
            with LanguageOverride(TESTLANG):
                self.assertEqual(page.get_title(), "changed title")

    def test_get_page_from_request_cached(self):
        mock_page = "hello world"
        request = self.get_request(admin_reverse("sampleapp_category_change", args=(1,)))
        request._current_page_cache = mock_page
        page = get_page_from_request(request)
        self.assertEqual(page, mock_page)

    @override_settings(CMS_PERMISSION=False)
    def test_set_overwrite_url(self):
        superuser = self.get_superuser()
        cms_page = create_page("page", "nav_playground.html", "en")
        translation = cms_page.get_content_obj("en", fallback=False)
        expected = (
            ('<input id="id_overwrite_url" maxlength="255" ' 'value="new-url" name="overwrite_url" type="text" />')
            if DJANGO_4_2
            else (
                '<input type="text" name="overwrite_url" value="new-url" '
                'maxlength="255" aria-describedby="id_overwrite_url_helptext" '
                'id="id_overwrite_url">'
            )
        )
        changelist = self.get_pages_admin_list_uri()
        endpoint = self.get_page_change_uri("en", cms_page)

        with self.login_user_context(superuser):
            page_data = {
                "title": translation.title,
                "slug": cms_page.get_slug("en"),
                "overwrite_url": "/new-url/",
                "template": translation.template,
            }
            response = self.client.post(endpoint, page_data)
            self.assertRedirects(response, changelist)

        with self.login_user_context(superuser):
            response = self.client.get(endpoint)
            self.assertContains(response, expected, html=True)

    @override_settings(CMS_PERMISSION=False)
    def test_set_existing_overwrite_url(self):
        superuser = self.get_superuser()

        create_page("home", "nav_playground.html", "en")
        boo = create_page("boo", "nav_playground.html", "en")
        hoo = create_page("hoo", "nav_playground.html", "en")
        translation = hoo.get_content_obj("en", fallback=False)
        expected_error = (
            '<ul class="errorlist"><li>Page '
            '<a href="{}" target="_blank">boo</a> '
            "has the same url 'boo' as current page \"hoo\".</li></ul>"
        ).format(self.get_page_change_uri("en", boo))

        with self.login_user_context(superuser):
            endpoint = self.get_page_change_uri("en", hoo)
            page_data = {
                "title": translation.title,
                "slug": hoo.get_slug("en"),
                "overwrite_url": "/boo/",
                "template": translation.template,
            }
            response = self.client.post(endpoint, page_data)
            self.assertEqual(response.status_code, 200)
            self.assertContains(response, expected_error, html=True)

    @override_settings(CMS_PERMISSION=False)
    def test_remove_overwrite_url(self):
        superuser = self.get_superuser()
        cms_page = create_page(
            "page",
            "nav_playground.html",
            language="en",
            overwrite_url="/new-url/",
        )
        translation = cms_page.get_content_obj("en", fallback=False)
        expected = (
            ('<input id="id_overwrite_url" maxlength="255" ' 'name="overwrite_url" type="text" />')
            if DJANGO_4_2
            else (
                '<input type="text" name="overwrite_url" maxlength="255" '
                'aria-describedby="id_overwrite_url_helptext" id="id_overwrite_url">'
            )
        )
        changelist = self.get_pages_admin_list_uri()
        endpoint = self.get_page_change_uri("en", cms_page)

        # control test
        self.assertTrue(cms_page.urls.filter(path="new-url").exists())

        with self.login_user_context(superuser):
            page_data = {
                "title": translation.title,
                "slug": cms_page.get_slug("en"),
                "overwrite_url": "",
                "template": translation.template,
            }
            response = self.client.post(endpoint, page_data)
            self.assertRedirects(response, changelist)

        with self.login_user_context(superuser):
            response = self.client.get(endpoint)
            self.assertContains(response, expected, html=True)

    @override_settings(CMS_PERMISSION=False)
    def test_advanced_settings_form_apphook(self):
        superuser = self.get_superuser()
        cms_page = create_page("app", "nav_playground.html", "en")
        cms_pages = Page.objects.filter(pk=cms_page.pk)
        redirect_to = self.get_pages_admin_list_uri()
        endpoint = self.get_admin_url(Page, "advanced", cms_page.pk)
        page_data = {
            "reverse_id": "",
            "navigation_extenders": "",
            "application_urls": "SampleApp",
            "application_namespace": "sampleapp",
        }

        with self.login_user_context(superuser):
            # set the apphook
            response = self.client.post(endpoint, page_data)
            self.assertRedirects(response, redirect_to)
            self.assertEqual(
                cms_pages.filter(
                    application_urls="SampleApp",
                    application_namespace="sampleapp",
                ).count(),
                1,
            )

        with self.login_user_context(superuser):
            # remove the apphook
            page_data["application_urls"] = ""
            page_data["application_namespace"] = ""
            response = self.client.post(endpoint, page_data)
            self.assertRedirects(response, redirect_to)
            self.assertEqual(
                cms_pages.filter(
                    application_urls="",
                    application_namespace=None,
                ).count(),
                1,
            )

    @override_settings(
        CMS_APPHOOKS=[
            "cms.test_utils.project.sampleapp.cms_apps.SampleApp",
            "cms.test_utils.project.sampleapp.cms_apps.SampleAppWithConfig",
        ],
        CMS_PERMISSION=False,
    )
    def test_advanced_settings_form_apphook_config(self):
        clear_app_resolvers()
        clear_url_caches()

        if "cms.test_utils.project.sampleapp.cms_apps" in sys.modules:
            del sys.modules["cms.test_utils.project.sampleapp.cms_apps"]

        self.apphook_clear()

        superuser = self.get_superuser()
        app_config = SampleAppConfig.objects.create(namespace="sample")
        cms_page = create_page("app", "nav_playground.html", "en")
        cms_pages = Page.objects.filter(pk=cms_page.pk)
        redirect_to = self.get_pages_admin_list_uri()
        endpoint = self.get_admin_url(Page, "advanced", cms_page.pk)
        page_data = {
            "reverse_id": "",
            "navigation_extenders": "",
            "application_urls": "SampleAppWithConfig",
            "application_configs": app_config.pk,
            "application_namespace": "sampleapp",
        }

        with self.login_user_context(superuser):
            # set the apphook config
            response = self.client.post(endpoint, page_data)
            self.assertRedirects(response, redirect_to)
            self.assertEqual(
                cms_pages.filter(
                    application_urls="SampleAppWithConfig",
                    application_namespace=app_config.namespace,
                ).count(),
                1,
            )

        with self.login_user_context(superuser):
            # change from apphook with config to normal apphook
            page_data["application_urls"] = "SampleApp"
            page_data["application_namespace"] = "sampleapp"
            response = self.client.post(endpoint, page_data)
            self.assertRedirects(response, redirect_to)
            self.assertEqual(
                cms_pages.filter(
                    application_urls="SampleApp",
                    application_namespace="sampleapp",
                ).count(),
                1,
            )

        with self.login_user_context(superuser):
            # set the apphook config again
            page_data["application_urls"] = "SampleAppWithConfig"
            page_data["application_namespace"] = "sampleapp"
            response = self.client.post(endpoint, page_data)
            self.assertRedirects(response, redirect_to)
            self.assertEqual(
                cms_pages.filter(
                    application_urls="SampleAppWithConfig",
                    application_namespace=app_config.namespace,
                ).count(),
                1,
            )

        with self.login_user_context(superuser):
            # change the apphook config to an invalid value
            expected_error = '<ul class="errorlist"><li>Invalid application config value</li></ul>'
            page_data["application_configs"] = "2"
            response = self.client.post(endpoint, page_data)
            self.assertEqual(response.status_code, 200)
            self.assertContains(response, expected_error)
            self.assertEqual(
                cms_pages.filter(
                    application_urls="SampleAppWithConfig",
                    application_namespace=app_config.namespace,
                ).count(),
                1,
            )

        with self.login_user_context(superuser):
            # remove the apphook
            page_data["application_urls"] = ""
            page_data["application_namespace"] = ""
            response = self.client.post(endpoint, page_data)
            self.assertRedirects(response, redirect_to)
            self.assertEqual(
                cms_pages.filter(
                    application_urls="",
                    application_namespace=None,
                ).count(),
                1,
            )
        clear_app_resolvers()
        clear_url_caches()

        if "cms.test_utils.project.sampleapp.cms_apps" in sys.modules:
            del sys.modules["cms.test_utils.project.sampleapp.cms_apps"]
        self.apphook_clear()

    def test_advanced_settings_view_on_site(self):
        """Advanced Page Settings `View on Site` object tool links to the Page's current language
        content preview url"""
        from cms.toolbar.utils import get_object_preview_url

        superuser = self.get_superuser()
        cms_page = create_page("app", "nav_playground.html", "en")
        cms_page_content = cms_page.get_content_obj(language="en")
        endpoint = self.get_admin_url(Page, "advanced", cms_page.pk)

        with self.login_user_context(superuser):
            response = self.client.get(endpoint)

        self.assertContains(response, get_object_preview_url(cms_page_content, language="en"))

    def test_form_url_page_change(self):
        superuser = self.get_superuser()
        with self.login_user_context(superuser):
            content_admin = PageContentAdmin(PageContent, admin.site)
            page = self.get_page()
            content = self.get_pagecontent_obj(page, "en")
            form_url = self.get_page_change_uri("en", page)
            # Middleware is needed to correctly setup the environment for the admin
            request = self.get_request()
            middleware = CurrentUserMiddleware(lambda req: HttpResponse(""))
            middleware(request)
            response = content_admin.change_view(
                request,
                str(content.pk),
                form_url=form_url,
            )
            self.assertTrue("form_url" in response.context_data)
            self.assertEqual(response.context_data["form_url"], form_url)

    def _parse_page_tree(self, response, parser_class):
        content = response.content
        content = content.decode(response.charset)

        def _parse_html(html):
            parser = parser_class()
            parser.feed(html)
            parser.close()
            document = parser.root
            document.finalize()
            # Removing ROOT element if it's not necessary
            if len(document.children) == 1:
                if not isinstance(document.children[0], str):
                    document = document.children[0]
            return document

        try:
            dom = _parse_html(content)
        except HTMLParseError as e:
            standardMsg = "{}\n{}".format("Response's content is not valid HTML", e.msg)
            self.fail(self._formatMessage(None, standardMsg))
        return dom

    def test_page_tree_regression_5892(self):
        # ref: https://github.com/divio/django-cms/issues/5892
        # Tests the escaping of characters for a german translation
        # in the page tree.
        superuser = self.get_superuser()

        create_page("Home", "nav_playground.html", "en")
        alpha = create_page("Alpha", "nav_playground.html", "en")
        create_page("Beta", "nav_playground.html", "en", parent=alpha)
        create_page("Gamma", "nav_playground.html", "en")

        with self.login_user_context(superuser):
            with force_language("de"):
                endpoint = self.get_admin_url(PageContent, "get_tree")
                response = self.client.get(endpoint)
                self.assertEqual(response.status_code, 200)
                parsed = self._parse_page_tree(response, parser_class=PageTreeOptionsParser)
                content = force_str(parsed)
                self.assertIn("(Shift-Klick für erweiterte Einstellungen)", content)

    def test_page_get_tree_endpoint_flat(self):
        superuser = self.get_superuser()
        endpoint = self.get_admin_url(PageContent, "get_tree")

        create_page("Home", "nav_playground.html", "en")
        alpha = create_page("Alpha", "nav_playground.html", "en")
        create_page("Beta", "nav_playground.html", "en", parent=alpha)
        create_page("Gamma", "nav_playground.html", "en")

        tree = "<li>\nHome\n</li>" "<li>\nAlpha\n</li>" "<li>\nGamma\n</li>"

        with self.login_user_context(superuser):
            response = self.client.get(endpoint)
            self.assertEqual(response.status_code, 200)
            parsed = self._parse_page_tree(response, parser_class=PageTreeLiParser)
            content = force_str(parsed)
            self.assertIn(tree, content)
            self.assertNotIn("<li>\nBeta\n</li>", content)

    def test_page_get_tree_endpoint_nested(self):
        superuser = self.get_superuser()
        endpoint = self.get_admin_url(PageContent, "get_tree")

        create_page("Home", "nav_playground.html", "en")
        alpha = create_page("Alpha", "nav_playground.html", "en")
        create_page("Beta", "nav_playground.html", "en", parent=alpha)
        gamma = create_page("Gamma", "nav_playground.html", "en")
        create_page("Delta", "nav_playground.html", "en", parent=gamma)
        create_page("Theta", "nav_playground.html", "en")

        tree = (
            "<li>\nHome\n</li>"
            "<li>\nAlpha"
            "<ul>\n<li>\nBeta\n</li>\n</ul>\n</li>"
            "<li>\nGamma"
            "<ul>\n<li>\nDelta\n</li>\n</ul>\n</li>"
            "<li>\nTheta\n</li>"
        )

        data = {"openNodes[]": [alpha.pk, gamma.pk]}

        with self.login_user_context(superuser):
            response = self.client.get(endpoint, data=data)
            self.assertEqual(response.status_code, 200)
            parsed = self._parse_page_tree(response, parser_class=PageTreeLiParser)
            content = force_str(parsed)
            self.assertIn(tree, content)

    def test_page_changelist_search(self):
        superuser = self.get_superuser()
        endpoint = self.get_pages_admin_list_uri()

        create_page("Home", "nav_playground.html", "en")
        alpha = create_page("Alpha", "nav_playground.html", "en")
        create_page("Beta", "nav_playground.html", "en", parent=alpha)
        create_page("Gamma", "nav_playground.html", "en")

        with self.login_user_context(superuser):
            response = self.client.get(endpoint, data={"q": "alpha"})
            self.assertEqual(response.status_code, 200)
            parsed = self._parse_page_tree(response, parser_class=PageTreeLiParser)
            content = force_str(parsed)
            self.assertIn("<li>\nAlpha\n</li>", content)
            self.assertNotIn("<li>\nHome\n</li>", content)
            self.assertNotIn("<li>\nBeta\n</li>", content)
            self.assertNotIn("<li>\nGamma\n</li>", content)

    def test_global_limit_on_plugin_move(self):
        superuser = self.get_superuser()
        cms_page = self.get_page()
        source_placeholder = cms_page.get_placeholders("en").get(slot="right-column")
        target_placeholder = cms_page.get_placeholders("en").get(slot="body")
        data = {
            "placeholder": source_placeholder,
            "plugin_type": "LinkPlugin",
            "language": "en",
        }
        plugin_1 = add_plugin(**data)
        plugin_2 = add_plugin(**data)
        plugin_3 = add_plugin(**data)
        with UserLoginContext(self, superuser):
            with self.settings(CMS_PLACEHOLDER_CONF=self.placeholderconf):
                data = self._get_move_data(plugin_1, position=1, placeholder=target_placeholder)
                endpoint = self.get_move_plugin_uri(plugin_1)
                response = self.client.post(endpoint, data)  # first
                self.assertEqual(response.status_code, 200)
                data = self._get_move_data(plugin_2, position=2, placeholder=target_placeholder)
                endpoint = self.get_move_plugin_uri(plugin_2)
                response = self.client.post(endpoint, data)  # second
                self.assertEqual(response.status_code, 200)
                data = self._get_move_data(plugin_3, position=3, placeholder=target_placeholder)
                endpoint = self.get_move_plugin_uri(plugin_3)
                response = self.client.post(endpoint, data)  # third
                self.assertEqual(response.status_code, 400)
                self.assertEqual(response.content, b"This placeholder already has the maximum number of plugins (2).")

    def test_type_limit_on_plugin_move(self):
        superuser = self.get_superuser()
        cms_page = self.get_page()
        source_placeholder = cms_page.get_placeholders("en").get(slot="right-column")
        target_placeholder = cms_page.get_placeholders("en").get(slot="body")
        data = {
            "placeholder": source_placeholder,
            "plugin_type": "TextPlugin",
            "language": "en",
        }
        plugin_1 = add_plugin(**data)
        plugin_2 = add_plugin(**data)
        with UserLoginContext(self, superuser):
            with self.settings(CMS_PLACEHOLDER_CONF=self.placeholderconf):
                data = self._get_move_data(plugin_1, position=1, placeholder=target_placeholder)
                endpoint = self.get_move_plugin_uri(plugin_1)
                response = self.client.post(endpoint, data)  # first
                self.assertEqual(response.status_code, 200)
                data = self._get_move_data(plugin_2, position=2, placeholder=target_placeholder)
                endpoint = self.get_move_plugin_uri(plugin_1)
                response = self.client.post(endpoint, data)  # second
                self.assertEqual(response.status_code, 400)
                self.assertEqual(
                    response.content, b"This placeholder already has the maximum number (1) of allowed Text plugins."
                )

    @skipUnless(
        "sqlite" in settings.DATABASES.get("default").get("ENGINE").lower(),
        "This test only works in SQLITE",
    )
    @override_settings(USE_THOUSAND_SEPARATOR=True, USE_L10N=True)
    def test_page_tree_render_localized_page_ids(self):
        from django.db import connection

        # Artificially increment the sequence number on cms_page (below)
        # to be > 1000, to trigger a THOUSAND_SEPARATOR localization in the
        # rendered template

        admin_user = self.get_superuser()
        root = create_page(
            "home",
            "nav_playground.html",
            "fr",
            created_by=admin_user,
        )
        with connection.cursor() as c:
            c.execute('UPDATE SQLITE_SEQUENCE SET seq = 1001 WHERE name="cms_page"')

        page = create_page(
            "child-page",
            "nav_playground.html",
            "fr",
            created_by=admin_user,
            parent=root,
            slug="child-page",
        )

        sub_page = create_page(
            "grand-child-page",
            "nav_playground.html",
            "fr",
            created_by=admin_user,
            parent=page,
            slug="grand-child-page",
        )
        self.assertTrue(page.id > 1000)
        self.assertTrue(sub_page.id > 1000)

        self.assertTrue(page.id > 1000)
        self.assertTrue(sub_page.id > 1000)

        # make sure the rendered page tree doesn't
        # localize page or node ids
        with self.login_user_context(admin_user):
            data = {"openNodes[]": [root.pk, page.pk], "language": "fr"}

            endpoint = self.get_admin_url(PageContent, "get_tree")
            response = self.client.get(endpoint, data=data)

            self.assertEqual(response.status_code, 200)
            self.assertNotContains(response, f"page={page.pk:,}")
            self.assertContains(response, f"parent_page={page.pk}")

        # if per chance we have localized node ids in our localstorage,
        # make sure DjangoCMS doesn't choke on them when they are passed
        # into the view
        with self.login_user_context(admin_user):
            data = {"openNodes[]": [root.pk, f"{page.pk:,}"], "language": "fr"}
            endpoint = self.get_admin_url(PageContent, "get_tree")
            response = self.client.get(endpoint, data=data)
            self.assertEqual(response.status_code, 200)


class PageActionsTestCase(PageTestBase):
    def setUp(self):
        self.admin = self.get_superuser()
        self.site = Site.objects.get(pk=1)
        self.page = create_page(
            "My Page", "nav_playground.html", "en", slug="ok", site=self.site, created_by=self.admin
        )

    def test_add_page_redirect(self):
        """When adding the edit parameter to the add page form, the user should be redirected to the edit endpoint
        of the new page."""
        with self.login_user_context(self.admin):
            # add page
            page_data = {
                "title": "another page",
                "slug": "type1",
                "template": "nav_playground.html",
                "language": "en",
                "edit": 1,
            }
            self.assertEqual(Page.objects.all().count(), 1)
            response = self.client.post(
                self.get_admin_url(PageContent, "add"),
                data=page_data,
            )
            redirect_url = get_object_edit_url(PageContent.objects.get(title="another page"))
            self.assertContains(response, f'href="{redirect_url}"')
            self.assertEqual(Page.objects.all().count(), 2)

    def test_add_page_no_redirect(self):
        with self.login_user_context(self.admin):
            # add page
            page_data = {
                "title": "another page",
                "slug": "type1",
                "template": "nav_playground.html",
                "language": "en",
                "edit": 0,
            }
            self.assertEqual(Page.objects.all().count(), 1)
            response = self.client.post(
                self.get_admin_url(PageContent, "add"),
                data=page_data,
            )
            redirect_url = self.get_admin_url(PageContent, "changelist") + "?language=en"
            self.assertRedirects(response, redirect_url)
            self.assertEqual(Page.objects.all().count(), 2)


class PermissionsTestCase(PageTestBase):
    def _add_translation_to_page(self, page):
        translation = create_page_content(
            "de",
            "permissions-de",
            page.reload(),
            slug="permissions-de",
            template="nav_playground.html",
        )
        return translation

    def _page_exists(self, reverse_id=None):
        if not reverse_id:
            reverse_id = "permissions"
        return Page.objects.filter(reverse_id=reverse_id).exists()

    def _page_permission_exists(self, **kwargs):
        return PagePermission.objects.filter(**kwargs).exists()

    def _get_page_permissions_data(self, **kwargs):
        if "id" in kwargs:
            initial = 1
        else:
            initial = 0

        data = {
            "language": "en",
            "limit_visibility_in_menu": "",
            "pagepermission_set-TOTAL_FORMS": 0,
            "pagepermission_set-INITIAL_FORMS": 0,
            "pagepermission_set-MAX_NUM_FORMS": 0,
            "pagepermission_set-2-TOTAL_FORMS": 1,
            "pagepermission_set-2-INITIAL_FORMS": initial,
            "pagepermission_set-2-MIN_NUM_FORMS": 0,
            "pagepermission_set-2-MAX_NUM_FORMS": 1000,
            "pagepermission_set-2-0-id": "",
            "pagepermission_set-2-0-page": "",
            "pagepermission_set-2-0-user": "",
            "pagepermission_set-2-0-group": "",
            "pagepermission_set-2-0-can_change": "on",
            "pagepermission_set-2-0-can_change_permissions": "on",
            "pagepermission_set-2-0-grant_on": 5,
        }

        non_inline = ("language", "limit_visibility_in_menu")

        for attr, value in kwargs.items():
            if attr not in non_inline:
                attr = f"pagepermission_set-2-0-{attr}"
            data[attr] = value
        return data

    def _get_page_view_restrictions_data(self, **kwargs):
        if "id" in kwargs:
            initial = 1
        else:
            initial = 0

        data = {
            "language": "en",
            "limit_visibility_in_menu": "",
            "pagepermission_set-TOTAL_FORMS": 1,
            "pagepermission_set-INITIAL_FORMS": initial,
            "pagepermission_set-MIN_NUM_FORMS": 0,
            "pagepermission_set-MAX_NUM_FORMS": 1000,
            "pagepermission_set-0-id": "",
            "pagepermission_set-0-page": "",
            "pagepermission_set-0-user": "",
            "pagepermission_set-0-group": "",
            "pagepermission_set-0-can_view": "on",
            "pagepermission_set-0-grant_on": 5,
            "pagepermission_set-2-TOTAL_FORMS": 0,
            "pagepermission_set-2-INITIAL_FORMS": 0,
            "pagepermission_set-2-MIN_NUM_FORMS": 0,
            "pagepermission_set-2-MAX_NUM_FORMS": 1000,
        }

        non_inline = ("language", "limit_visibility_in_menu")

        for attr, value in kwargs.items():
            if attr not in non_inline:
                attr = f"pagepermission_set-0-{attr}"
            data[attr] = value
        return data


@override_settings(CMS_PERMISSION=True)
class PermissionsOnGlobalTest(PermissionsTestCase):
    """
    Tests all user interactions with the page admin
    while permissions are set to True and user has
    global permissions.
    """

    def test_pages_in_admin_index(self):
        """
        User can see the "Pages" section the admin
        if he has change permissions on the Page model
        and he has global change permissions.
        """
        endpoint = admin_reverse("app_list", args=["cms"])
        staff_user = self.get_staff_user_with_no_permissions()

        self.add_permission(staff_user, "change_page")
        self.add_global_permission(staff_user, can_change=True)

        with self.login_user_context(staff_user):
            response = self.client.get(endpoint)
            self.assertEqual(response.status_code, 200)
            self.assertContains(
                response,
                '<a href="/en/admin/cms/pagecontent/">Page contents</a>',
                html=True,
            )

        endpoint = self.get_pages_admin_list_uri()

        with self.login_user_context(staff_user):
            response = self.client.get(endpoint)
            self.assertEqual(response.status_code, 200)

    def test_pages_not_in_admin_index(self):
        """
        User can't see the "Pages" section the admin
        if he does not have change permissions on the Page model
        and/or does not have global change permissions.
        """
        endpoint = admin_reverse("app_list", args=["cms"])
        staff_user = self.get_staff_user_with_no_permissions()

        self.add_permission(staff_user, "change_page")
        self.add_global_permission(staff_user, can_change=False)

        with self.login_user_context(staff_user):
            response = self.client.get(endpoint)
            self.assertEqual(response.status_code, 404)

        endpoint = self.get_pages_admin_list_uri()

        with self.login_user_context(staff_user):
            response = self.client.get(endpoint)
            self.assertEqual(response.status_code, 403)

    def test_user_can_edit_page_settings(self):
        """
        User can edit page settings if he has change permissions
        on the Page model and and he has global change permissions.
        """
        page = self.get_permissions_test_page()
        endpoint = self.get_page_change_uri("en", page)
        redirect_to = self.get_pages_admin_list_uri()
        staff_user = self.get_staff_user_with_no_permissions()

        data = self._get_page_data(slug="permissions-2")

        self.add_permission(staff_user, "change_page")
        self.add_global_permission(staff_user, can_change=True)

        with self.login_user_context(staff_user):
            response = self.client.post(endpoint, data)
            self.assertRedirects(response, redirect_to)
            self.assertTrue(self._translation_exists(slug="permissions-2"))

    def test_user_cant_edit_page_settings(self):
        """
        User can't edit page settings if he does not
        have change permissions on the Page model and/or
        does not have global change permissions.
        """
        page = self.get_permissions_test_page()
        endpoint = self.get_page_change_uri("en", page)
        staff_user = self.get_staff_user_with_no_permissions()

        data = self._get_page_data(slug="permissions-2")

        self.add_permission(staff_user, "change_page")
        gp = self.add_global_permission(staff_user, can_change=False)

        with self.login_user_context(staff_user):
            response = self.client.post(endpoint, data)
            self.assertEqual(response.status_code, 403)
            self.assertFalse(self._translation_exists(slug="permissions-2"))

        self.remove_permission(staff_user, "change_page")
        gp.can_change = True
        gp.save(update_fields=["can_change"])

        with self.login_user_context(staff_user):
            response = self.client.post(endpoint, data)
            self.assertEqual(response.status_code, 403)
            self.assertFalse(self._translation_exists(slug="permissions-2"))

    def test_user_can_edit_advanced_page_settings(self):
        """
        User can edit advanced page settings if he has change permissions
        on the Page model, global change permissions and
        global change advanced settings permissions.
        """
        page = self.get_permissions_test_page()
        endpoint = self.get_admin_url(Page, "advanced", page.pk)
        redirect_to = self.get_pages_admin_list_uri()
        staff_user = self.get_staff_user_with_no_permissions()

        data = self._get_page_data(reverse_id="permissions-2")

        self.add_permission(staff_user, "change_page")
        self.add_global_permission(
            staff_user,
            can_change=True,
            can_change_advanced_settings=True,
        )

        with self.login_user_context(staff_user):
            response = self.client.post(endpoint, data)
            self.assertRedirects(response, redirect_to)
            self.assertTrue(self._page_exists(reverse_id="permissions-2"))

    def test_user_cant_edit_advanced_page_settings(self):
        """
        User can't edit advanced page settings if he does not
        have change permissions on the Page model,
        does not have global change permissions and/or
        does not have global change advanced settings permissions.
        """
        page = self.get_permissions_test_page()
        endpoint = self.get_admin_url(Page, "advanced", page.pk)
        staff_user = self.get_staff_user_with_no_permissions()

        data = self._get_page_data(reverse_id="permissions-2")

        self.add_permission(staff_user, "change_page")
        gp = self.add_global_permission(
            staff_user,
            can_change=True,
            can_change_advanced_settings=False,
        )

        with self.login_user_context(staff_user):
            response = self.client.post(endpoint, data)
            self.assertEqual(response.status_code, 403)
            self.assertFalse(self._page_exists(reverse_id="permissions-2"))

        self.remove_permission(staff_user, "change_page")
        gp.can_change = True
        gp.save(update_fields=["can_change"])

        with self.login_user_context(staff_user):
            response = self.client.post(endpoint, data)
            self.assertEqual(response.status_code, 403)
            self.assertFalse(self._page_exists(reverse_id="permissions-2"))

    def test_user_can_delete_empty_page(self):
        """
        User can delete an empty page if he has delete & change permissions
        on the Page model and he has global delete & change permissions.
        """
        page = self.get_permissions_test_page()
        endpoint = self.get_admin_url(Page, "delete", page.pk)
        redirect_to = self.get_pages_admin_list_uri()
        staff_user = self.get_staff_user_with_no_permissions()

        self.add_permission(staff_user, "change_page")
        self.add_permission(staff_user, "delete_page")
        self.add_global_permission(staff_user, can_change=True, can_delete=True)

        with self.login_user_context(staff_user):
<<<<<<< HEAD
            data = {"post": "yes"}
            response = self.client.post(endpoint, data)
=======
            data = {'post': 'yes'}
            response = self.client.post(endpoint, data, follow=True)
            # follow=True, since page changelist redirects to page content changelist
>>>>>>> cca00a57

            self.assertRedirects(response, redirect_to)
            self.assertFalse(self._page_exists())

    def test_user_cant_delete_empty_page(self):
        """
        User can't delete an empty page if he does not
        have delete permissions on the Page model and/or
        does not have global delete permissions.
        """
        page = self.get_permissions_test_page()
        endpoint = self.get_admin_url(Page, "delete", page.pk)
        staff_user = self.get_staff_user_with_no_permissions()

        self.add_permission(staff_user, "delete_page")
        gp = self.add_global_permission(staff_user, can_change=True, can_delete=False)

        with self.login_user_context(staff_user):
            data = {"post": "yes"}

            response = self.client.post(endpoint, data)
            self.assertEqual(response.status_code, 403)
            self.assertTrue(self._page_exists())

        self.remove_permission(staff_user, "delete_page")
        gp.can_delete = True
        gp.save(update_fields=["can_delete"])

        with self.login_user_context(staff_user):
            data = {"post": "yes"}

            response = self.client.post(endpoint, data)
            self.assertEqual(response.status_code, 403)
            self.assertTrue(self._page_exists())

    def test_user_can_delete_non_empty_page(self):
        """
        User can delete a page with plugins if he has delete & change permissions
        on the Page model, delete permissions on the plugins in the page
        translations and global delete & change permissions.
        """
        page = self.get_permissions_test_page()
        endpoint = self.get_admin_url(Page, "delete", page.pk)
        redirect_to = self.get_pages_admin_list_uri()
        staff_user = self.get_staff_user_with_no_permissions()

        self._add_plugin_to_page(page)

        self.add_permission(staff_user, "change_page")
        self.add_permission(staff_user, "delete_page")
        self.add_permission(staff_user, "delete_link")
        self.add_global_permission(staff_user, can_change=True, can_delete=True)

        with self.login_user_context(staff_user):
<<<<<<< HEAD
            data = {"post": "yes"}
            response = self.client.post(endpoint, data)
=======
            data = {'post': 'yes'}
            response = self.client.post(endpoint, data, follow=True)
            # follow=True, since page changelist redirects to page content changelist
>>>>>>> cca00a57

            self.assertRedirects(response, redirect_to)
            self.assertFalse(self._page_exists())

    def test_user_cant_delete_non_empty_page(self):
        """
        User can't delete a page with plugins if he
        does not have delete permissions on the Page model,
        does not have delete permissions on the plugins
        in the page translations, and/or does not have
        global delete permissions.
        """
        page = self.get_permissions_test_page()
        endpoint = self.get_admin_url(Page, "delete", page.pk)
        staff_user = self.get_staff_user_with_no_permissions()

        self._add_plugin_to_page(page)

        self.add_permission(staff_user, "change_page")
        self.remove_permission(staff_user, "delete_page")
        gp = self.add_global_permission(staff_user, can_change=True, can_delete=True)

        with self.login_user_context(staff_user):
            data = {"post": "yes"}

            response = self.client.post(endpoint, data)
            self.assertEqual(response.status_code, 403)
            self.assertTrue(self._page_exists())

        self.remove_permission(staff_user, "delete_page")
        gp.can_delete = True
        gp.save(update_fields=["can_delete"])

        with self.login_user_context(staff_user):
            data = {"post": "yes"}

            response = self.client.post(endpoint, data)
            self.assertEqual(response.status_code, 403)
            self.assertTrue(self._page_exists())

    def test_user_can_delete_empty_translation(self):
        """
        User can delete an empty translation if he has
        delete & change permissions on the Page model and he has
        global delete & change permissions.
        """
        page = self.get_permissions_test_page()
        translation = self._add_translation_to_page(page)
        endpoint = self.get_admin_url(PageContent, "delete", translation.pk)
        redirect_to = self.get_pages_admin_list_uri()
        staff_user = self.get_staff_user_with_no_permissions()

        self.add_permission(staff_user, "change_page")
        self.add_permission(staff_user, "delete_page")
        self.add_global_permission(staff_user, can_change=True, can_delete=True)

        with self.login_user_context(staff_user):
            data = {"language": translation.language}
            response = self.client.post(endpoint, data)

            self.assertRedirects(response, redirect_to)
            self.assertFalse(self._translation_exists())

    def test_user_cant_delete_empty_translation(self):
        """
        User can't delete an empty translation if he does not
        have delete permissions on the Page model and/or
        does not have global delete permissions.
        """
        page = self.get_permissions_test_page()
        translation = self._add_translation_to_page(page)
        endpoint = self.get_admin_url(PageContent, "delete", translation.pk)
        staff_user = self.get_staff_user_with_no_permissions()

        self.add_permission(staff_user, "change_page")
        self.add_permission(staff_user, "delete_page")
        gp = self.add_global_permission(staff_user, can_change=True, can_delete=False)

        with self.login_user_context(staff_user):
            data = {"language": translation.language}

            response = self.client.post(endpoint, data)
            self.assertEqual(response.status_code, 403)
            self.assertTrue(self._translation_exists())

        self.remove_permission(staff_user, "delete_page")
        gp.can_delete = True
        gp.save(update_fields=["can_delete"])

        with self.login_user_context(staff_user):
            data = {"language": translation.language}

            response = self.client.post(endpoint, data)
            self.assertEqual(response.status_code, 403)
            self.assertTrue(self._translation_exists())

    def test_user_can_delete_non_empty_translation(self):
        """
        User can delete a translation with plugins if he has delete & change permissions
        on the Page model, delete permissions on the plugins in the translation
        and global delete & change permissions.
        """
        page = self.get_permissions_test_page()
        translation = self._add_translation_to_page(page)
        endpoint = self.get_admin_url(PageContent, "delete", translation.pk)
        redirect_to = self.get_pages_admin_list_uri()
        staff_user = self.get_staff_user_with_no_permissions()

        self._add_plugin_to_page(page, language=translation.language)

        self.add_permission(staff_user, "change_page")
        self.add_permission(staff_user, "delete_page")
        self.add_permission(staff_user, "delete_link")
        self.add_global_permission(staff_user, can_change=True, can_delete=True)

        with self.login_user_context(staff_user):
            data = {"language": translation.language}
            response = self.client.post(endpoint, data)

            self.assertRedirects(response, redirect_to)
            self.assertFalse(self._translation_exists())

    def test_user_cant_delete_non_empty_translation(self):
        """
        User can't delete a translation with plugins if he
        does not have delete permissions on the Page model,
        does not have delete permissions on the plugins in the translation,
        and/or does not have global delete permissions.
        """
        page = self.get_permissions_test_page()
        translation = self._add_translation_to_page(page)
        endpoint = self.get_admin_url(PageContent, "delete", translation.pk)
        staff_user = self.get_staff_user_with_no_permissions()

        self._add_plugin_to_page(page, language=translation.language)

        self.add_permission(staff_user, "change_page")
        self.remove_permission(staff_user, "delete_page")
        self.add_global_permission(staff_user, can_change=True, can_delete=True)

        with self.login_user_context(staff_user):
            data = {"language": translation.language}

            response = self.client.post(endpoint, data)
            self.assertEqual(response.status_code, 403)
            self.assertTrue(self._translation_exists())

    def test_user_can_change_template(self):
        """
        User can change a page's template if he
        has change permissions on the Page model and both
        global change and change advanced settings permissions.
        """
        page = self.get_permissions_test_page()
        staff_user = self.get_staff_user_with_no_permissions()
        endpoint = self.get_page_change_template_uri("en", page)

        self.add_permission(staff_user, "change_page")
        self.add_global_permission(staff_user, can_change=True, can_change_advanced_settings=True)

        with self.login_user_context(staff_user):
            page._clear_internal_cache()
            data = {"template": "simple.html"}
            response = self.client.post(endpoint, data)
            self.assertContains(response, "The template was successfully changed")
            self.assertEqual(page.get_template(), "simple.html")

    def test_user_cant_change_template(self):
        """
        User can't change a page's template if he
        does not have change permissions on the Page model,
        global change permissions and/or global change advanced settings
        permissions.
        """
        page = self.get_permissions_test_page()
        staff_user = self.get_staff_user_with_no_permissions()
        endpoint = self.get_page_change_template_uri("en", page)

        self.add_permission(staff_user, "change_page")
        self.add_global_permission(staff_user, can_change=True)

        with self.login_user_context(staff_user):
            data = {"template": "simple.html"}
            response = self.client.post(endpoint, data)
            self.assertEqual(response.status_code, 403)
            self.assertEqual(page.get_template(), "nav_playground.html")

    def test_user_can_view_page_permissions_summary(self):
        """
        All staff users can see the permissions summary for a page.
        """
        page = self.get_permissions_test_page()
        endpoint = self.get_admin_url(Page, "get_permissions", page.pk)
        staff_user = self.get_staff_user_with_no_permissions()

        with self.login_user_context(staff_user):
            data = {"post": "true"}

            response = self.client.post(endpoint, data)
            self.assertEqual(response.status_code, 200)
            self.assertContains(
                response,
                "<p>Page doesn't inherit any permissions.</p>",
                html=True,
            )

    def test_user_cant_view_page_permissions_summary(self):
        """
        Non staff users can't see the permissions summary for a page.
        """
        page = self.get_permissions_test_page()
        endpoint = self.get_admin_url(Page, "get_permissions", page.pk)
        non_staff_user = self.get_standard_user()

        with self.login_user_context(non_staff_user):
            data = {"post": "true"}

            response = self.client.post(endpoint, data)
            self.assertEqual(response.status_code, 302)
            self.assertRedirects(response, "/en/admin/login/?next=%s" % endpoint)

    def test_user_can_add_page_permissions(self):
        """
        User can add page permissions if he has
        change permissions on the Page model,
        add permissions on the PagePermission model,
        global change permission and global change permissions permission.
        """
        admin = self.get_superuser()
        page = self.get_permissions_test_page()
        endpoint = self.get_admin_url(Page, "advanced", page.pk) + "?language=en"
        staff_user = self.get_staff_user_with_no_permissions()
        staff_user_2 = self.get_staff_page_user(created_by=admin)

        data = self._get_page_permissions_data(
            page=page.pk,
            user=staff_user_2.pk,
        )
        data["_continue"] = "1"

        self.add_permission(staff_user, "change_page")
        self.add_permission(staff_user, "add_pagepermission")
        self.add_global_permission(
            staff_user,
            can_change=True,
            can_change_permissions=True,
            can_change_advanced_settings=True,
        )

        with self.login_user_context(staff_user):
            response = self.client.get(endpoint)
            self.assertContains(response, "Page permissions</h2>", html=True)
            response = self.client.post(endpoint, data)
            self.assertEqual(response.status_code, 302)
            self.assertRedirects(response, endpoint)
            self.assertTrue(self._page_permission_exists(user=staff_user_2))

    def test_user_cant_add_page_permissions(self):
        """
        User can't add page permissions if he
        does not have change permissions on the Page model,
        does not have add permissions on the PagePermission model,
        does not have global change permission,
        and/or does not have global change permissions permission.
        """
        admin = self.get_superuser()
        page = self.get_permissions_test_page()
        endpoint = self.get_admin_url(Page, "advanced", page.pk) + "?language=en"
        staff_user = self.get_staff_user_with_no_permissions()
        staff_user_2 = self.get_staff_page_user(created_by=admin)

        data = self._get_page_permissions_data(
            page=page.pk,
            user=staff_user_2.pk,
        )
        data["_continue"] = "1"

        self.add_permission(staff_user, "change_page")
        self.add_permission(staff_user, "add_pagepermission")
        self.add_global_permission(
            staff_user,
            can_change=True,
            can_change_permissions=False,
            can_change_advanced_settings=True,
        )

        with self.login_user_context(staff_user):
            response = self.client.get(endpoint)
            self.assertContains(response, "Page permissions")
            self.client.post(endpoint, data)
            self.assertFalse(self._page_permission_exists(user=staff_user_2))

    def test_user_can_edit_page_permissions(self):
        """
        User can edit page permissions if he has
        change permissions on the Page model,
        change permissions on the PagePermission model,
        global change permission and global change permissions permission.
        """
        admin = self.get_superuser()
        page = self.get_permissions_test_page()
        endpoint = self.get_admin_url(Page, "advanced", page.pk) + "?language=en"
        staff_user = self.get_staff_user_with_no_permissions()
        staff_user_2 = self.get_staff_page_user(created_by=admin)

        permission = self.add_page_permission(user=staff_user_2, page=page, can_change_permissions=True)

        data = self._get_page_permissions_data(
            page=page.pk,
            user=staff_user_2.pk,
            id=permission.pk,
            can_change_permissions=False,
        )
        data["_continue"] = "1"

        self.add_permission(staff_user, "change_page")
        self.add_permission(staff_user, "change_pagepermission")
        self.add_global_permission(
            staff_user,
            can_change=True,
            can_change_permissions=True,
            can_change_advanced_settings=True,
        )

        with self.login_user_context(staff_user):
            response = self.client.get(endpoint)
            self.assertContains(response, "Page permissions</h2>", html=True)
            response = self.client.post(endpoint, data)
            self.assertEqual(response.status_code, 302)
            self.assertRedirects(response, endpoint)
            self.assertTrue(
                self._page_permission_exists(
                    user=staff_user_2,
                    can_change_permissions=False,
                )
            )

    def test_user_cant_edit_page_permissions(self):
        """
        User can't edit page permissions if he
        does not have change permissions on the Page model,
        does not have change permissions on the PagePermission model,
        does not have global change permission,
        and/or does not have global change permissions permission.
        """
        admin = self.get_superuser()
        page = self.get_permissions_test_page()
        endpoint = self.get_admin_url(Page, "advanced", page.pk) + "?language=en"
        staff_user = self.get_staff_user_with_no_permissions()
        staff_user_2 = self.get_staff_page_user(created_by=admin)

        permission = self.add_page_permission(user=staff_user_2, page=page, can_change_permissions=True)

        data = self._get_page_permissions_data(
            page=page.pk,
            user=staff_user_2.pk,
            id=permission.pk,
            can_change_permissions=False,
        )
        data["_continue"] = "1"

        self.add_permission(staff_user, "change_page")
        self.add_permission(staff_user, "change_pagepermission")
        self.add_global_permission(
            staff_user,
            can_change=True,
            can_change_permissions=False,
            can_change_advanced_settings=True,
        )

        with self.login_user_context(staff_user):
            response = self.client.get(endpoint)
            self.assertContains(response, "Page permissions")
            self.client.post(endpoint, data)
            self.assertFalse(
                self._page_permission_exists(
                    user=staff_user_2,
                    can_change_permissions=False,
                )
            )

    def test_user_can_delete_page_permissions(self):
        """
        User can delete page permissions if he has
        change permissions on the Page model,
        delete permissions on the PagePermission model,
        global change permission and global change permissions permission.
        """
        admin = self.get_superuser()
        page = self.get_permissions_test_page()
        endpoint = self.get_admin_url(Page, "advanced", page.pk) + "?language=en"
        staff_user = self.get_staff_user_with_no_permissions()
        staff_user_2 = self.get_staff_page_user(created_by=admin)
        permission = self.add_page_permission(user=staff_user_2, page=page)

        data = self._get_page_permissions_data(
            page=page.pk,
            user=staff_user_2.pk,
            id=permission.pk,
            DELETE="on",
        )
        data["_continue"] = "1"

        self.add_permission(staff_user, "change_page")
        self.add_permission(staff_user, "delete_pagepermission")
        self.add_global_permission(
            staff_user,
            can_change=True,
            can_change_permissions=True,
            can_change_advanced_settings=True,
        )

        with self.login_user_context(staff_user):
            response = self.client.get(endpoint)
            self.assertContains(response, "Page permissions</h2>", html=True)
            response = self.client.post(endpoint, data)
            self.assertEqual(response.status_code, 302)
            self.assertRedirects(response, endpoint)
            self.assertFalse(self._page_permission_exists(user=staff_user_2))

    def test_user_cant_delete_page_permissions(self):
        """
        User can't delete page permissions if he
        does not have change permissions on the Page model,
        does not have delete permissions on the PagePermission model,
        does not have global change permission,
        and/or does not have global change permissions permission.
        """
        admin = self.get_superuser()
        page = self.get_permissions_test_page()
        endpoint = self.get_admin_url(Page, "advanced", page.pk) + "?language=en"
        staff_user = self.get_staff_user_with_no_permissions()
        staff_user_2 = self.get_staff_page_user(created_by=admin)
        permission = self.add_page_permission(user=staff_user_2, page=page)

        data = self._get_page_permissions_data(
            page=page.pk,
            user=staff_user_2.pk,
            id=permission.pk,
            DELETE="on",
        )
        data["_continue"] = "1"

        self.add_permission(staff_user, "change_page")
        self.add_permission(staff_user, "delete_pagepermission")
        self.add_global_permission(
            staff_user,
            can_change=True,
            can_change_permissions=False,
            can_change_advanced_settings=True,
        )

        with self.login_user_context(staff_user):
            response = self.client.get(endpoint)
            self.assertNotContains(response, "Page permissions")
            self.client.post(endpoint, data)
            self.assertTrue(self._page_permission_exists(user=staff_user_2))

    def test_user_can_add_page_view_restrictions(self):
        """
        User can add page view restrictions if he has
        change permissions on the Page model,
        add permissions on the PagePermission model,
        global change permission and global change permissions permission.
        """
        admin = self.get_superuser()
        page = self.get_permissions_test_page()
        endpoint = self.get_admin_url(Page, "advanced", page.pk) + "?language=en"
        staff_user = self.get_staff_user_with_no_permissions()
        staff_user_2 = self.get_staff_page_user(created_by=admin)

        data = self._get_page_view_restrictions_data(
            page=page.pk,
            user=staff_user_2.pk,
        )
        data["_continue"] = "1"

        self.add_permission(staff_user, "change_page")
        self.add_permission(staff_user, "add_pagepermission")
        self.add_global_permission(
            staff_user,
            can_change=True,
            can_change_permissions=True,
            can_change_advanced_settings=True,
        )

        with self.login_user_context(staff_user):
            response = self.client.get(endpoint)
            self.assertContains(response, "Page permissions")
            response = self.client.post(endpoint, data)
            self.assertEqual(response.status_code, 302)
            self.assertRedirects(response, endpoint)
            self.assertTrue(self._page_permission_exists(user=staff_user_2, can_view=True))

    def test_user_cant_add_page_view_restrictions(self):
        """
        User can't add page view restrictions if he
        does not have change permissions on the Page model,
        does not have add permissions on the PagePermission model,
        does not have global change permission,
        and/or does not have global change permissions permission.
        """
        admin = self.get_superuser()
        page = self.get_permissions_test_page()
        endpoint = self.get_admin_url(Page, "advanced", page.pk) + "?language=en"
        staff_user = self.get_staff_user_with_no_permissions()
        staff_user_2 = self.get_staff_page_user(created_by=admin)

        data = self._get_page_view_restrictions_data(
            page=page.pk,
            user=staff_user_2.pk,
        )
        data["_continue"] = "1"

        self.add_permission(staff_user, "change_page")
        self.add_permission(staff_user, "add_pagepermission")
        self.add_global_permission(
            staff_user,
            can_change=True,
            can_change_permissions=False,
            can_change_advanced_settings=True,
        )

        with self.login_user_context(staff_user):
            response = self.client.get(endpoint)
            self.assertContains(response, "Page permissions")
            self.client.post(endpoint, data)
            self.assertFalse(self._page_permission_exists(user=staff_user_2, can_view=True))

    def test_user_can_edit_page_view_restrictions(self):
        """
        User can edit page view restrictions if he has
        change permissions on the Page model,
        change permissions on the PagePermission model,
        global change permission and global change permissions permission.
        """
        admin = self.get_superuser()
        page = self.get_permissions_test_page()
        endpoint = self.get_admin_url(Page, "advanced", page.pk) + "?language=en"
        staff_user = self.get_staff_user_with_no_permissions()
        staff_user_2 = self.get_staff_page_user(created_by=admin)

        permission = self.add_page_permission(
            user=staff_user_2,
            page=page,
            can_view=True,
            grant_on=1,
        )

        data = model_to_dict(permission, exclude=["group"])
        data["grant_on"] = 5

        data = self._get_page_view_restrictions_data(**data)
        data["_continue"] = "1"

        self.add_permission(staff_user, "change_page")
        self.add_permission(staff_user, "change_pagepermission")
        self.add_global_permission(
            staff_user,
            can_change=True,
            can_change_permissions=True,
            can_change_advanced_settings=True,
        )

        with self.login_user_context(staff_user):
            response = self.client.get(endpoint)
            self.assertContains(response, "Page permissions</h2>", html=True)
            response = self.client.post(endpoint, data)
            self.assertEqual(response.status_code, 302)
            self.assertRedirects(response, endpoint)
            self.assertTrue(
                self._page_permission_exists(
                    user=staff_user_2,
                    grant_on=5,
                )
            )

    def test_user_cant_edit_page_view_restrictions(self):
        """
        User can't edit page view restrictions if he
        does not have change permissions on the Page model,
        does not have change permissions on the PagePermission model,
        does not have global change permission,
        and/or does not have global change permissions permission.
        """
        admin = self.get_superuser()
        page = self.get_permissions_test_page()
        endpoint = self.get_admin_url(Page, "advanced", page.pk) + "?language=en"
        staff_user = self.get_staff_user_with_no_permissions()
        staff_user_2 = self.get_staff_page_user(created_by=admin)
        permission = self.add_page_permission(
            user=staff_user_2,
            page=page,
            can_view=True,
            grant_on=1,
        )

        data = model_to_dict(permission, exclude=["group"])
        data["grant_on"] = 5

        data = self._get_page_view_restrictions_data(**data)
        data["_continue"] = "1"

        self.add_permission(staff_user, "change_page")
        self.add_permission(staff_user, "change_pagepermission")
        self.add_global_permission(
            staff_user,
            can_change=True,
            can_change_permissions=False,
            can_change_advanced_settings=True,
        )

        with self.login_user_context(staff_user):
            response = self.client.get(endpoint)
            self.assertContains(response, "Page permissions")
            self.client.post(endpoint, data)
            self.assertFalse(
                self._page_permission_exists(
                    user=staff_user_2,
                    grant_on=5,
                )
            )

    def test_user_can_delete_page_view_restrictions(self):
        """
        User can delete view restrictions if he has
        change permissions on the Page model,
        delete permissions on the PagePermission model,
        global change permission and global change permissions permission.
        """
        admin = self.get_superuser()
        page = self.get_permissions_test_page()
        endpoint = self.get_admin_url(Page, "advanced", page.pk) + "?language=en"
        staff_user = self.get_staff_user_with_no_permissions()
        staff_user_2 = self.get_staff_page_user(created_by=admin)
        permission = self.add_page_permission(
            user=staff_user_2,
            page=page,
            can_view=True,
        )

        data = model_to_dict(permission, exclude=["group"])
        data["DELETE"] = True

        data = self._get_page_view_restrictions_data(**data)
        data["_continue"] = "1"

        self.add_permission(staff_user, "change_page")
        self.add_permission(staff_user, "delete_pagepermission")
        self.add_global_permission(
            staff_user,
            can_change=True,
            can_change_permissions=True,
            can_change_advanced_settings=True,
        )

        with self.login_user_context(staff_user):
            response = self.client.get(endpoint)
            self.assertContains(response, "Page permissions</h2>", html=True)
            response = self.client.post(endpoint, data)
            self.assertEqual(response.status_code, 302)
            self.assertRedirects(response, endpoint)
            self.assertFalse(self._page_permission_exists(user=staff_user_2, can_view=True))

    def test_user_cant_delete_page_view_restrictions(self):
        """
        User can't delete view restrictions if he
        does not have change permissions on the Page model,
        does not have delete permissions on the PagePermission model,
        does not have global change permission,
        and/or does not have global change permissions permission.
        """
        admin = self.get_superuser()
        page = self.get_permissions_test_page()
        endpoint = self.get_admin_url(Page, "advanced", page.pk) + "?language=en"
        staff_user = self.get_staff_user_with_no_permissions()
        staff_user_2 = self.get_staff_page_user(created_by=admin)
        permission = self.add_page_permission(
            user=staff_user_2,
            page=page,
            can_view=True,
        )

        data = model_to_dict(permission, exclude=["group"])
        data["DELETE"] = True

        data = self._get_page_view_restrictions_data(**data)
        data["_continue"] = "1"

        self.add_permission(staff_user, "change_page")
        self.add_permission(staff_user, "delete_pagepermission")
        self.add_global_permission(
            staff_user,
            can_change=True,
            can_change_permissions=False,
            can_change_advanced_settings=True,
        )

        with self.login_user_context(staff_user):
            response = self.client.get(endpoint)
            self.assertContains(response, "Page permissions")
            self.client.post(endpoint, data)
            self.assertTrue(self._page_permission_exists(user=staff_user_2, can_view=True))

    def test_permissions_cache_invalidation(self):
        """
        Permission cache clears on page save
        """
        page = self.get_permissions_test_page()
        staff_user = self.get_staff_user_with_std_permissions()
        endpoint = self.get_admin_url(Page, "advanced", page.pk) + "?language=en"
        set_permission_cache(staff_user, "change_page", [page.pk])

        with self.login_user_context(self.get_superuser()):
            data = self._get_page_permissions_data(page=page.pk, user=staff_user.pk)
            data["_continue"] = "1"
            self.client.post(endpoint, data)
        self.assertIsNone(get_permission_cache(staff_user, "change_page"))

    def test_permission_cache_invalidation_on_group_add(self):
        """
        Permissions cache is invalidated if the group relationship of a user is changed
        """
        from django.contrib.auth.models import Group

        page = self.get_permissions_test_page()
        staff_user = self.get_staff_user_with_std_permissions()
        set_permission_cache(staff_user, "change_page", [page.pk])

        group = Group(name="test_group")
        group.save()
        staff_user.groups.add(group)

        self.assertIsNone(get_permission_cache(staff_user, "change_page"))

    def test_permission_cache_invalidation_on_group_remove(self):
        """
        Permissions cache is invalidated if the group relationship of a user is changed
        """
        from django.contrib.auth.models import Group

        page = self.get_permissions_test_page()
        staff_user = self.get_staff_user_with_std_permissions()
        group = Group(name="test_group")
        group.save()
        staff_user.groups.add(group)

        set_permission_cache(staff_user, "change_page", [page.pk])

        group.user_set.remove(staff_user)

        self.assertIsNone(get_permission_cache(staff_user, "change_page"))

    def test_user_can_copy_page(self):
        """
        Test that a page can be copied via the admin
        """
        page = self.get_permissions_test_page()
        staff_user = self.get_staff_user_with_no_permissions()

        self.add_permission(staff_user, "add_page")
        self.add_permission(staff_user, "change_page")
        self.add_global_permission(
            staff_user,
            can_add=True,
            can_change=True,
        )

        count = Page.objects.count()

        with self.login_user_context(staff_user):
            endpoint = self.get_admin_url(Page, "get_copy_dialog", page.pk)
            endpoint += "?source_site=%s" % page.site_id
            response = self.client.get(endpoint)
            self.assertEqual(response.status_code, 200)

        with self.login_user_context(staff_user):
            self.copy_page(page, page, position=1)
        self.assertEqual(count + 1, 3)

    # Plugin related tests

    def test_user_can_add_plugin(self):
        """
        User can add a plugin if he has change permissions
        on the Page model, add permissions on the plugin model
        and global change permissions.
        """
        page = self.get_permissions_test_page()
        staff_user = self.get_staff_user_with_no_permissions()
        placeholder = page.get_placeholders("en").get(slot="body")
        plugins = placeholder.get_plugins("en").filter(plugin_type="LinkPlugin")
        endpoint = self._get_add_plugin_uri(page)

        self.add_permission(staff_user, "change_page")
        self.add_permission(staff_user, "add_link")
        self.add_global_permission(staff_user, can_change=True)

        with self.login_user_context(staff_user):
            data = {"name": "A Link", "external_link": "https://www.django-cms.org"}
            response = self.client.post(endpoint, data)
            self.assertEqual(response.status_code, 200)
            self.assertEqual(plugins.count(), 1)

    def test_user_cant_add_plugin(self):
        """
        User can't add a plugin if he
        does not have change permissions on the Page model,
        does not have add permissions on the plugin model
        and/or does not have global change permissions.
        """
        page = self.get_permissions_test_page()
        staff_user = self.get_staff_user_with_no_permissions()
        placeholder = page.get_placeholders("en").get(slot="body")
        plugins = placeholder.get_plugins("en").filter(plugin_type="LinkPlugin")
        endpoint = self._get_add_plugin_uri(page)

        self.add_permission(staff_user, "change_page")
        self.add_permission(staff_user, "add_link")
        self.add_global_permission(staff_user, can_change=False)

        with self.login_user_context(staff_user):
            data = {"name": "A Link", "external_link": "https://www.django-cms.org"}
            response = self.client.post(endpoint, data)
            self.assertEqual(response.status_code, 403)
            self.assertEqual(plugins.count(), 0)

    def test_user_can_edit_plugin(self):
        """
        User can edit a plugin if he has change permissions
        on the Page model, change permissions on the plugin model
        and global change permissions.
        """
        page = self.get_permissions_test_page()
        staff_user = self.get_staff_user_with_no_permissions()
        plugin = self._add_plugin_to_page(page)
        endpoint = self.get_change_plugin_uri(plugin)

        self.add_permission(staff_user, "change_page")
        self.add_permission(staff_user, "change_link")
        self.add_global_permission(staff_user, can_change=True)

        with self.login_user_context(staff_user):
            data = model_to_dict(plugin, fields=["name", "external_link"])
            data["name"] = "A link 2"

            response = self.client.post(endpoint, data)
            self.assertEqual(response.status_code, 200)
            plugin.refresh_from_db()
            self.assertEqual(plugin.name, data["name"])

    def test_user_cant_edit_plugin(self):
        """
        User can't edit a plugin if he
        does not have change permissions on the Page model,
        does not have change permissions on the plugin model
        and/or does not have global change permissions.
        """
        page = self.get_permissions_test_page()
        staff_user = self.get_staff_user_with_no_permissions()
        plugin = self._add_plugin_to_page(page)
        endpoint = self.get_change_plugin_uri(plugin)

        self.add_permission(staff_user, "change_page")
        self.add_permission(staff_user, "change_link")
        self.add_global_permission(staff_user, can_change=False)

        with self.login_user_context(staff_user):
            data = model_to_dict(plugin, fields=["name", "external_link"])
            data["name"] = "A link 2"

            response = self.client.post(endpoint, data)
            self.assertEqual(response.status_code, 403)
            plugin.refresh_from_db()
            self.assertNotEqual(plugin.name, data["name"])

    def test_user_can_delete_plugin(self):
        """
        User can delete a plugin if he has change permissions
        on the Page model, delete permissions on the plugin model
        and global change permissions.
        """
        page = self.get_permissions_test_page()
        staff_user = self.get_staff_user_with_no_permissions()
        plugin = self._add_plugin_to_page(page)
        endpoint = self.get_delete_plugin_uri(plugin)

        self.add_permission(staff_user, "change_page")
        self.add_permission(staff_user, "delete_link")
        self.add_global_permission(staff_user, can_change=True)

        with self.login_user_context(staff_user):
            data = {"post": True}

            response = self.client.post(endpoint, data)
            self.assertEqual(response.status_code, 302)
            self.assertFalse(CMSPlugin.objects.filter(pk=plugin.pk).exists())

    def test_user_cant_delete_plugin(self):
        """
        User can't delete a plugin if he
        does not have change permissions on the Page model,
        does not have delete permissions on the plugin model
        and/or does not have global change permissions.
        """
        page = self.get_permissions_test_page()
        staff_user = self.get_staff_user_with_no_permissions()
        plugin = self._add_plugin_to_page(page)
        endpoint = self.get_delete_plugin_uri(plugin)

        self.add_permission(staff_user, "change_page")
        self.add_permission(staff_user, "delete_link")
        self.add_global_permission(staff_user, can_change=False)

        with self.login_user_context(staff_user):
            data = {"post": True}

            response = self.client.post(endpoint, data)
            self.assertEqual(response.status_code, 403)
            self.assertTrue(CMSPlugin.objects.filter(pk=plugin.pk).exists())

    def test_user_can_move_plugin(self):
        """
        User can move a plugin if he has change permissions
        on the Page model, change permissions on the plugin model
        and global change permissions.
        """
        page = self.get_permissions_test_page()
        staff_user = self.get_staff_user_with_no_permissions()
        plugin = self._add_plugin_to_page(page)
        endpoint = self.get_move_plugin_uri(plugin)
        source_placeholder = plugin.placeholder
        target_placeholder = page.get_placeholders("en").get(slot="right-column")

        data = self._get_move_data(plugin, position=1, placeholder=target_placeholder)

        self.add_permission(staff_user, "change_page")
        self.add_permission(staff_user, "change_link")
        self.add_global_permission(staff_user, can_change=True)

        with self.login_user_context(staff_user):
            response = self.client.post(endpoint, data)
            self.assertEqual(response.status_code, 200)
            self.assertTrue(target_placeholder.get_plugins("en").filter(pk=plugin.pk))
            self.assertFalse(source_placeholder.get_plugins("en").filter(pk=plugin.pk))

    def test_user_cant_move_plugin(self):
        """
        User can't move a plugin if he
        does not have change permissions on the Page model,
        does not have change permissions on the plugin model
        and/or does not have global change permissions.
        """
        page = self.get_permissions_test_page()
        staff_user = self.get_staff_user_with_no_permissions()
        plugin = self._add_plugin_to_page(page)
        endpoint = self.get_move_plugin_uri(plugin)
        source_placeholder = plugin.placeholder
        target_placeholder = page.get_placeholders("en").get(slot="right-column")

        data = self._get_move_data(plugin, position=1, placeholder=target_placeholder)

        self.add_permission(staff_user, "change_page")
        self.add_permission(staff_user, "change_link")
        self.add_global_permission(staff_user, can_change=False)

        with self.login_user_context(staff_user):
            response = self.client.post(endpoint, data)
            self.assertEqual(response.status_code, 403)
            self.assertFalse(target_placeholder.get_plugins("en").filter(pk=plugin.pk))
            self.assertTrue(source_placeholder.get_plugins("en").filter(pk=plugin.pk))

    def test_user_can_copy_plugin(self):
        """
        User can copy a plugin if he has change permissions
        on the Page model, add permissions on the plugin model
        and global change permissions.
        """
        page = self.get_permissions_test_page()
        staff_user = self.get_staff_user_with_no_permissions()
        plugin = self._add_plugin_to_page(page)
        translation = self._add_translation_to_page(page)
        endpoint = self.get_copy_plugin_uri(plugin)
        source_placeholder = plugin.placeholder
        target_placeholder = page.get_placeholders("en").get(slot="right-column")

        data = {
            "source_plugin_id": plugin.pk,
            "source_placeholder_id": source_placeholder.pk,
            "source_language": plugin.language,
            "target_language": translation.language,
            "target_placeholder_id": target_placeholder.pk,
        }

        self.add_permission(staff_user, "change_page")
        self.add_permission(staff_user, "add_link")
        self.add_global_permission(staff_user, can_change=True)

        with self.login_user_context(staff_user):
            response = self.client.post(endpoint, data)
            self.assertEqual(response.status_code, 200)
            self.assertTrue(source_placeholder.get_plugins("en").filter(pk=plugin.pk).exists())
            self.assertTrue(
                target_placeholder.get_plugins(translation.language).filter(plugin_type=plugin.plugin_type).exists()
            )

    def test_user_cant_copy_plugin(self):
        """
        User can't copy a plugin if he
        does not have change permissions on the Page model,
        does not have add permissions on the plugin model,
        and/or does not have global change permissions.
        """
        page = self.get_permissions_test_page()
        staff_user = self.get_staff_user_with_no_permissions()
        plugin = self._add_plugin_to_page(page)
        translation = self._add_translation_to_page(page)
        endpoint = self.get_copy_plugin_uri(plugin)
        source_placeholder = plugin.placeholder
        target_placeholder = page.get_placeholders("en").get(slot="right-column")

        data = {
            "source_plugin_id": plugin.pk,
            "source_placeholder_id": source_placeholder.pk,
            "source_language": plugin.language,
            "target_language": translation.language,
            "target_placeholder_id": target_placeholder.pk,
        }

        self.add_permission(staff_user, "change_page")
        self.add_permission(staff_user, "add_link")
        self.add_global_permission(staff_user, can_change=False)

        with self.login_user_context(staff_user):
            response = self.client.post(endpoint, data)
            self.assertEqual(response.status_code, 403)
            self.assertTrue(source_placeholder.get_plugins("en").filter(pk=plugin.pk).exists())
            self.assertFalse(
                target_placeholder.get_plugins(translation.language).filter(plugin_type=plugin.plugin_type).exists()
            )

    def test_user_can_copy_plugins_to_language(self):
        """
        User can copy all plugins to another language if he has
        change permissions on the Page model, add permissions on the
        plugins being copied and global change permissions.
        """
        page = self.get_permissions_test_page()
        staff_user = self.get_staff_user_with_no_permissions()
        source_translation = self.get_pagecontent_obj(page, "en")
        target_translation = self._add_translation_to_page(page)
        endpoint = self.get_admin_url(PageContent, "copy_language", source_translation.pk)
        plugins = [
            self._add_plugin_to_page(page),
            self._add_plugin_to_page(page),
            self._add_plugin_to_page(page),
            self._add_plugin_to_page(page),
        ]
        source_placeholder = plugins[0].placeholder
        target_placeholder = target_translation.get_placeholders().get(slot=source_placeholder.slot)

        data = {
            "source_language": "en",
            "target_language": target_translation.language,
        }

        self.add_permission(staff_user, "change_page")
        self.add_permission(staff_user, "add_link")
        self.add_global_permission(staff_user, can_change=True)

        with self.login_user_context(staff_user):
            response = self.client.post(endpoint, data)
            self.assertEqual(response.status_code, 200)
            new_plugins = target_placeholder.get_plugins()
            self.assertEqual(new_plugins.count(), len(plugins))

    def test_user_cant_copy_plugins_to_language(self):
        """
        User can't copy all plugins to another language if he does have
        change permissions on the Page model, does not have add permissions
        on the plugins being copied and/or does not have global
        change permissions.
        """
        page = self.get_permissions_test_page()
        staff_user = self.get_staff_user_with_no_permissions()
        translation = self._add_translation_to_page(page)
        endpoint = self.get_admin_url(PageContent, "copy_language", translation.pk)
        plugins = [
            self._add_plugin_to_page(page),
            self._add_plugin_to_page(page),
            self._add_plugin_to_page(page),
            self._add_plugin_to_page(page),
        ]
        placeholder = plugins[0].placeholder

        data = {
            "source_language": "en",
            "target_language": translation.language,
        }

        self.add_permission(staff_user, "change_page")
        self.add_permission(staff_user, "add_link")
        self.add_global_permission(staff_user, can_change=False)

        with self.login_user_context(staff_user):
            response = self.client.post(endpoint, data)
            self.assertEqual(response.status_code, 403)
            new_plugins = placeholder.get_plugins(translation.language)
            self.assertEqual(new_plugins.count(), 0)

    # Placeholder related tests

    def test_user_can_clear_empty_placeholder(self):
        """
        User can clear an empty placeholder if he has change permissions
        on the Page model and global change permissions.
        """
        page = self.get_permissions_test_page()

        staff_user = self.get_staff_user_with_no_permissions()
        placeholder = page.get_placeholders("en").get(slot="body")
        endpoint = self.get_clear_placeholder_url(placeholder)

        self.add_permission(staff_user, "change_page")
        self.add_global_permission(staff_user, can_change=True)

        with self.login_user_context(staff_user):
            response = self.client.post(endpoint, {"test": 0})
            self.assertEqual(response.status_code, 302)

    def test_user_cant_clear_empty_placeholder(self):
        """
        User can't clear an empty placeholder if he does not have
        change permissions on the Page model and/or does not have
        global change permissions.
        """
        page = self.get_permissions_test_page()

        staff_user = self.get_staff_user_with_no_permissions()
        placeholder = page.get_placeholders("en").get(slot="body")
        endpoint = self.get_clear_placeholder_url(placeholder)

        self.add_permission(staff_user, "change_page")
        self.add_global_permission(staff_user, can_change=False)

        with self.login_user_context(staff_user):
            response = self.client.post(endpoint, {"test": 0})
            self.assertEqual(response.status_code, 403)

    def test_user_can_clear_non_empty_placeholder(self):
        """
        User can clear a placeholder with plugins if he has
        change permissions on the Page model, delete permissions
        on the plugin models in the placeholder and global change permissions.
        """
        page = self.get_permissions_test_page()
        staff_user = self.get_staff_user_with_no_permissions()
        plugins = [
            self._add_plugin_to_page(page, "TextPlugin"),
            self._add_plugin_to_page(page, "LinkPlugin"),
        ]
        placeholder = plugins[0].placeholder
        endpoint = self.get_clear_placeholder_url(placeholder)

        self.add_permission(staff_user, "delete_text")
        self.add_permission(staff_user, "delete_link")
        self.add_permission(staff_user, "change_page")
        self.add_global_permission(staff_user, can_change=True)

        with self.login_user_context(staff_user):
            response = self.client.post(endpoint, {"test": 0})
            self.assertEqual(response.status_code, 302)
            self.assertEqual(placeholder.get_plugins("en").count(), 0)

    def test_user_cant_clear_non_empty_placeholder(self):
        """
        User can't clear a placeholder with plugins if he does not have
        change permissions on the Page model, does not have delete
        permissions on the plugin models in the placeholder and/or
        does not have global change permissions.
        """
        page = self.get_permissions_test_page()
        staff_user = self.get_staff_user_with_no_permissions()
        plugins = [
            self._add_plugin_to_page(page, "TextPlugin"),
            self._add_plugin_to_page(page, "LinkPlugin"),
        ]
        placeholder = plugins[0].placeholder
        endpoint = self.get_clear_placeholder_url(placeholder)

        self.add_permission(staff_user, "delete_text")
        self.add_permission(staff_user, "delete_link")
        self.add_permission(staff_user, "change_page")
        self.add_global_permission(staff_user, can_change=False)

        with self.login_user_context(staff_user):
            response = self.client.post(endpoint, {"test": 0})
            self.assertEqual(response.status_code, 403)
            self.assertEqual(placeholder.get_plugins("en").count(), 2)


@override_settings(CMS_PERMISSION=True)
class PermissionsOnPageTest(PermissionsTestCase):
    """
    Tests all user interactions with the page admin
    while permissions are set to True and user has
    page permissions.
    """

    def setUp(self):
        self._permissions_page = self.get_permissions_test_page()

    def test_pages_in_admin_index(self):
        """
        User can see the "Pages" section the admin
        if he has change permissions on the Page model
        and he has global change permissions.
        """
        page = self._permissions_page
        endpoint = admin_reverse("app_list", args=["cms"])
        staff_user = self.get_staff_user_with_no_permissions()

        self.add_permission(staff_user, "change_page")
        self.add_page_permission(
            staff_user,
            page,
            can_change=True,
        )

        with self.login_user_context(staff_user):
            response = self.client.get(endpoint)
            self.assertEqual(response.status_code, 200)
            self.assertContains(
                response,
                '<a href="/en/admin/cms/pagecontent/">Page contents</a>',
                html=True,
            )

        endpoint = self.get_pages_admin_list_uri()

        with self.login_user_context(staff_user):
            response = self.client.get(endpoint)
            self.assertEqual(response.status_code, 200)

    def test_pages_not_in_admin_index(self):
        """
        User can't see the "Pages" section the admin
        if he does not have change permissions on the Page model
        and/or does not have global change permissions.
        """
        page = self._permissions_page
        endpoint = admin_reverse("app_list", args=["cms"])
        staff_user = self.get_staff_user_with_no_permissions()

        self.add_permission(staff_user, "change_page")
        self.add_page_permission(
            staff_user,
            page,
            can_change=False,
        )

        with self.login_user_context(staff_user):
            response = self.client.get(endpoint)
            self.assertEqual(response.status_code, 404)

        endpoint = self.get_pages_admin_list_uri()

        with self.login_user_context(staff_user):
            response = self.client.get(endpoint)
            self.assertEqual(response.status_code, 403)

    def test_user_can_edit_page_settings(self):
        """
        User can edit page settings if he has change permissions
        on the Page model and and he has global change permissions.
        """
        page = self._permissions_page
        endpoint = self.get_page_change_uri("en", page)
        redirect_to = self.get_pages_admin_list_uri()
        staff_user = self.get_staff_user_with_no_permissions()

        data = self._get_page_data(slug="permissions-2")

        self.add_permission(staff_user, "change_page")
        self.add_page_permission(
            staff_user,
            page,
            can_change=True,
        )

        with self.login_user_context(staff_user):
            response = self.client.post(endpoint, data)
            self.assertRedirects(response, redirect_to)
            self.assertTrue(self._translation_exists(slug="permissions-2"))

    def test_user_cant_edit_page_settings(self):
        """
        User can't edit page settings if he does not
        have change permissions on the Page model and/or
        does not have global change permissions.
        """
        page = self._permissions_page
        endpoint = self.get_page_change_uri("en", page)
        staff_user = self.get_staff_user_with_no_permissions()

        data = self._get_page_data(slug="permissions-2")

        self.add_permission(staff_user, "change_page")
        page_perm = self.add_page_permission(
            staff_user,
            page,
            can_change=False,
        )

        with self.login_user_context(staff_user):
            response = self.client.post(endpoint, data)
            self.assertEqual(response.status_code, 403)
            self.assertFalse(self._translation_exists(slug="permissions-2"))

        self.remove_permission(staff_user, "change_page")
        page_perm.can_change = True
        page_perm.save(update_fields=["can_change"])

        with self.login_user_context(staff_user):
            response = self.client.post(endpoint, data)
            self.assertEqual(response.status_code, 403)
            self.assertFalse(self._translation_exists(slug="permissions-2"))

    def test_user_can_edit_advanced_page_settings(self):
        """
        User can edit advanced page settings if he has change permissions
        on the Page model, global change permissions and
        global change advanced settings permissions.
        """
        page = self._permissions_page
        endpoint = self.get_admin_url(Page, "advanced", page.pk)
        redirect_to = self.get_pages_admin_list_uri()
        staff_user = self.get_staff_user_with_no_permissions()

        data = self._get_page_data(reverse_id="permissions-2")

        self.add_permission(staff_user, "change_page")
        self.add_page_permission(
            staff_user,
            page,
            can_change=True,
            can_change_advanced_settings=True,
        )

        with self.login_user_context(staff_user):
            response = self.client.post(endpoint, data)
            self.assertRedirects(response, redirect_to)
            self.assertTrue(self._page_exists(reverse_id="permissions-2"))

    def test_user_cant_edit_advanced_page_settings(self):
        """
        User can't edit advanced page settings if he does not
        have change permissions on the Page model,
        does not have global change permissions and/or
        does not have global change advanced settings permissions.
        """
        page = self._permissions_page
        endpoint = self.get_admin_url(Page, "advanced", page.pk)
        staff_user = self.get_staff_user_with_no_permissions()

        data = self._get_page_data(reverse_id="permissions-2")

        self.add_permission(staff_user, "change_page")
        page_perm = self.add_page_permission(
            staff_user,
            page,
            can_change=True,
            can_change_advanced_settings=False,
        )

        with self.login_user_context(staff_user):
            response = self.client.post(endpoint, data)
            self.assertEqual(response.status_code, 403)
            self.assertFalse(self._page_exists(reverse_id="permissions-2"))

        self.remove_permission(staff_user, "change_page")
        page_perm.can_change = True
        page_perm.save(update_fields=["can_change"])

        with self.login_user_context(staff_user):
            response = self.client.post(endpoint, data)
            self.assertEqual(response.status_code, 403)
            self.assertFalse(self._page_exists(reverse_id="permissions-2"))

    def test_user_can_delete_empty_page(self):
        """
        User can delete an empty page if he has delete & change permissions
        on the Page model and he has page delete & change permissions.
        """
        page = self._permissions_page
        endpoint = self.get_admin_url(Page, "delete", page.pk)
        redirect_to = admin_reverse("index")
        staff_user = self.get_staff_user_with_no_permissions()

        self.add_permission(staff_user, "change_page")
        self.add_permission(staff_user, "delete_page")
        self.add_page_permission(
            staff_user,
            page,
            can_change=True,
            can_delete=True,
        )

        with self.login_user_context(staff_user):
<<<<<<< HEAD
            data = {"post": "yes"}
            response = self.client.post(endpoint, data)
=======
            data = {'post': 'yes'}
            response = self.client.post(endpoint, data, follow=True)
>>>>>>> cca00a57

            self.assertRedirects(response, redirect_to)
            self.assertFalse(self._page_exists())

    def test_user_cant_delete_empty_page(self):
        """
        User can't delete an empty page if he does not
        have delete permissions on the Page model and/or
        does not have global delete permissions.
        """
        page = self._permissions_page
        endpoint = self.get_admin_url(Page, "delete", page.pk)
        staff_user = self.get_staff_user_with_no_permissions()

        self.add_permission(staff_user, "change_page")
        self.add_permission(staff_user, "delete_page")
        page_perm = self.add_page_permission(
            staff_user,
            page,
            can_change=False,
            can_delete=False,
        )

        with self.login_user_context(staff_user):
            data = {"post": "yes"}

            response = self.client.post(endpoint, data)
            self.assertEqual(response.status_code, 403)
            self.assertTrue(self._page_exists())

        self.remove_permission(staff_user, "delete_page")
        page_perm.can_delete = True
        page_perm.save(update_fields=["can_delete"])

        with self.login_user_context(staff_user):
            data = {"post": "yes"}

            response = self.client.post(endpoint, data)
            self.assertEqual(response.status_code, 403)
            self.assertTrue(self._page_exists())

    def test_user_can_delete_non_empty_page(self):
        """
        User can delete a page with plugins if he has delete permissions
        on the Page model, delete permissions on the plugins in the page
        translations and page delete & change permissions.
        """
        page = self._permissions_page
        endpoint = self.get_admin_url(Page, "delete", page.pk)
        redirect_to = admin_reverse("index")
        staff_user = self.get_staff_user_with_no_permissions()

        self._add_plugin_to_page(page)

        self.add_permission(staff_user, "change_page")
        self.add_permission(staff_user, "delete_page")
        self.add_permission(staff_user, "delete_link")
        self.add_page_permission(
            staff_user,
            page,
            can_change=True,
            can_delete=True,
        )
        with self.login_user_context(staff_user):
<<<<<<< HEAD
            data = {"post": "yes"}
            response = self.client.post(endpoint, data)
=======
            data = {'post': 'yes'}
            response = self.client.post(endpoint, data, follow=True)
>>>>>>> cca00a57

            self.assertRedirects(response, redirect_to)
            self.assertFalse(self._page_exists())

    def test_user_cant_delete_non_empty_page(self):
        """
        User can't delete a page with plugins if he
        does not have delete permissions on the Page model,
        does not have delete permissions on the plugins
        in the page translations, and/or does not have
        global delete permissions.
        """
        page = self._permissions_page
        endpoint = self.get_admin_url(Page, "delete", page.pk)
        staff_user = self.get_staff_user_with_no_permissions()

        self._add_plugin_to_page(page)
        self.add_permission(staff_user, "change_page")
        self.add_permission(staff_user, "delete_page")

        page_perm = self.add_page_permission(
            staff_user,
            page,
            can_change=False,
            can_delete=False,
        )

        with self.login_user_context(staff_user):
            data = {"post": "yes"}

            response = self.client.post(endpoint, data)
            self.assertEqual(response.status_code, 403)
            self.assertTrue(self._page_exists())

        self.remove_permission(staff_user, "delete_page")
        page_perm.can_delete = True
        page_perm.save(update_fields=["can_delete"])

        with self.login_user_context(staff_user):
            data = {"post": "yes"}

            response = self.client.post(endpoint, data)
            self.assertEqual(response.status_code, 403)
            self.assertTrue(self._page_exists())

    def test_user_can_delete_empty_translation(self):
        """
        User can delete an empty translation if he has
        delete permissions on the Page model and he has
        page delete & change permissions.
        """
        page = self._permissions_page
        translation = self._add_translation_to_page(page)
        endpoint = self.get_admin_url(PageContent, "delete", translation.pk)
        redirect_to = self.get_pages_admin_list_uri()
        staff_user = self.get_staff_user_with_no_permissions()

        self.add_permission(staff_user, "change_page")
        self.add_permission(staff_user, "delete_page")
        self.add_page_permission(
            staff_user,
            page,
            can_change=True,
            can_delete=True,
        )

        with self.login_user_context(staff_user):
            data = {"language": translation.language}
            response = self.client.post(endpoint, data)

            self.assertRedirects(response, redirect_to)
            self.assertFalse(self._translation_exists())

    def test_user_cant_delete_empty_translation(self):
        """
        User can't delete an empty translation if he does not
        have delete permissions on the Page model and/or
        does not have global delete permissions.
        """
        page = self._permissions_page
        translation = self._add_translation_to_page(page)
        endpoint = self.get_admin_url(PageContent, "delete", translation.pk)
        staff_user = self.get_staff_user_with_no_permissions()

        self.add_permission(staff_user, "change_page")
        self.add_permission(staff_user, "delete_page")
        page_perm = self.add_page_permission(
            staff_user,
            page,
            can_change=False,
            can_delete=False,
        )

        with self.login_user_context(staff_user):
            data = {"language": translation.language}

            response = self.client.post(endpoint, data)
            self.assertEqual(response.status_code, 403)
            self.assertTrue(self._translation_exists())

        self.remove_permission(staff_user, "delete_page")
        page_perm.can_delete = True
        page_perm.save(update_fields=["can_delete"])

        with self.login_user_context(staff_user):
            data = {"language": translation.language}

            response = self.client.post(endpoint, data)
            self.assertEqual(response.status_code, 403)
            self.assertTrue(self._translation_exists())

    def test_user_can_delete_non_empty_translation(self):
        """
        User can delete a translation with plugins if he has delete permissions
        on the Page model, delete permissions on the plugins in the translation
        and page delete & change permissions.
        """
        page = self._permissions_page
        translation = self._add_translation_to_page(page)
        endpoint = self.get_admin_url(PageContent, "delete", translation.pk)
        redirect_to = self.get_pages_admin_list_uri()
        staff_user = self.get_staff_user_with_no_permissions()

        self._add_plugin_to_page(page, language=translation.language)

        self.add_permission(staff_user, "change_page")
        self.add_permission(staff_user, "delete_page")
        self.add_permission(staff_user, "delete_link")
        self.add_page_permission(
            staff_user,
            page,
            can_change=True,
            can_delete=True,
        )

        with self.login_user_context(staff_user):
            data = {"language": translation.language}
            response = self.client.post(endpoint, data)

            self.assertRedirects(response, redirect_to)
            self.assertFalse(self._translation_exists())

    def test_user_cant_delete_non_empty_translation(self):
        """
        User can't delete a translation with plugins if he
        does not have delete permissions on the Page model,
        does not have delete permissions on the plugins in the translation,
        and/or does not have global delete permissions.
        """
        page = self._permissions_page
        translation = self._add_translation_to_page(page)
        endpoint = self.get_admin_url(PageContent, "delete", translation.pk)
        staff_user = self.get_staff_user_with_no_permissions()

        self._add_plugin_to_page(page, language=translation.language)

        self.add_permission(staff_user, "change_page")
        self.add_permission(staff_user, "delete_page")
        self.add_page_permission(
            staff_user,
            page,
            can_change=False,
            can_delete=True,
        )

        with self.login_user_context(staff_user):
            data = {"language": translation.language}

            response = self.client.post(endpoint, data)
            self.assertEqual(response.status_code, 403)
            self.assertTrue(self._translation_exists())

    def test_user_can_add_page_permissions(self):
        """
        User can add page permissions if he has
        change permissions on the Page model,
        add permissions on the PagePermission model,
        global change permission and global change permissions permission.
        """
        page = self._permissions_page
        endpoint = self.get_admin_url(Page, "advanced", page.pk) + "?language=en"
        staff_user = self.get_staff_user_with_no_permissions()
        staff_user_2 = self.get_staff_page_user(created_by=staff_user)

        data = self._get_page_permissions_data(
            page=page.pk,
            user=staff_user_2.pk,
        )
        data["_continue"] = "1"

        self.add_permission(staff_user, "change_page")
        self.add_permission(staff_user, "add_pagepermission")
        self.add_page_permission(
            staff_user,
            page,
            can_change=True,
            can_change_permissions=True,
            can_change_advanced_settings=True,
        )

        with self.login_user_context(staff_user):
            response = self.client.get(endpoint)
            self.assertContains(response, "Page permissions</h2>", html=True)
            response = self.client.post(endpoint, data)
            self.assertEqual(response.status_code, 302)
            self.assertRedirects(response, endpoint)
            self.assertTrue(self._page_permission_exists(user=staff_user_2))

    def test_user_cant_add_page_permissions(self):
        """
        User can't add page permissions if he
        does not have change permissions on the Page model,
        does not have add permissions on the PagePermission model,
        does not have global change permission,
        and/or does not have global change permissions permission.
        """
        page = self._permissions_page
        endpoint = self.get_admin_url(Page, "advanced", page.pk) + "?language=en"
        staff_user = self.get_staff_user_with_no_permissions()
        staff_user_2 = self.get_staff_page_user(created_by=staff_user)

        data = self._get_page_permissions_data(
            page=page.pk,
            user=staff_user_2.pk,
        )
        data["_continue"] = "1"

        self.add_permission(staff_user, "change_page")
        self.add_permission(staff_user, "add_pagepermission")
        self.add_page_permission(
            staff_user,
            page,
            can_change=True,
            can_change_permissions=False,
            can_change_advanced_settings=True,
        )

        with self.login_user_context(staff_user):
            response = self.client.get(endpoint)
            self.assertContains(response, "Page permissions")
            self.client.post(endpoint, data)
            self.assertFalse(self._page_permission_exists(user=staff_user_2))

    def test_user_can_edit_page_permissions(self):
        """
        User can edit page permissions if he has
        change permissions on the Page model,
        change permissions on the PagePermission model,
        global change permission and global change permissions permission.
        """
        page = self._permissions_page
        endpoint = self.get_admin_url(Page, "advanced", page.pk) + "?language=en"
        staff_user = self.get_staff_user_with_no_permissions()
        staff_user_2 = self.get_staff_page_user(created_by=staff_user)

        permission = self.add_page_permission(user=staff_user_2, page=page, can_change_permissions=True)

        data = self._get_page_permissions_data(
            page=page.pk,
            user=staff_user_2.pk,
            id=permission.pk,
            can_change_permissions=False,
        )
        data["_continue"] = "1"

        self.add_permission(staff_user, "change_page")
        self.add_permission(staff_user, "change_pagepermission")
        self.add_page_permission(
            staff_user,
            page,
            can_change=True,
            can_change_permissions=True,
            can_change_advanced_settings=True,
        )

        with self.login_user_context(staff_user):
            response = self.client.get(endpoint)
            self.assertContains(response, "Page permissions</h2>", html=True)
            response = self.client.post(endpoint, data)
            self.assertEqual(response.status_code, 302)
            self.assertRedirects(response, endpoint)
            self.assertTrue(
                self._page_permission_exists(
                    user=staff_user_2,
                    can_change_permissions=False,
                )
            )

    def test_user_cant_edit_page_permissions(self):
        """
        User can't edit page permissions if he
        does not have change permissions on the Page model,
        does not have change permissions on the PagePermission model,
        does not have global change permission,
        and/or does not have global change permissions permission.
        """
        page = self._permissions_page
        endpoint = self.get_admin_url(Page, "advanced", page.pk) + "?language=en"
        staff_user = self.get_staff_user_with_no_permissions()
        staff_user_2 = self.get_staff_page_user(created_by=staff_user)

        permission = self.add_page_permission(user=staff_user_2, page=page, can_change_permissions=True)

        data = self._get_page_permissions_data(
            page=page.pk,
            user=staff_user_2.pk,
            id=permission.pk,
            can_change_permissions=False,
        )
        data["_continue"] = "1"

        self.add_permission(staff_user, "change_page")
        self.add_permission(staff_user, "change_pagepermission")
        self.add_page_permission(
            staff_user,
            page,
            can_change=True,
            can_change_permissions=False,
            can_change_advanced_settings=True,
        )

        with self.login_user_context(staff_user):
            response = self.client.get(endpoint)
            self.assertContains(response, "Page permissions")
            self.client.post(endpoint, data)
            self.assertFalse(
                self._page_permission_exists(
                    user=staff_user_2,
                    can_change_permissions=False,
                )
            )

    def test_user_can_delete_page_permissions(self):
        """
        User can delete page permissions if he has
        change permissions on the Page model,
        delete permissions on the PagePermission model,
        global change permission and global change permissions permission.
        """
        page = self._permissions_page
        endpoint = self.get_admin_url(Page, "advanced", page.pk) + "?language=en"
        staff_user = self.get_staff_user_with_no_permissions()
        staff_user_2 = self.get_staff_page_user(created_by=staff_user)
        permission = self.add_page_permission(user=staff_user_2, page=page)

        data = self._get_page_permissions_data(
            page=page.pk,
            user=staff_user_2.pk,
            id=permission.pk,
            DELETE="on",
        )
        data["_continue"] = "1"

        self.add_permission(staff_user, "change_page")
        self.add_permission(staff_user, "delete_pagepermission")
        self.add_page_permission(
            staff_user,
            page,
            can_change=True,
            can_change_permissions=True,
            can_change_advanced_settings=True,
        )

        with self.login_user_context(staff_user):
            response = self.client.get(endpoint)
            self.assertContains(response, "Page permissions</h2>", html=True)
            response = self.client.post(endpoint, data)
            self.assertEqual(response.status_code, 302)
            self.assertRedirects(response, endpoint)
            self.assertFalse(self._page_permission_exists(user=staff_user_2))

    def test_user_cant_delete_page_permissions(self):
        """
        User can't delete page permissions if he
        does not have change permissions on the Page model,
        does not have delete permissions on the PagePermission model,
        does not have global change permission,
        and/or does not have global change permissions permission.
        """
        page = self._permissions_page
        endpoint = self.get_admin_url(Page, "advanced", page.pk) + "?language=en"
        staff_user = self.get_staff_user_with_no_permissions()
        staff_user_2 = self.get_staff_page_user(created_by=staff_user)
        permission = self.add_page_permission(user=staff_user_2, page=page)

        data = self._get_page_permissions_data(
            page=page.pk,
            user=staff_user_2.pk,
            id=permission.pk,
            DELETE="on",
        )
        data["_continue"] = "1"

        self.add_permission(staff_user, "change_page")
        self.add_permission(staff_user, "delete_pagepermission")
        self.add_page_permission(
            staff_user,
            page,
            can_change=True,
            can_change_permissions=False,
            can_change_advanced_settings=True,
        )

        with self.login_user_context(staff_user):
            response = self.client.get(endpoint)
            self.assertContains(response, "Page permissions")
            self.client.post(endpoint, data)
            self.assertTrue(self._page_permission_exists(user=staff_user_2))

    def test_user_can_add_page_view_restrictions(self):
        """
        User can add page view restrictions if he has
        change permissions on the Page model,
        add permissions on the PagePermission model,
        global change permission and global change permissions permission.
        """
        page = self._permissions_page
        endpoint = self.get_admin_url(Page, "advanced", page.pk) + "?language=en"
        staff_user = self.get_staff_user_with_no_permissions()
        staff_user_2 = self.get_staff_page_user(created_by=staff_user)

        data = self._get_page_view_restrictions_data(
            page=page.pk,
            user=staff_user_2.pk,
        )
        data["_continue"] = "1"

        self.add_permission(staff_user, "change_page")
        self.add_permission(staff_user, "add_pagepermission")
        self.add_page_permission(
            staff_user,
            page,
            can_change=True,
            can_change_permissions=True,
            can_change_advanced_settings=True,
        )

        with self.login_user_context(staff_user):
            response = self.client.get(endpoint)
            self.assertContains(response, "Page permissions</h2>", html=True)
            response = self.client.post(endpoint, data)
            self.assertEqual(response.status_code, 302)
            self.assertRedirects(response, endpoint)
            self.assertTrue(self._page_permission_exists(user=staff_user_2, can_view=True))

    def test_user_cant_add_page_view_restrictions(self):
        """
        User can't add page view restrictions if he
        does not have change permissions on the Page model,
        does not have add permissions on the PagePermission model,
        does not have global change permission,
        and/or does not have global change permissions permission.
        """
        page = self._permissions_page
        endpoint = self.get_admin_url(Page, "advanced", page.pk) + "?language=en"
        staff_user = self.get_staff_user_with_no_permissions()
        staff_user_2 = self.get_staff_page_user(created_by=staff_user)

        data = self._get_page_view_restrictions_data(
            page=page.pk,
            user=staff_user_2.pk,
        )
        data["_continue"] = "1"

        self.add_permission(staff_user, "change_page")
        self.add_permission(staff_user, "add_pagepermission")
        self.add_page_permission(
            staff_user,
            page,
            can_change=True,
            can_change_permissions=False,
            can_change_advanced_settings=True,
        )

        with self.login_user_context(staff_user):
            response = self.client.get(endpoint)
            self.assertContains(response, "Page permissions")
            self.client.post(endpoint, data)
            self.assertFalse(self._page_permission_exists(user=staff_user_2, can_view=True))

    def test_user_can_edit_page_view_restrictions(self):
        """
        User can edit page view restrictions if he has
        change permissions on the Page model,
        change permissions on the PagePermission model,
        global change permission and global change permissions permission.
        """
        page = self._permissions_page
        endpoint = self.get_admin_url(Page, "advanced", page.pk) + "?language=en"
        staff_user = self.get_staff_user_with_no_permissions()
        staff_user_2 = self.get_staff_page_user(created_by=staff_user)

        permission = self.add_page_permission(
            user=staff_user_2,
            page=page,
            can_view=True,
            grant_on=1,
        )

        data = model_to_dict(permission, exclude=["group"])
        data["grant_on"] = 5

        data = self._get_page_view_restrictions_data(**data)
        data["_continue"] = "1"

        self.add_permission(staff_user, "change_page")
        self.add_permission(staff_user, "change_pagepermission")
        self.add_page_permission(
            staff_user,
            page,
            can_change=True,
            can_change_permissions=True,
            can_change_advanced_settings=True,
        )

        with self.login_user_context(staff_user):
            response = self.client.get(endpoint)
            self.assertContains(response, "Page permissions</h2>", html=True)
            response = self.client.post(endpoint, data)
            self.assertEqual(response.status_code, 302)
            self.assertRedirects(response, endpoint)
            self.assertTrue(
                self._page_permission_exists(
                    user=staff_user_2,
                    grant_on=5,
                )
            )

    def test_user_cant_edit_page_view_restrictions(self):
        """
        User can't edit page view restrictions if he
        does not have change permissions on the Page model,
        does not have change permissions on the PagePermission model,
        does not have global change permission,
        and/or does not have global change permissions permission.
        """
        page = self._permissions_page
        endpoint = self.get_admin_url(Page, "advanced", page.pk) + "?language=en"
        staff_user = self.get_staff_user_with_no_permissions()
        staff_user_2 = self.get_staff_page_user(created_by=staff_user)
        permission = self.add_page_permission(
            user=staff_user_2,
            page=page,
            can_view=True,
            grant_on=1,
        )

        data = model_to_dict(permission, exclude=["group"])
        data["grant_on"] = 5

        data = self._get_page_view_restrictions_data(**data)
        data["_continue"] = "1"

        self.add_permission(staff_user, "change_page")
        self.add_permission(staff_user, "change_pagepermission")
        self.add_page_permission(
            staff_user,
            page,
            can_change=True,
            can_change_permissions=False,
            can_change_advanced_settings=True,
        )

        with self.login_user_context(staff_user):
            response = self.client.get(endpoint)
            self.assertContains(response, "Page permissions")
            self.client.post(endpoint, data)
            self.assertFalse(
                self._page_permission_exists(
                    user=staff_user_2,
                    grant_on=5,
                )
            )

    def test_user_can_delete_page_view_restrictions(self):
        """
        User can delete view restrictions if he has
        change permissions on the Page model,
        delete permissions on the PagePermission model,
        global change permission and global change permissions permission.
        """
        page = self._permissions_page
        endpoint = self.get_admin_url(Page, "advanced", page.pk) + "?language=en"
        staff_user = self.get_staff_user_with_no_permissions()
        staff_user_2 = self.get_staff_page_user(created_by=staff_user)
        permission = self.add_page_permission(
            user=staff_user_2,
            page=page,
            can_view=True,
        )

        data = model_to_dict(permission, exclude=["group"])
        data["DELETE"] = True

        data = self._get_page_view_restrictions_data(**data)
        data["_continue"] = "1"

        self.add_permission(staff_user, "change_page")
        self.add_permission(staff_user, "delete_pagepermission")
        self.add_page_permission(
            staff_user,
            page,
            can_change=True,
            can_change_permissions=True,
            can_change_advanced_settings=True,
        )

        with self.login_user_context(staff_user):
            response = self.client.get(endpoint)
            self.assertContains(response, "Page permissions</h2>", html=True)
            response = self.client.post(endpoint, data)
            self.assertEqual(response.status_code, 302)
            self.assertRedirects(response, endpoint)
            self.assertFalse(self._page_permission_exists(user=staff_user_2, can_view=True))

    def test_user_cant_delete_page_view_restrictions(self):
        """
        User can't delete view restrictions if he
        does not have change permissions on the Page model,
        does not have delete permissions on the PagePermission model,
        does not have global change permission,
        and/or does not have global change permissions permission.
        """
        page = self._permissions_page
        endpoint = self.get_admin_url(Page, "advanced", page.pk) + "?language=en"
        staff_user = self.get_staff_user_with_no_permissions()
        staff_user_2 = self.get_staff_page_user(created_by=staff_user)
        permission = self.add_page_permission(
            user=staff_user_2,
            page=page,
            can_view=True,
        )

        data = model_to_dict(permission, exclude=["group"])
        data["DELETE"] = True

        data = self._get_page_view_restrictions_data(**data)
        data["_continue"] = "1"

        self.add_permission(staff_user, "change_page")
        self.add_permission(staff_user, "delete_pagepermission")
        self.add_page_permission(
            staff_user,
            page,
            can_change=True,
            can_change_permissions=False,
            can_change_advanced_settings=True,
        )

        with self.login_user_context(staff_user):
            response = self.client.get(endpoint)
            self.assertContains(response, "Page permissions")
            self.client.post(endpoint, data)
            self.assertTrue(self._page_permission_exists(user=staff_user_2, can_view=True))

    # Plugin related tests

    def test_user_can_add_plugin(self):
        """
        User can add a plugin if he has change permissions
        on the Page model, add permissions on the plugin model
        and global change permissions.
        """
        page = self._permissions_page
        staff_user = self.get_staff_user_with_no_permissions()
        placeholder = page.get_placeholders("en").get(slot="body")
        plugins = placeholder.get_plugins("en").filter(plugin_type="LinkPlugin")
        endpoint = self._get_add_plugin_uri(page)

        self.add_permission(staff_user, "change_page")
        self.add_permission(staff_user, "add_link")
        self.add_page_permission(
            staff_user,
            page,
            can_change=True,
        )

        with self.login_user_context(staff_user):
            data = {"name": "A Link", "external_link": "https://www.django-cms.org"}
            response = self.client.post(endpoint, data)
            self.assertEqual(response.status_code, 200)
            self.assertEqual(plugins.count(), 1)

    def test_user_cant_add_plugin(self):
        """
        User can't add a plugin if he
        does not have change permissions on the Page model,
        does not have add permissions on the plugin model
        and/or does not have global change permissions.
        """
        page = self._permissions_page
        staff_user = self.get_staff_user_with_no_permissions()
        placeholder = page.get_placeholders("en").get(slot="body")
        plugins = placeholder.get_plugins("en").filter(plugin_type="LinkPlugin")
        endpoint = self._get_add_plugin_uri(page)

        self.add_permission(staff_user, "change_page")
        self.add_permission(staff_user, "add_link")
        self.add_page_permission(
            staff_user,
            page,
            can_change=False,
        )

        with self.login_user_context(staff_user):
            data = {"name": "A Link", "external_link": "https://www.django-cms.org"}
            response = self.client.post(endpoint, data)
            self.assertEqual(response.status_code, 403)
            self.assertEqual(plugins.count(), 0)

    def test_user_can_edit_plugin(self):
        """
        User can edit a plugin if he has change permissions
        on the Page model, change permissions on the plugin model
        and global change permissions.
        """
        page = self._permissions_page
        staff_user = self.get_staff_user_with_no_permissions()
        plugin = self._add_plugin_to_page(page)
        endpoint = self.get_change_plugin_uri(plugin)

        self.add_permission(staff_user, "change_page")
        self.add_permission(staff_user, "change_link")
        self.add_page_permission(
            staff_user,
            page,
            can_change=True,
        )

        with self.login_user_context(staff_user):
            data = model_to_dict(plugin, fields=["name", "external_link"])
            data["name"] = "A link 2"

            response = self.client.post(endpoint, data)
            self.assertEqual(response.status_code, 200)
            plugin.refresh_from_db()
            self.assertEqual(plugin.name, data["name"])

    def test_user_cant_edit_plugin(self):
        """
        User can't edit a plugin if he
        does not have change permissions on the Page model,
        does not have change permissions on the plugin model
        and/or does not have global change permissions.
        """
        page = self._permissions_page
        staff_user = self.get_staff_user_with_no_permissions()
        plugin = self._add_plugin_to_page(page)
        endpoint = self.get_change_plugin_uri(plugin)

        self.add_permission(staff_user, "change_page")
        self.add_permission(staff_user, "change_link")
        self.add_page_permission(
            staff_user,
            page,
            can_change=False,
        )

        with self.login_user_context(staff_user):
            data = model_to_dict(plugin, fields=["name", "external_link"])
            data["name"] = "A link 2"

            response = self.client.post(endpoint, data)
            self.assertEqual(response.status_code, 403)
            plugin.refresh_from_db()
            self.assertNotEqual(plugin.name, data["name"])

    def test_user_can_delete_plugin(self):
        """
        User can delete a plugin if he has change permissions
        on the Page model, delete permissions on the plugin model
        and global change permissions.
        """
        page = self._permissions_page
        staff_user = self.get_staff_user_with_no_permissions()
        plugin = self._add_plugin_to_page(page)
        endpoint = self.get_delete_plugin_uri(plugin)

        self.add_permission(staff_user, "change_page")
        self.add_permission(staff_user, "delete_link")
        self.add_page_permission(
            staff_user,
            page,
            can_change=True,
        )

        with self.login_user_context(staff_user):
            data = {"post": True}

            response = self.client.post(endpoint, data)
            self.assertEqual(response.status_code, 302)
            self.assertFalse(CMSPlugin.objects.filter(pk=plugin.pk).exists())

    def test_user_cant_delete_plugin(self):
        """
        User can't delete a plugin if he
        does not have change permissions on the Page model,
        does not have delete permissions on the plugin model
        and/or does not have global change permissions.
        """
        page = self._permissions_page
        staff_user = self.get_staff_user_with_no_permissions()
        plugin = self._add_plugin_to_page(page)
        endpoint = self.get_delete_plugin_uri(plugin)

        self.add_permission(staff_user, "change_page")
        self.add_permission(staff_user, "delete_link")
        self.add_page_permission(
            staff_user,
            page,
            can_change=False,
        )

        with self.login_user_context(staff_user):
            data = {"post": True}

            response = self.client.post(endpoint, data)
            self.assertEqual(response.status_code, 403)
            self.assertTrue(CMSPlugin.objects.filter(pk=plugin.pk).exists())

    def test_user_can_move_plugin(self):
        """
        User can move a plugin if he has change permissions
        on the Page model, change permissions on the plugin model
        and global change permissions.
        """
        page = self._permissions_page
        staff_user = self.get_staff_user_with_no_permissions()
        plugin = self._add_plugin_to_page(page)
        endpoint = self.get_move_plugin_uri(plugin)
        source_placeholder = plugin.placeholder
        target_placeholder = page.get_placeholders("en").get(slot="right-column")

        data = self._get_move_data(plugin, position=1, placeholder=target_placeholder)

        self.add_permission(staff_user, "change_page")
        self.add_permission(staff_user, "change_link")
        self.add_page_permission(
            staff_user,
            page,
            can_change=True,
        )

        with self.login_user_context(staff_user):
            response = self.client.post(endpoint, data)
            self.assertEqual(response.status_code, 200)
            self.assertTrue(target_placeholder.get_plugins("en").filter(pk=plugin.pk))
            self.assertFalse(source_placeholder.get_plugins("en").filter(pk=plugin.pk))

    def test_user_cant_move_plugin(self):
        """
        User can't move a plugin if he
        does not have change permissions on the Page model,
        does not have change permissions on the plugin model
        and/or does not have global change permissions.
        """
        page = self._permissions_page
        staff_user = self.get_staff_user_with_no_permissions()
        plugin = self._add_plugin_to_page(page)
        endpoint = self.get_move_plugin_uri(plugin)
        source_placeholder = plugin.placeholder
        target_placeholder = page.get_placeholders("en").get(slot="right-column")

        data = self._get_move_data(plugin, position=1, placeholder=target_placeholder)

        self.add_permission(staff_user, "change_page")
        self.add_permission(staff_user, "change_link")
        self.add_page_permission(
            staff_user,
            page,
            can_change=False,
        )

        with self.login_user_context(staff_user):
            response = self.client.post(endpoint, data)
            self.assertEqual(response.status_code, 403)
            self.assertFalse(target_placeholder.get_plugins("en").filter(pk=plugin.pk))
            self.assertTrue(source_placeholder.get_plugins("en").filter(pk=plugin.pk))

    def test_user_can_copy_plugin(self):
        """
        User can copy a plugin if he has change permissions
        on the Page model, add permissions on the plugin model
        and global change permissions.
        """
        page = self._permissions_page
        staff_user = self.get_staff_user_with_no_permissions()
        plugin = self._add_plugin_to_page(page)
        translation = self._add_translation_to_page(page)
        endpoint = self.get_copy_plugin_uri(plugin)
        source_placeholder = plugin.placeholder
        page.get_content_obj(translation.language)
        target_placeholder = page.get_placeholders(translation.language).get(slot="right-column")

        data = {
            "source_plugin_id": plugin.pk,
            "source_placeholder_id": source_placeholder.pk,
            "source_language": plugin.language,
            "target_language": translation.language,
            "target_placeholder_id": target_placeholder.pk,
        }

        self.add_permission(staff_user, "change_page")
        self.add_permission(staff_user, "add_link")
        self.add_page_permission(
            staff_user,
            page,
            can_change=True,
        )

        with self.login_user_context(staff_user):
            response = self.client.post(endpoint, data)
            self.assertEqual(response.status_code, 200)
            self.assertTrue(source_placeholder.get_plugins("en").filter(pk=plugin.pk).exists())
            self.assertTrue(
                target_placeholder.get_plugins(translation.language).filter(plugin_type=plugin.plugin_type).exists()
            )

    def test_user_cant_copy_plugin(self):
        """
        User can't copy a plugin if he
        does not have change permissions on the Page model,
        does not have add permissions on the plugin model,
        and/or does not have global change permissions.
        """
        page = self._permissions_page
        staff_user = self.get_staff_user_with_no_permissions()
        plugin = self._add_plugin_to_page(page)
        translation = self._add_translation_to_page(page)
        endpoint = self.get_copy_plugin_uri(plugin)
        source_placeholder = plugin.placeholder
        target_placeholder = page.get_placeholders(translation.language).get(slot="right-column")

        data = {
            "source_plugin_id": plugin.pk,
            "source_placeholder_id": source_placeholder.pk,
            "source_language": plugin.language,
            "target_language": translation.language,
            "target_placeholder_id": target_placeholder.pk,
        }

        self.add_permission(staff_user, "change_page")
        self.add_permission(staff_user, "add_link")
        self.add_page_permission(
            staff_user,
            page,
            can_change=False,
        )

        with self.login_user_context(staff_user):
            response = self.client.post(endpoint, data)
            self.assertEqual(response.status_code, 403)
            self.assertTrue(source_placeholder.get_plugins("en").filter(pk=plugin.pk).exists())
            self.assertFalse(
                target_placeholder.get_plugins(translation.language).filter(plugin_type=plugin.plugin_type).exists()
            )

    def test_user_can_copy_plugins_to_language(self):
        """
        User can copy all plugins to another language if he has
        change permissions on the Page model, add permissions on the
        plugins being copied and global change permissions.
        """
        page = self._permissions_page
        staff_user = self.get_staff_user_with_no_permissions()
        source_translation = self.get_pagecontent_obj(page, "en")
        target_translation = self._add_translation_to_page(page)
        endpoint = self.get_admin_url(PageContent, "copy_language", source_translation.pk)
        plugins = [
            self._add_plugin_to_page(page),
            self._add_plugin_to_page(page),
            self._add_plugin_to_page(page),
            self._add_plugin_to_page(page),
        ]
        source_placeholder = plugins[0].placeholder
        target_placeholder = target_translation.get_placeholders().get(slot=source_placeholder.slot)

        data = {
            "source_language": "en",
            "target_language": target_translation.language,
        }

        self.add_permission(staff_user, "change_page")
        self.add_permission(staff_user, "add_link")
        self.add_page_permission(
            staff_user,
            page,
            can_change=True,
        )

        with self.login_user_context(staff_user):
            response = self.client.post(endpoint, data)
            self.assertEqual(response.status_code, 200)
            new_plugins = target_placeholder.get_plugins()
            self.assertEqual(new_plugins.count(), len(plugins))

    def test_user_cant_copy_plugins_to_language(self):
        """
        User can't copy all plugins to another language if he does have
        change permissions on the Page model, does not have add permissions
        on the plugins being copied and/or does not have global
        change permissions.
        """
        page = self._permissions_page
        staff_user = self.get_staff_user_with_no_permissions()
        translation = self._add_translation_to_page(page)
        endpoint = self.get_admin_url(PageContent, "copy_language", translation.pk)
        plugins = [
            self._add_plugin_to_page(page),
            self._add_plugin_to_page(page),
            self._add_plugin_to_page(page),
            self._add_plugin_to_page(page),
        ]
        placeholder = plugins[0].placeholder

        data = {
            "source_language": "en",
            "target_language": translation.language,
        }

        self.add_permission(staff_user, "change_page")
        self.add_permission(staff_user, "add_link")
        self.add_page_permission(
            staff_user,
            page,
            can_change=False,
        )

        with self.login_user_context(staff_user):
            response = self.client.post(endpoint, data)
            self.assertEqual(response.status_code, 403)
            new_plugins = placeholder.get_plugins(translation.language)
            self.assertEqual(new_plugins.count(), 0)

    # Placeholder related tests

    def test_user_can_clear_empty_placeholder(self):
        """
        User can clear an empty placeholder if he has change permissions
        on the Page model and global change permissions.
        """
        page = self._permissions_page
        staff_user = self.get_staff_user_with_no_permissions()
        placeholder = page.get_placeholders("en").get(slot="body")
        endpoint = self.get_clear_placeholder_url(placeholder)

        self.add_permission(staff_user, "change_page")
        self.add_global_permission(staff_user, can_change=True)

        with self.login_user_context(staff_user):
            response = self.client.post(endpoint, {"test": 0})
            self.assertEqual(response.status_code, 302)

    def test_user_cant_clear_empty_placeholder(self):
        """
        User can't clear an empty placeholder if he does not have
        change permissions on the Page model and/or does not have
        global change permissions.
        """
        page = self._permissions_page
        staff_user = self.get_staff_user_with_no_permissions()
        placeholder = page.get_placeholders("en").get(slot="body")
        endpoint = self.get_clear_placeholder_url(placeholder)

        self.add_permission(staff_user, "change_page")
        self.add_global_permission(staff_user, can_change=False)

        with self.login_user_context(staff_user):
            response = self.client.post(endpoint, {"test": 0})
            self.assertEqual(response.status_code, 403)

    def test_user_can_clear_non_empty_placeholder(self):
        """
        User can clear a placeholder with plugins if he has
        change permissions on the Page model, delete permissions
        on the plugin models in the placeholder and global change permissions.
        """
        page = self._permissions_page
        staff_user = self.get_staff_user_with_no_permissions()
        plugins = [
            self._add_plugin_to_page(page, "TextPlugin"),
            self._add_plugin_to_page(page, "LinkPlugin"),
        ]
        placeholder = plugins[0].placeholder
        endpoint = self.get_clear_placeholder_url(placeholder)

        self.add_permission(staff_user, "delete_text")
        self.add_permission(staff_user, "delete_link")
        self.add_permission(staff_user, "change_page")
        self.add_global_permission(staff_user, can_change=True)

        with self.login_user_context(staff_user):
            response = self.client.post(endpoint, {"test": 0})
            self.assertEqual(response.status_code, 302)
            self.assertEqual(placeholder.get_plugins("en").count(), 0)

    def test_user_cant_clear_non_empty_placeholder(self):
        """
        User can't clear a placeholder with plugins if he does not have
        change permissions on the Page model, does not have delete
        permissions on the plugin models in the placeholder and/or
        does not have global change permissions.
        """
        page = self._permissions_page
        staff_user = self.get_staff_user_with_no_permissions()
        plugins = [
            self._add_plugin_to_page(page, "TextPlugin"),
            self._add_plugin_to_page(page, "LinkPlugin"),
        ]
        placeholder = plugins[0].placeholder
        endpoint = self.get_clear_placeholder_url(placeholder)

        self.add_permission(staff_user, "delete_text")
        self.add_permission(staff_user, "delete_link")
        self.add_permission(staff_user, "change_page")
        self.add_global_permission(staff_user, can_change=False)

        with self.login_user_context(staff_user):
            response = self.client.post(endpoint, {"test": 0})
            self.assertEqual(response.status_code, 403)
            self.assertEqual(placeholder.get_plugins("en").count(), 2)


@override_settings(CMS_PERMISSION=False)
class PermissionsOffTest(PermissionsTestCase):
    """
    Tests all user interactions with the page admin
    while permissions are set to False.
    """


@override_settings(ROOT_URLCONF="cms.test_utils.project.noadmin_urls")
class NoAdminPageTests(CMSTestCase):
    def test_get_page_from_request_fakeadmin_nopage(self):
        noadmin_apps = [app for app in installed_apps() if app != "django.contrib.admin"]
        with self.settings(INSTALLED_APPS=noadmin_apps):
            request = self.get_request("/en/admin/")
            page = get_page_from_request(request)
            self.assertEqual(page, None)<|MERGE_RESOLUTION|>--- conflicted
+++ resolved
@@ -1869,14 +1869,9 @@
         self.add_global_permission(staff_user, can_change=True, can_delete=True)
 
         with self.login_user_context(staff_user):
-<<<<<<< HEAD
-            data = {"post": "yes"}
-            response = self.client.post(endpoint, data)
-=======
             data = {'post': 'yes'}
             response = self.client.post(endpoint, data, follow=True)
             # follow=True, since page changelist redirects to page content changelist
->>>>>>> cca00a57
 
             self.assertRedirects(response, redirect_to)
             self.assertFalse(self._page_exists())
@@ -1931,14 +1926,9 @@
         self.add_global_permission(staff_user, can_change=True, can_delete=True)
 
         with self.login_user_context(staff_user):
-<<<<<<< HEAD
-            data = {"post": "yes"}
-            response = self.client.post(endpoint, data)
-=======
             data = {'post': 'yes'}
             response = self.client.post(endpoint, data, follow=True)
             # follow=True, since page changelist redirects to page content changelist
->>>>>>> cca00a57
 
             self.assertRedirects(response, redirect_to)
             self.assertFalse(self._page_exists())
@@ -3348,13 +3338,8 @@
         )
 
         with self.login_user_context(staff_user):
-<<<<<<< HEAD
-            data = {"post": "yes"}
-            response = self.client.post(endpoint, data)
-=======
             data = {'post': 'yes'}
             response = self.client.post(endpoint, data, follow=True)
->>>>>>> cca00a57
 
             self.assertRedirects(response, redirect_to)
             self.assertFalse(self._page_exists())
@@ -3419,13 +3404,8 @@
             can_delete=True,
         )
         with self.login_user_context(staff_user):
-<<<<<<< HEAD
-            data = {"post": "yes"}
-            response = self.client.post(endpoint, data)
-=======
             data = {'post': 'yes'}
             response = self.client.post(endpoint, data, follow=True)
->>>>>>> cca00a57
 
             self.assertRedirects(response, redirect_to)
             self.assertFalse(self._page_exists())
