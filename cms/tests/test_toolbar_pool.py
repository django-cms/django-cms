from collections import OrderedDict

from django.core.exceptions import ImproperlyConfigured

from cms import api
from cms.exceptions import ToolbarAlreadyRegistered, ToolbarNotRegistered
from cms.test_utils.testcases import CMSTestCase
from cms.toolbar_base import CMSToolbar
from cms.toolbar_pool import ToolbarPool, toolbar_pool
from cms.toolbar.utils import get_object_edit_url


class TestToolbar(CMSToolbar):
    pass


class ToolbarPoolTests(CMSTestCase):
    def test_register(self):
        pool = ToolbarPool()
        pool.register(TestToolbar)
        pool.register(CMSToolbar)
        self.assertEqual(pool.toolbars, {
            'cms.toolbar_base.CMSToolbar': CMSToolbar,
            'cms.tests.test_toolbar_pool.TestToolbar': TestToolbar})

        self.assertRaises(ToolbarAlreadyRegistered,
                          pool.register, TestToolbar)

    def test_register_type(self):
        pool = ToolbarPool()
        self.assertRaises(ImproperlyConfigured, pool.register, str)
        self.assertRaises(ImproperlyConfigured, pool.register, object)

    def test_register_order(self):
        pool = ToolbarPool()
        pool.register(TestToolbar)
        pool.register(CMSToolbar)

        test_toolbar = OrderedDict()
        test_toolbar['cms.tests.test_toolbar_pool.TestToolbar'] = TestToolbar
        test_toolbar['cms.toolbar_base.CMSToolbar'] = CMSToolbar
        self.assertEqual(list(test_toolbar.keys()), list(pool.toolbars.keys()))

    def test_unregister(self):
        pool = ToolbarPool()
        pool.register(TestToolbar)
        pool.unregister(TestToolbar)
        self.assertEqual(pool.toolbars, {})

        self.assertRaises(ToolbarNotRegistered,
                          pool.unregister, TestToolbar)

    def test_settings(self):
        pool = ToolbarPool()
        toolbars = toolbar_pool.toolbars
        toolbar_pool.clear()
        with self.settings(CMS_TOOLBARS=['cms.cms_toolbars.BasicToolbar', 'cms.cms_toolbars.PlaceholderToolbar']):
            toolbar_pool.register(TestToolbar)
            self.assertEqual(len(list(pool.get_toolbars().keys())), 2)
<<<<<<< HEAD
            page = api.create_page("home", "simple.html", "en", published=True)
            page_content = self.get_page_title_obj(page)
            page_edit_url_on = get_object_edit_url(page_content)
=======
            page = api.create_page("home", "simple.html", "en")
            page_edit_url_on = self.get_edit_on_url(page.get_absolute_url())
>>>>>>> 9f250754

            with self.login_user_context(self.get_superuser()):
                response = self.client.get(page_edit_url_on)
                self.assertEqual(response.status_code, 200)
        toolbar_pool.toolbars = toolbars

    def test_watch_models(self):
        toolbar_pool.discover_toolbars()
        self.assertEqual(type(toolbar_pool.get_watch_models()), list)<|MERGE_RESOLUTION|>--- conflicted
+++ resolved
@@ -57,14 +57,9 @@
         with self.settings(CMS_TOOLBARS=['cms.cms_toolbars.BasicToolbar', 'cms.cms_toolbars.PlaceholderToolbar']):
             toolbar_pool.register(TestToolbar)
             self.assertEqual(len(list(pool.get_toolbars().keys())), 2)
-<<<<<<< HEAD
-            page = api.create_page("home", "simple.html", "en", published=True)
+            page = api.create_page("home", "simple.html", "en")
             page_content = self.get_page_title_obj(page)
             page_edit_url_on = get_object_edit_url(page_content)
-=======
-            page = api.create_page("home", "simple.html", "en")
-            page_edit_url_on = self.get_edit_on_url(page.get_absolute_url())
->>>>>>> 9f250754
 
             with self.login_user_context(self.get_superuser()):
                 response = self.client.get(page_edit_url_on)
