import copy

from django.contrib.admin import site
from django.templatetags.static import static
from django.utils.crypto import get_random_string
from django.utils.translation import get_language, override as force_language

from cms.admin.utils import CONTENT_PREFIX
from cms.test_utils.project.sampleapp.models import (
    GrouperModel,
    GrouperModelContent,
    SimpleGrouperModel,
    SimpleGrouperModelContent,
)
from cms.test_utils.testcases import CMSTestCase
from cms.test_utils.util.grouper import wo_content_permission
from cms.utils.i18n import get_language_list
from cms.utils.urlutils import admin_reverse, static_with_version


class SetupMixin:
    """Create one grouper object and retrieve the admin instance"""

    def setUp(self) -> None:
        self.grouper_instance = GrouperModel.objects.create(category_name="Grouper Category")
        self.add_url = admin_reverse("sampleapp_groupermodel_add")
        self.change_url = admin_reverse("sampleapp_groupermodel_change", args=(self.grouper_instance.pk,))
        self.changelist_url = admin_reverse("sampleapp_groupermodel_changelist")
        self.admin_user = self.get_superuser()
        self.admin = site._registry[GrouperModel]
        self.groupermodel = "groupermodel"
        self.grouper_model = "grouper_model"

    def tearDown(self) -> None:
        self.grouper_instance.delete()
        self.admin.clear_content_cache()  # The admin does this automatically for each new request.

    def createContentInstance(self, language="en"):
        """Creates a content instance with a random content for a language. The random content is returned
        to be able to check if it appears in forms etc."""
        instance = GrouperModelContent.objects.create(
            grouper_model=self.grouper_instance,
            language=language,
            secret_greeting=get_random_string(16),
        )
        self.admin.clear_content_cache()  # The admin does this automatically for each new request.
        return instance


class SimpleSetupMixin:
    """Create one grouper object and retrieve the admin instance"""

    def setUp(self) -> None:
        self.grouper_instance = SimpleGrouperModel.objects.create(category_name="Grouper Category")
        self.add_url = admin_reverse("sampleapp_simplegroupermodel_add")
        self.change_url = admin_reverse("sampleapp_simplegroupermodel_change", args=(self.grouper_instance.pk,))
        self.changelist_url = admin_reverse("sampleapp_simplegroupermodel_changelist")
        self.admin_user = self.get_superuser()
        self.admin = site._registry[SimpleGrouperModel]
        self.groupermodel = "simplegroupermodel"
        self.grouper_model = "simple_grouper_model"

    def tearDown(self) -> None:
        self.grouper_instance.delete()
        self.admin.clear_content_cache()  # The admin does this automatically for each new request.

    def createContentInstance(self, language="en"):
        """Creates a content instance with a random content for a language. The random content is returned
        to be able to check if it appears in forms etc."""

        assert language == "en", "Only English is supported for SimpleGrouperModelContent"
        instance = SimpleGrouperModelContent.objects.create(
            simple_grouper_model=self.grouper_instance,
            secret_greeting=get_random_string(16),
        )
        self.admin.clear_content_cache()  # The admin does this automatically for each new request.
        return instance


class SimpleChangeListActionsTestCase(SimpleSetupMixin, CMSTestCase):
    def test_action_js_css(self):
        """Are js and css files loaded?
        The js and css files are supposed to be arranged by the GrouperAdminMixin."""
        with self.login_user_context(self.admin_user):
            # Act
            response = self.client.get(f"{self.changelist_url}?", follow=True)
            # Assert
            self.assertContains(response, static("admin/js/jquery.init.js"))
            self.assertContains(response, static("cms/js/admin/actions.js"))
            self.assertContains(response, static_with_version("cms/css/cms.admin.css"))

    def test_add_action(self):
        """Change list offers an add button if no content object exists for grouper.
        The button is supposed to be arranged by the GrouperAdminMixin."""
        with self.login_user_context(self.admin_user):
            # Act
            response = self.client.get(f"{self.changelist_url}?language=en", follow=True)
            # Assert
            self.assertContains(response, 'class="cms-icon cms-icon-plus"')
            self.assertContains(
                response, f'href="/en/admin/sampleapp/{self.groupermodel}/{self.grouper_instance.pk}/change/?'
            )
            self.assertNotContains(response, 'class="cms-icon cms-icon-view"')

    def test_change_action(self):
        """Change list offers a settings button if content object exists for grouper"""
        # Arrange
        self.createContentInstance("en")
        with self.login_user_context(self.admin_user):
            # Act
            response = self.client.get(f"{self.changelist_url}?language=en", follow=True)
            # Assert
            self.assertContains(response, 'class="cms-icon cms-icon-view"')
            self.assertContains(
                response, f'href="/en/admin/sampleapp/{self.groupermodel}/{self.grouper_instance.pk}/change/?'
            )
            self.assertContains(response, 'class="cms-icon cms-icon-view"')

    def test_get_action(self):
        admin = site._registry[GrouperModel]

        get_action = admin.admin_action_button(
            "/some/url",
            icon="info",
            title="Info",
            action="get",
        )
        self.assertIn("cms-form-get-method", get_action)
        self.assertNotIn("cms-form-post-method", get_action)

    def test_post_action(self):
        admin = site._registry[GrouperModel]

        get_action = admin.admin_action_button(
            "/some/url",
            icon="bin",
            title="Delete",
            action="post",
        )
        self.assertNotIn("cms-form-get-method", get_action)
        self.assertIn("cms-form-post-method", get_action)


class ChangeListActionsTestCase(SetupMixin, SimpleChangeListActionsTestCase):
    pass


class GrouperModelAdminTestCase(SetupMixin, CMSTestCase):
    def test_form_class_created(self):
        """The form class has automatically been enhanced with the GrouperAdminFormMixin for
        the appropriate content model (actually its parent class _GrouperAdminFormMixin)"""
        # Arrange
        from cms.admin.utils import _GrouperAdminFormMixin

        # Assert
        self.assertTrue(issubclass(self.admin.form, _GrouperAdminFormMixin))
        self.assertEqual(self.admin.form._content_model, GrouperModelContent)

    def test_form_class_content_fields(self):
        """The content fields appear in the admin form with a prefix"""
        # Assert
        for field in self.admin.form._content_fields:
            self.assertIn(CONTENT_PREFIX + field, self.admin.form.base_fields)

    def test_content_model_detected(self) -> None:
        """Content model has been detected correctly for grouper admin"""
        # Assert
        admin = site._registry[GrouperModel]
        self.assertEqual(admin.content_model, GrouperModelContent)

    def test_extra_grouping_field_fixed(self):
        """Extra grouping fields are retrieved correctly"""
        with force_language("en"):
            expected_language = "zh"
            self.admin.language = expected_language

            admin_language = self.admin.get_language()
            current_content_filters = self.admin.current_content_filters

            self.assertEqual(admin_language, expected_language)
            self.assertEqual(current_content_filters["language"], expected_language)

    def test_extra_grouping_field_current(self):
        """Extra grouping fields (language) when not set return current default correctly"""
        del self.admin.language  # No pre-set language
        expected_language = get_language()

        admin_language = self.admin.get_language()
        current_content_filters = self.admin.current_content_filters

        self.assertEqual(admin_language, expected_language)
        self.assertEqual(current_content_filters["language"], expected_language)

    def test_prepopulated_fields_pass_checks(self):
        """Prepopulated fields work for content field"""
        # Arrange
        admin = copy.copy(self.admin)
        admin.prepopulated_fields = dict(
            category_name=["category_name"],  # Both key and value from GrouperModel
            some_field=["content__secret_greeting"],  # Value from ContentModel
            content__secret_greeting=["category_name"],  # Key from GrouperModel
            content__region=["content__secret_greeting"],  # Both key and value from ContentModel
        )

        # Act
        check_results = admin.check()

        # Assert
        self.assertEqual(check_results, [])  # No errors

    def test_invalid_prepopulated_content_fields_fail_checks(self):
        """Prepopulated fields with invalid content field names fail checks"""
        # Arrange
        admin = copy.copy(self.admin)
        admin.prepopulated_fields = dict(
            some_field=["content__public_greeting"],  # Value from ContentModel: 1 error
            content__public_greeting=["category_name"],  # Key from GrouperModel: 1 error
            content__country=["content__public_greeting"],  # Both key and value from ContentModel: 2 errors
        )

        # Act
        check_results = admin.check()

        # Assert
<<<<<<< HEAD
        self.assertEqual(len(check_results), 4)  # No errors
=======
        self.assertEqual(len(check_results), 4)  # 4 errors expected (see above)
>>>>>>> 0204fc66


class GrouperChangeListTestCase(SetupMixin, CMSTestCase):
    def test_language_selector(self):
        """All languages available to select"""
        # Act
        with self.login_user_context(self.admin_user):
            response = self.client.get(self.changelist_url)
        # Assert
        for lang, verb in self.admin.get_language_tuple():
            self.assertContains(response, f'<option value="{lang}"')

    def test_empty_content(self) -> None:
        """Without any content being created the changelist shows an empty content text"""
        with self.login_user_context(self.admin_user):
            for language in ("en", "de", "it"):
                # Act
                response = self.client.get(self.changelist_url + f"?language={language}")
                # Assert
                self.assertContains(response, "Empty content")

    def test_with_content(self) -> None:
        """Create one content object and see if it appears in the right admin"""
        # Arrange
        random_content = self.createContentInstance("de")
        with self.login_user_context(self.admin_user):
            # Act
            response = self.client.get(self.changelist_url + "?language=de")
            # Assert
            self.assertContains(response, "Grouper Category")
            self.assertContains(response, random_content.secret_greeting)

            for language in ("en", "it"):
                # Act
                response = self.client.get(self.changelist_url + f"?language={language}")
                # Assert
                self.assertContains(response, "Empty content")

    def test_with_content_only(self) -> None:
        """Create one content object and see if it appears in the right admin"""
        # Arrange
        random_content = {lang: self.createContentInstance(lang).secret_greeting for lang in get_language_list()}
        with self.login_user_context(self.admin_user):
            for language in get_language_list():
                # Act
                response = self.client.get(self.changelist_url + f"?language={language}")
                # Assert
                self.assertContains(response, "Grouper Category")
                self.assertContains(response, random_content[language])


class SimpleGrouperChangeListTestCase(SimpleSetupMixin, CMSTestCase):
    def test_mixed_change_form(self):
        """Change form contains input for both grouper and content objects"""
        # Arrange
        random_content = self.createContentInstance("en")
        with self.login_user_context(self.admin_user):
            # Act
            response = self.client.get(f"{self.change_url}?language=en", follow=True)
            # Assert
            # Contains relation to grouper as hidden input
            self.assertContains(
                response,
                '<input type="hidden" name="content__simple_grouper_model"',
            )
            # Contains grouper field with category (and its value)
            self.assertContains(
                response,
                '<input type="text" name="category_name" value="Grouper Category"',
            )
            # Contains content secret message as textarea
            self.assertContains(response, '<textarea name="content__secret_greeting"')
            self.assertContains(response, random_content.secret_greeting)

    def test_empty_content(self) -> None:
        """Without any content being created the changelist shows an empty content text"""
        with self.login_user_context(self.admin_user):
            # Act
            response = self.client.get(self.changelist_url)
            # Assert
            self.assertContains(response, "Empty content")

    def test_with_content(self) -> None:
        """Create one content object and see if it appears in the admin"""
        # Arrange
        random_content = self.createContentInstance()
        with self.login_user_context(self.admin_user):
            # Act
            response = self.client.get(self.changelist_url)
            # Assert
            self.assertContains(response, "Grouper Category")
            self.assertContains(response, random_content.secret_greeting)


class GrouperChangeTestCase(SetupMixin, CMSTestCase):
    def test_mixed_change_form(self):
        """Change form contains input for both grouper and content objects"""
        # Arrange
        random_content = self.createContentInstance("en")
        with self.login_user_context(self.admin_user):
            # Act
            response = self.client.get(f"{self.change_url}?language=en", follow=True)
            # Assert
            # Contains relation to grouper as hidden input
            self.assertContains(
                response,
                '<input type="hidden" name="content__grouper_model"',
            )
            # Contains extra grouping field as hidden input
            self.assertContains(
                response,
                '<input type="hidden" name="content__language" value="en" id="id_content__language">',
            )
            # Contains grouper field with category (and its value)
            self.assertContains(
                response,
                '<input type="text" name="category_name" value="Grouper Category"',
            )
            # Contains content secret message as textarea
            self.assertContains(response, '<textarea name="content__secret_greeting"')
            self.assertContains(response, random_content.secret_greeting)

    def test_change_form_contains_defaults_for_groupers(self) -> None:
        with self.login_user_context(self.admin_user):
            # Act
            response = self.client.get(self.change_url + "?language=en", follow=True)
            # Assert
            self.assertContains(response, 'name="content__language" value="en"')
            self.assertNotContains(response, 'name="content__language" value="de"')

            # Act
            response = self.client.get(self.change_url + "?language=de")
            # Assert
            self.assertContains(response, 'name="content__language" value="de"')
            self.assertNotContains(response, 'name="content__language" value="en"')

    @wo_content_permission
    def test_change_form_wo_write_permit(self) -> None:
        """If no change permission exists for content mark content fields readonly."""
        # Arrange
        random_content = self.createContentInstance("en")
        with self.login_user_context(self.admin_user):
            # Act
            response = self.client.get(self.change_url + "?language=en")
            # Assert
            # Contains relation to grouper as hidden input
            self.assertContains(
                response,
                '<input type="hidden" name="content__grouper_model"',
            )
            # Contains extra grouping field as hidden input
            self.assertContains(
                response,
                '<input type="hidden" name="content__language" value="en" id="id_content__language">',
            )
            # Contains extra grouping field as hidden input
            self.assertContains(
                response,
                '<input type="hidden" name="content__language" value="en" id="id_content__language">',
            )
            # Contains grouper field with category (and its value)
            self.assertContains(response, '<input type="text" name="category_name" value="Grouper Category"')
            # Does not contain content secret message as textarea
            self.assertContains(response, 'field-content__secret_greeting"')

            self.assertContains(response, random_content.secret_greeting)

    def test_admin_with_write_permit(self) -> None:
        """If change permissions exist for content model its fields in the admin are not readonly."""
        # Assert
        self.assertNotIn("content__secret_greeting", self.admin.get_readonly_fields(None))

    @wo_content_permission
    def test_admin_wo_write_permit(self) -> None:
        # Assert
        self.assertIn("content__secret_greeting", self.admin.get_readonly_fields(None))

    def test_save_grouper_model(self) -> None:
        # Arrange
        random_content = self.createContentInstance("en")
        data = {
            "content__language": "en",
            "category_name": "Changed content",
            "some_field": "some content",
            "content__region": "world",
            "content__secret_greeting": random_content.secret_greeting,
        }
        with self.login_user_context(self.admin_user):
            # Act
            response = self.client.post(self.change_url + "?language=en", data=data)
            # Assert
            self.grouper_instance.refresh_from_db()
            self.assertEqual(response.status_code, 302)  # Expecting redirect
            self.assertEqual(self.grouper_instance.category_name, data["category_name"])

    def test_save_content_model(self) -> None:
        # Arrange
        self.createContentInstance("en")
        data = {
            "content__language": "en",
            "category_name": self.grouper_instance.category_name,
            "some_field": "some content",
            "content__region": "world",
            "content__secret_greeting": "New greeting",
        }
        # Act
        with self.login_user_context(self.admin_user):
            response = self.client.post(self.change_url + "?language=en", data=data)
            content_instance = GrouperModelContent.objects.filter(language="en").first()
        # Assert
        self.assertEqual(response.status_code, 302)  # Expecting redirect
        self.assertIsNotNone(content_instance)
        self.assertEqual(content_instance.secret_greeting, data["content__secret_greeting"])

    def test_create_grouper_model(self) -> None:
        # Arrange
        data = {
            "content__language": "de",
            "category_name": "My new category",
            "some_field": "some content",
            "content__region": "world",
            "content__secret_greeting": "Some new content",
        }
        # Act
        with self.login_user_context(self.admin_user):
            response = self.client.post(self.add_url + "?language=de", data=data)
            grouper_instance = GrouperModel.objects.filter(category_name=data["category_name"]).first()
            content_instance_en = grouper_instance.groupermodelcontent_set.filter(language="en").first()  # Get English
            content_instance_de = grouper_instance.groupermodelcontent_set.filter(language="de").first()  # Get German

        # Assert
        self.assertEqual(response.status_code, 302)  # Expecting redirect
        self.assertEqual(GrouperModel.objects.all().count(), 2)
        self.assertIsNotNone(grouper_instance)
        self.assertIsNone(content_instance_en)  # Should not exist
        self.assertIsNotNone(content_instance_de)  # Should exist
        self.assertEqual(content_instance_de.secret_greeting, data["content__secret_greeting"])  # Has new content

    def test_create_content_model(self) -> None:
        # Arrange
        random_content = self.createContentInstance("en")
        data = {
            "content__language": "de",
            "category_name": self.grouper_instance.category_name,
            "some_field": "some content",
            "content__region": "world",
            "content__secret_greeting": "New German content",
        }
        # Act
        with self.login_user_context(self.admin_user):
            response = self.client.post(self.change_url + "?language=de", data=data)
            content_instance_en = GrouperModelContent.objects.filter(language="en").first()  # Get English
            content_instance_de = GrouperModelContent.objects.filter(language="de").first()  # New German instance
        # Assert
        self.assertEqual(response.status_code, 302)  # Expecting redirect
        self.assertIsNotNone(content_instance_en)
        self.assertEqual(content_instance_en.secret_greeting, random_content.secret_greeting)  # unchanged
        self.assertIsNotNone(content_instance_de)  # Exists?
        self.assertEqual(content_instance_de.secret_greeting, data["content__secret_greeting"])  # Has new content


class SimpleGrouperChangeTestCase(SimpleSetupMixin, CMSTestCase):
    def test_save_grouper_model(self) -> None:
        # Arrange
        random_content = self.createContentInstance()
        data = {
            "category_name": "Changed content",
            "content__region": "world",
            "content__language": "de",
            "content__secret_greeting": random_content.secret_greeting,
        }
        with self.login_user_context(self.admin_user):
            # Act
            response = self.client.post(self.change_url, data=data)
            # Assert
            self.grouper_instance.refresh_from_db()
            self.assertEqual(response.status_code, 302)  # Expecting redirect
            self.assertEqual(self.grouper_instance.category_name, data["category_name"])

    def test_save_content_model(self) -> None:
        # Arrange
        self.createContentInstance()
        data = {
            "category_name": self.grouper_instance.category_name,
            "content__region": "world",
            "content__language": "de",
            "content__secret_greeting": "New greeting",
        }
        # Act
        with self.login_user_context(self.admin_user):
            response = self.client.post(self.change_url, data=data)
            content_instance = SimpleGrouperModelContent.objects.first()
        # Assert
        self.assertEqual(response.status_code, 302)  # Expecting redirect
        self.assertIsNotNone(content_instance)
        self.assertEqual(content_instance.secret_greeting, data["content__secret_greeting"])

    def test_create_grouper_model(self) -> None:
        # Arrange
        data = {
            "category_name": "My new category",
            "content__region": "world",
            "content__language": "de",
            "content__secret_greeting": "Some new content",
        }
        # Act
        with self.login_user_context(self.admin_user):
            response = self.client.post(self.add_url, data=data)
            grouper_instance = SimpleGrouperModel.objects.filter(category_name=data["category_name"]).first()
            content_instance = grouper_instance.simplegroupermodelcontent_set.first()  # Get content

        # Assert
        self.assertEqual(response.status_code, 302)  # Expecting redirect
        self.assertEqual(SimpleGrouperModel.objects.all().count(), 2)
        self.assertIsNotNone(grouper_instance)
        self.assertIsNotNone(content_instance)  # Should exist
        self.assertEqual(content_instance.secret_greeting, data["content__secret_greeting"])  # Has new content

    def test_create_content_model(self) -> None:
        # Arrange
        self.createContentInstance()
        data = {
            "category_name": self.grouper_instance.category_name,
            "content__region": "world",
            "content__language": "de",
            "content__secret_greeting": "New content",
        }
        # Act
        with self.login_user_context(self.admin_user):
            response = self.client.post(self.change_url, data=data)
            content_instance = SimpleGrouperModelContent.objects.first()  # Get content
        # Assert
        self.assertEqual(response.status_code, 302)  # Expecting redirect
        self.assertIsNotNone(content_instance)
        self.assertEqual(content_instance.secret_greeting, data["content__secret_greeting"])  # Has new content<|MERGE_RESOLUTION|>--- conflicted
+++ resolved
@@ -222,11 +222,7 @@
         check_results = admin.check()
 
         # Assert
-<<<<<<< HEAD
-        self.assertEqual(len(check_results), 4)  # No errors
-=======
         self.assertEqual(len(check_results), 4)  # 4 errors expected (see above)
->>>>>>> 0204fc66
 
 
 class GrouperChangeListTestCase(SetupMixin, CMSTestCase):
