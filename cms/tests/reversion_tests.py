# -*- coding: utf-8 -*-
from __future__ import with_statement
from cms.models import Page
from cms.models.pluginmodel import CMSPlugin
from cms.plugins.text.models import Text
from cms.test_utils.project.fileapp.models import FileModel
from cms.test_utils.testcases import (CMSTestCase, URL_CMS_PAGE, 
    URL_CMS_PAGE_CHANGE, URL_CMS_PAGE_ADD, URL_CMS_PLUGIN_ADD, URL_CMS_PLUGIN_EDIT)
from django.conf import settings
from django.contrib.auth.models import User
from django.contrib.contenttypes.models import ContentType
from django.core.files.uploadedfile import SimpleUploadedFile
from os.path import join
from cms.test_utils.project.fileapp.models import FileModel
<<<<<<< HEAD
from reversion.models import Revision, Version
from reversion import revision as revision_manager
=======
from reversion import (revision as revision_manager, 
    revision_context_manager as revision_context)
from reversion.models import Revision, Version, VERSION_CHANGE
>>>>>>> 851fa2d7
import shutil

class ReversionTestCase(CMSTestCase):
    def setUp(self):
        u = User(username="test", is_staff=True, is_active=True,
            is_superuser=True)
        u.set_password("test")
        u.save()

        with self.login_user_context(u):
            # add a new text plugin
            self.page_data = self.get_new_page_data()
            response = self.client.post(URL_CMS_PAGE_ADD, self.page_data)
            self.assertRedirects(response, URL_CMS_PAGE)

            page = Page.objects.all()[0]
            placeholderpk = page.placeholders.get(slot="body").pk
            plugin_data = {
                'plugin_type':"TextPlugin",
                'page_id':page.pk,
                'language':settings.LANGUAGES[0][0],
                'placeholder':placeholderpk,
            }
            response = self.client.post(URL_CMS_PLUGIN_ADD, plugin_data)
            self.assertEquals(response.status_code, 200)
            self.assertEquals(int(response.content),
                CMSPlugin.objects.all()[0].pk)

            # now edit the plugin
            edit_url = URL_CMS_PLUGIN_EDIT + response.content + "/"
            response = self.client.get(edit_url)
            self.assertEquals(response.status_code, 200)
            response = self.client.post(edit_url, {"body":"Hello World"})
            self.assertEquals(response.status_code, 200)
            txt = Text.objects.all()[0]
            self.assertEquals("Hello World", txt.body)

            # change the content
            response = self.client.post(edit_url, {"body":"Bye Bye World"})
            self.assertEquals(response.status_code, 200)
            txt = Text.objects.all()[0]
            self.assertEquals("Bye Bye World", txt.body)
            p_data = self.page_data.copy()
            p_data['published'] = True
            response = self.client.post(URL_CMS_PAGE_CHANGE % page.pk, p_data)
            self.assertRedirects(response, URL_CMS_PAGE)

    def test_revert(self):
        """
        Test that you can revert a plugin
        """
        with self.login_user_context(User.objects.get(username="test")):
            self.assertEquals(Page.objects.all().count(), 2)
            self.assertEquals(CMSPlugin.objects.all().count(), 2)
            self.assertEquals(Revision.objects.all().count(), 7)

            ctype = ContentType.objects.get_for_model(Page)
            revision = Revision.objects.all()[2]
            version = Version.objects.get(content_type=ctype, revision=revision)
            page = Page.objects.all()[0]

            history_url = URL_CMS_PAGE_CHANGE % (page.pk) + "history/"
            response = self.client.get(history_url)
            self.assertEquals(response.status_code, 200)

            revert_url = history_url + "%s/" % version.pk
            response = self.client.get(revert_url)
            self.assertEquals(response.status_code, 200)

            response = self.client.post(revert_url, self.page_data)
            self.assertRedirects(response, URL_CMS_PAGE_CHANGE % page.pk)

            # test for publisher_is_draft, published is set for both draft and
            # published page
            self.assertEquals(Page.objects.all()[0].publisher_is_draft, True)
            self.assertEquals(CMSPlugin.objects.all().count(), 2)

            # test that CMSPlugin subclasses are reverted
            self.assertEquals(Text.objects.all().count(), 2)
            self.assertEquals(Revision.objects.all().count(), 9)

    def test_recover(self):
        """
        Test that you can recover a page
        """
        with self.login_user_context(User.objects.get(username="test")):
            self.assertEquals(Revision.objects.all().count(), 7)
            ctype = ContentType.objects.get_for_model(Page)
            revision = Revision.objects.all()[4]
            version = Version.objects.get(content_type=ctype, revision=revision)

            self.assertEquals(Page.objects.all().count(), 2)
            self.assertEquals(CMSPlugin.objects.all().count(), 2)
            self.assertEquals(Text.objects.all().count(), 2)

            page = Page.objects.all()[0]
            page_pk = page.pk
            page.delete_with_public()

            self.assertEquals(Page.objects.all().count(), 0)
            self.assertEquals(CMSPlugin.objects.all().count(), 0)
            self.assertEquals(Text.objects.all().count(), 0)

            recover_url = URL_CMS_PAGE + "recover/"
            response = self.client.get(recover_url)
            self.assertEquals(response.status_code, 200)

            recover_url += "%s/" % version.pk
            response = self.client.get(recover_url)
            self.assertEquals(response.status_code, 200)
            response = self.client.post(recover_url, self.page_data)
            self.assertRedirects(response, URL_CMS_PAGE_CHANGE % page_pk)
            self.assertEquals(Page.objects.all().count(), 1)
            self.assertEquals(CMSPlugin.objects.all().count(), 1)

            # test that CMSPlugin subclasses are recovered
            self.assertEquals(Text.objects.all().count(), 1)

class ReversionFileFieldTests(CMSTestCase):
    def tearDown(self):
        shutil.rmtree(join(settings.MEDIA_ROOT, 'fileapp'))

    def test_file_persistence(self):
        with revision_manager:
            # add a file instance
            file1 = FileModel()
            file1.test_file.save('file1.txt',
                SimpleUploadedFile('file1.txt', 'content1'), False)
            file1.save()
            # manually add a revision because we use the explicit way
            # django-cms uses too.
            adapter = revision_manager.get_adapter(FileModel)
            revision_context.add_to_context(revision_manager, file1, adapter.get_version_data(file1, VERSION_CHANGE))

        # reload the instance from db
        file2 = FileModel.objects.all()[0]
        # delete the instance.
        file2.delete()

        # revert the old version
        file_version = Version.objects.get_for_object(file1)[0]
        file_version.revert()

        # reload the reverted instance and check for its content
        file1 = FileModel.objects.all()[0]
        self.assertEqual(file1.test_file.file.read(), 'content1')<|MERGE_RESOLUTION|>--- conflicted
+++ resolved
@@ -12,14 +12,9 @@
 from django.core.files.uploadedfile import SimpleUploadedFile
 from os.path import join
 from cms.test_utils.project.fileapp.models import FileModel
-<<<<<<< HEAD
-from reversion.models import Revision, Version
-from reversion import revision as revision_manager
-=======
 from reversion import (revision as revision_manager, 
     revision_context_manager as revision_context)
 from reversion.models import Revision, Version, VERSION_CHANGE
->>>>>>> 851fa2d7
 import shutil
 
 class ReversionTestCase(CMSTestCase):
