from copy import deepcopy
import os

from django.conf import settings
from django.contrib.auth.models import AnonymousUser
from django.contrib.sites.models import Site
from django.core import mail
from django.core.exceptions import ImproperlyConfigured
from django.test import RequestFactory
from django.test.utils import override_settings
from django.utils.encoding import force_text
from django.utils.html import escape
from django.utils.timezone import now
from django.utils.translation import override as force_language
from djangocms_text_ckeditor.cms_plugins import TextPlugin

from mock import patch

import cms
from cms.api import create_page, create_title, add_plugin
from cms.middleware.toolbar import ToolbarMiddleware
from cms.models import Page, Placeholder, PageUrl, Title, EmptyTitle
from cms.templatetags.cms_tags import (
    _get_page_by_untyped_arg,
    _show_placeholder_by_id,
    render_plugin,
)
from cms.templatetags.cms_js_tags import json_filter
from cms.templatetags.cms_admin import get_page_display_name
from cms.test_utils.fixtures.templatetags import TwoPagesFixture
from cms.test_utils.testcases import CMSTestCase
from cms.toolbar.toolbar import CMSToolbar
from cms.toolbar.utils import get_object_edit_url
from cms.utils import get_site_id
from cms.utils.conf import get_cms_setting
from cms.utils.placeholder import get_placeholders
from sekizai.context import SekizaiContext


class TemplatetagTests(CMSTestCase):

    def test_get_admin_tree_title(self):
        page = create_page("page_a", "nav_playground.html", "en")
        self.assertEqual(get_page_display_name(page), 'page_a')
        languages = {
            1: [
                {
                    'code': 'en',
                    'name': 'English',
                    'fallbacks': ['fr', 'de'],
                    'public': True,
                    'fallbacks': ['fr']
                },
                {
                    'code': 'fr',
                    'name': 'French',
                    'public': True,
                    'fallbacks': ['en']
                },
        ]}
        with self.settings(CMS_LANGUAGES=languages):
            with force_language('fr'):
                page.title_cache = {'en': Title(page_title="test2", title="test2")}
                self.assertEqual('test2', force_text(get_page_display_name(page)))
                page.title_cache = {'en': Title(page_title="test2")}
                self.assertEqual('test2', force_text(get_page_display_name(page)))
                page.title_cache = {'en': Title(menu_title="test2")}
                self.assertEqual('test2', force_text(get_page_display_name(page)))
                page.title_cache = {'en': Title()}
                page.urls_cache = {'en': PageUrl(slug='test2')}
                self.assertEqual('test2', force_text(get_page_display_name(page)))
                page.title_cache = {'en': Title(), 'fr': EmptyTitle('fr')}
                self.assertEqual('test2', force_text(get_page_display_name(page)))

    def test_get_site_id_from_nothing(self):
        with self.settings(SITE_ID=10):
            self.assertEqual(10, get_site_id(None))

    def test_get_site_id_from_int(self):
        self.assertEqual(10, get_site_id(10))

    def test_get_site_id_from_site(self):
        site = Site()
        site.id = 10
        self.assertEqual(10, get_site_id(site))

    def test_get_site_id_from_str_int(self):
        self.assertEqual(10, get_site_id('10'))

    def test_get_site_id_from_str(self):
        with self.settings(SITE_ID=10):
            self.assertEqual(10, get_site_id("something"))

    def test_unicode_placeholder_name_fails_fast(self):
        self.assertRaises(ImproperlyConfigured, get_placeholders, 'unicode_placeholder.html')

    def test_page_attribute_tag_escapes_content(self):
        script = '<script>alert("XSS");</script>'

        class FakePage(object):
            def get_page_title(self, *args, **kwargs):
                return script

        class FakeRequest(object):
            current_page = FakePage()
            GET = {'language': 'en'}

        request = FakeRequest()
        template = '{% load cms_tags %}{% page_attribute page_title %}'
        output = self.render_template_obj(template, {}, request)
        self.assertNotEqual(script, output)
        self.assertEqual(escape(script), output)

    def test_json_encoder(self):
        self.assertEqual(json_filter(True), 'true')
        self.assertEqual(json_filter(False), 'false')
        self.assertEqual(json_filter([1, 2, 3]), '[1, 2, 3]')
        self.assertEqual(json_filter((1, 2, 3)), '[1, 2, 3]')
        filtered_dict = json_filter({'item1': 1, 'item2': 2, 'item3': 3})
        self.assertTrue('"item1": 1' in filtered_dict)
        self.assertTrue('"item2": 2' in filtered_dict)
        self.assertTrue('"item3": 3' in filtered_dict)
        today = now().today()
        self.assertEqual('"%s"' % today.isoformat()[:-3], json_filter(today))

    def test_static_with_version(self):
        expected = '<script src="/static/cms/css/%(version)s/cms.base.css" type="text/javascript"></script>'
        expected = expected % {'version': cms.__version__}

        template = (
            """{% load cms_static %}<script src="{% static_with_version "cms/css/cms.base.css" %}" """
            """type="text/javascript"></script>"""
        )

        output = self.render_template_obj(template, {}, None)
        self.assertEqual(expected, output)

    @override_settings(STATICFILES_STORAGE='django.contrib.staticfiles.storage.ManifestStaticFilesStorage')
    @patch('django.contrib.staticfiles.storage.staticfiles_storage')
    def test_static_with_version_manifest(self, mock_storage):
        """
        Check that static files are looked up at the location where they are
        stored when using static file manifests.
        """
        mock_storage.url.side_effect = lambda x: '/static/' + x

        template = (
            """{% load staticfiles cms_static %}<script src="{% static_with_version "cms/css/cms.base.css" %}" """
            """type="text/javascript"></script>"""
        )

        output = self.render_template_obj(template, {}, None)
        # If the manifest is used for looking up the static file (Django 1.10
        # and later), it needs to be looked up with a proper path.
        versioned_filename = 'cms/css/%s/cms.base.css' % cms.__version__
        if mock_storage.url.called:
            mock_storage.url.assert_called_with(versioned_filename)

        expected = '<script src="/static/%s" type="text/javascript"></script>'
        expected = expected % versioned_filename
        self.assertEqual(expected, output)


class TemplatetagDatabaseTests(TwoPagesFixture, CMSTestCase):
    def _getfirst(self):
        return Page.objects.get(title_set__title='first')

    def _getsecond(self):
        return Page.objects.get(title_set__title='second')

    def test_get_page_by_untyped_arg_none(self):
        control = self._getfirst()
        request = self.get_request('/')
        request.current_page = control
        page = _get_page_by_untyped_arg(None, request, 1)
        self.assertEqual(page, control)

    def test_get_page_by_pk_arg_edit_mode(self):
        control = self._getfirst()
        request = self.get_request('/')
        request.GET = {"edit": ''}
        user = self._create_user("admin", True, True)
        request.current_page = control
        request.user = user
        middleware = ToolbarMiddleware()
        middleware.process_request(request)
        page = _get_page_by_untyped_arg(control.pk, request, 1)
        self.assertEqual(page, control)

    def test_get_page_by_untyped_arg_page(self):
        control = self._getfirst()
        request = self.get_request('/')
        page = _get_page_by_untyped_arg(control, request, 1)
        self.assertEqual(page, control)

    def test_get_page_by_untyped_arg_reverse_id(self):
        second = self._getsecond()
        request = self.get_request('/')
        page = _get_page_by_untyped_arg("myreverseid", request, 1)
        self.assertEqual(page, second)

    def test_get_page_by_untyped_arg_dict(self):
        second = self._getsecond()
        request = self.get_request('/')
        page = _get_page_by_untyped_arg({'pk': second.pk}, request, 1)
        self.assertEqual(page, second)

    def test_get_page_by_untyped_arg_dict_fail_debug(self):
        with self.settings(DEBUG=True):
            request = self.get_request('/')
            self.assertRaises(Page.DoesNotExist,
                              _get_page_by_untyped_arg, {'pk': 1003}, request, 1
            )
            self.assertEqual(len(mail.outbox), 0)

    def test_get_page_by_untyped_arg_dict_fail_nodebug_do_email(self):
        with self.settings(SEND_BROKEN_LINK_EMAILS=True, DEBUG=False,
                           MANAGERS=[("Jenkins", "tests@django-cms.org")]):
            request = self.get_request('/')
            page = _get_page_by_untyped_arg({'pk': 1003}, request, 1)
            self.assertEqual(page, None)
            self.assertEqual(len(mail.outbox), 1)

    def test_get_page_by_untyped_arg_dict_fail_nodebug_no_email(self):
        with self.settings(SEND_BROKEN_LINK_EMAILS=False, DEBUG=False,
                           MANAGERS=[("Jenkins", "tests@django-cms.org")]):
            request = self.get_request('/')
            page = _get_page_by_untyped_arg({'pk': 1003}, request, 1)
            self.assertEqual(page, None)
            self.assertEqual(len(mail.outbox), 0)

    def test_get_page_by_untyped_arg_fail(self):
        request = self.get_request('/')
        self.assertRaises(TypeError, _get_page_by_untyped_arg, [], request, 1)

    def test_show_placeholder_for_page_placeholder_does_not_exist(self):
        """
        Verify ``show_placeholder`` correctly handles being given an
        invalid identifier.
        """

        with self.settings(DEBUG=True):
            context = self.get_context('/')

            self.assertRaises(Placeholder.DoesNotExist, _show_placeholder_by_id,
                              context, 'does_not_exist', 'myreverseid')
        with self.settings(DEBUG=False):
            content = _show_placeholder_by_id(context, 'does_not_exist', 'myreverseid')
            self.assertEqual(content, '')

    def test_untranslated_language_url(self):
        """ Tests page_language_url templatetag behavior when used on a page
          without the requested translation, both when CMS_HIDE_UNTRANSLATED is
          True and False.
          When True it should return the root page URL if the current page is
           untranslated (PR #1125)

        """
        page_1 = create_page('Page 1', 'nav_playground.html', 'en',
                             in_navigation=True, reverse_id='page1')
        create_title("de", "Seite 1", page_1, slug="seite-1")
        page_2 = create_page('Page 2', 'nav_playground.html', 'en', page_1,
                             in_navigation=True, reverse_id='page2')
        create_title("de", "Seite 2", page_2, slug="seite-2")
        page_3 = create_page('Page 3', 'nav_playground.html', 'en', page_2,
                             in_navigation=True, reverse_id='page3')
        tpl = "{% load menu_tags %}{% page_language_url 'de' %}"
        lang_settings = deepcopy(get_cms_setting('LANGUAGES'))
        lang_settings[1][1]['hide_untranslated'] = False
        with self.settings(CMS_LANGUAGES=lang_settings):
            context = self.get_context(page_2.get_absolute_url())
            context['request'].current_page = page_2
            res = self.render_template_obj(tpl, context.__dict__, context['request'])
            self.assertEqual(res, "/de/seite-2/")

            context = self.get_context(page_3.get_absolute_url())
            context['request'].current_page = page_3
            res = self.render_template_obj(tpl, context.__dict__, context['request'])
            self.assertEqual(res, "/en/page-3/")
        lang_settings[1][1]['hide_untranslated'] = True

        with self.settings(CMS_LANGUAGES=lang_settings):
            context = self.get_context(page_2.get_absolute_url())
            context['request'].current_page = page_2
            res = self.render_template_obj(tpl, context.__dict__, context['request'])
            self.assertEqual(res, "/de/seite-2/")

            context = self.get_context(page_3.get_absolute_url())
            context['request'].current_page = page_3
            res = self.render_template_obj(tpl, context.__dict__, context['request'])
            self.assertEqual(res, "/de/")

    def test_create_placeholder_if_not_exist_in_template(self):
        """
        Tests that adding a new placeholder to a an exising page's template
        creates the placeholder.
        """
        page = create_page('Test', 'col_two.html', 'en')
        # I need to make it seem like the user added another placeholder to the SAME template.
        page.title_cache['en']._template_cache = 'col_three.html'

        request = self.get_request(page=page)
        context = SekizaiContext()
        context['request'] = request

        self.assertObjectDoesNotExist(page.get_placeholders('en'), slot='col_right')
        context = self.get_context(page=page)
        renderer = self.get_content_renderer(request)
        renderer.render_page_placeholder(
            'col_right',
            context,
            inherit=False,
            page=page,
        )
        self.assertObjectExist(page.get_placeholders('en'), slot='col_right')


class NoFixtureDatabaseTemplateTagTests(CMSTestCase):

    def test_cached_show_placeholder_sekizai(self):
        from django.core.cache import cache

        cache.clear()
        from cms.test_utils import project

        template_dir = os.path.join(os.path.dirname(project.__file__), 'templates', 'alt_plugin_templates',
                                    'show_placeholder')
        page = create_page('Test', 'col_two.html', 'en')
        placeholder = page.get_placeholders('en')[0]
        add_plugin(placeholder, TextPlugin, 'en', body='HIDDEN')
        request = RequestFactory().get('/')
        request.user = self.get_staff_user_with_no_permissions()
        request.current_page = page
        override = {'TEMPLATES': deepcopy(settings.TEMPLATES)}
        override['TEMPLATES'][0]['DIRS'] = [template_dir]
        with self.settings(**override):
            template = "{% load cms_tags sekizai_tags %}{% show_placeholder slot page 'en' 1 %}{% render_block 'js' %}"
            output = self.render_template_obj(template, {'page': page, 'slot': placeholder.slot}, request)
            self.assertIn('JAVASCRIPT', output)

    def test_show_placeholder_lang_parameter(self):
        from django.core.cache import cache

        cache.clear()
        page = create_page('Test', 'col_two.html', 'en')
        create_title('fr', 'Fr Test', page)
        placeholder_en = page.get_placeholders('en')[0]
        placeholder_fr = page.get_placeholders('fr')[0]
        add_plugin(placeholder_en, TextPlugin, 'en', body='<b>En Test</b>')
        add_plugin(placeholder_fr, TextPlugin, 'fr', body='<b>Fr Test</b>')

        request = RequestFactory().get('/')
        request.user = AnonymousUser()
        request.current_page = page

        template = "{% load cms_tags sekizai_tags %}{% show_placeholder slot page 'en' 1 %}{% render_block 'js' %}"
        output = self.render_template_obj(template, {'page': page, 'slot': placeholder_en.slot}, request)
        self.assertIn('<b>En Test</b>', output)

        template = "{% load cms_tags sekizai_tags %}{% show_placeholder slot page 'fr' 1 %}{% render_block 'js' %}"
        output = self.render_template_obj(template, {'page': page, 'slot': placeholder_fr.slot}, request)
        self.assertIn('<b>Fr Test</b>', output)

        # Cache is now primed for both languages
        template = "{% load cms_tags sekizai_tags %}{% show_placeholder slot page 'en' 1 %}{% render_block 'js' %}"
        output = self.render_template_obj(template, {'page': page, 'slot': placeholder_en.slot}, request)
        self.assertIn('<b>En Test</b>', output)

        template = "{% load cms_tags sekizai_tags %}{% show_placeholder slot page 'fr' 1 %}{% render_block 'js' %}"
        output = self.render_template_obj(template, {'page': page, 'slot': placeholder_fr.slot}, request)
        self.assertIn('<b>Fr Test</b>', output)

    def test_show_placeholder_for_page_marks_output_safe(self):
        from django.core.cache import cache

        cache.clear()
        page = create_page('Test', 'col_two.html', 'en')
        placeholder = page.get_placeholders('en')[0]
        add_plugin(placeholder, TextPlugin, 'en', body='<b>Test</b>')

        request = RequestFactory().get('/')
        request.user = AnonymousUser()
        request.current_page = page

        template = "{% load cms_tags sekizai_tags %}{% show_placeholder slot page 'en' 1 %}{% render_block 'js' %}"
        with self.assertNumQueries(3):
            output = self.render_template_obj(template, {'page': page, 'slot': placeholder.slot}, request)
        self.assertIn('<b>Test</b>', output)

        with self.assertNumQueries(1):
            output = self.render_template_obj(template, {'page': page, 'slot': placeholder.slot}, request)
        self.assertIn('<b>Test</b>', output)

    def test_cached_show_placeholder_preview(self):
        from django.core.cache import cache
        cache.clear()
        page = create_page('Test', 'col_two.html', 'en')
        placeholder = page.get_placeholders('en')[0]
        add_plugin(placeholder, TextPlugin, 'en', body='<b>Test</b>')
        request = RequestFactory().get('/')
        user = self._create_user("admin", True, True)
        request.current_page = page
        request.user = user
        template = "{% load cms_tags %}{% show_placeholder slot page 'en' 1 %}"
        with self.assertNumQueries(3):
            output = self.render_template_obj(template, {'page': page, 'slot': placeholder.slot}, request)
        self.assertIn('<b>Test</b>', output)
        add_plugin(placeholder, TextPlugin, 'en', body='<b>Test2</b>')
        request = RequestFactory().get('/?preview')
        request.current_page = page
        request.user = user
        with self.assertNumQueries(3):
            output = self.render_template_obj(template, {'page': page, 'slot': placeholder.slot}, request)
        self.assertIn('<b>Test2</b>', output)

    def test_render_plugin(self):
        from django.core.cache import cache
        cache.clear()
        page = create_page('Test', 'col_two.html', 'en')
        placeholder = page.get_placeholders('en')[0]
        plugin = add_plugin(placeholder, TextPlugin, 'en', body='<b>Test</b>')
        template = "{% load cms_tags %}{% render_plugin plugin %}"
        request = RequestFactory().get('/')
        user = self._create_user("admin", True, True)
        request.user = user
        request.current_page = page
        request.session = {}
        request.toolbar = CMSToolbar(request)
        with self.assertNumQueries(0):
            output = self.render_template_obj(template, {'plugin': plugin}, request)
        self.assertIn('<b>Test</b>', output)

    def test_render_plugin_editable(self):
        from django.core.cache import cache
        cache.clear()
<<<<<<< HEAD
        page = create_page('Test', 'col_two.html', 'en', published=True)
        page_content = self.get_page_title_obj(page)
=======
        page = create_page('Test', 'col_two.html', 'en')
>>>>>>> 9f250754
        placeholder = page.get_placeholders('en')[0]
        plugin = add_plugin(placeholder, TextPlugin, 'en', body='<b>Test</b>')
        template = "{% load cms_tags %}{% render_plugin plugin %}"
        request = RequestFactory().get(get_object_edit_url(page_content))
        user = self._create_user("admin", True, True)
        request.user = user
        request.current_page = page
        request.session = {}
        request.toolbar = CMSToolbar(request)
        request.toolbar.show_toolbar = True
        output = self.render_template_obj(template, {'plugin': plugin}, request)
        expected = (
            '<template class="cms-plugin cms-plugin-start cms-plugin-{0}"></template>'
            '<b>Test</b>'
            '<template class="cms-plugin cms-plugin-end cms-plugin-{0}"></template>'
        )
        self.assertEqual(output, expected.format(plugin.pk))

    def test_render_plugin_not_editable(self):
        from django.core.cache import cache
        cache.clear()
        page = create_page('Test', 'col_two.html', 'en')
        placeholder = page.get_placeholders('en')[0]
        plugin = add_plugin(placeholder, TextPlugin, 'en', body='<b>Test</b>')
        template = "{% load cms_tags %}{% render_plugin plugin %}"
        request = RequestFactory().get('/')
        user = self._create_user("admin", True, True)
        request.user = user
        request.current_page = page
        request.session = {'cms_edit': False}
        request.toolbar = CMSToolbar(request)
        request.toolbar.show_toolbar = True
        output = self.render_template_obj(template, {'plugin': plugin}, request)
        self.assertEqual('<b>Test</b>', output)

    def test_render_plugin_no_context(self):
        page = create_page('Test', 'col_two.html', 'en', published=True)
        page_content = self.get_page_title_obj(page)
        placeholder = Placeholder.objects.create(slot='test')
        plugin = add_plugin(placeholder, TextPlugin, 'en', body='Test')
        superuser = self.get_superuser()
        request = RequestFactory().get(get_object_edit_url(page_content))
        request.current_page = None
        request.user = superuser
        request.session = {}
        request.toolbar = CMSToolbar(request)
        context = SekizaiContext({
            'request': request,
        })
        output = render_plugin(context, plugin)
        self.assertEqual(
            output,
            '<template class="cms-plugin cms-plugin-start cms-plugin-{0}"></template>Test<template class="cms-plugin cms-plugin-end cms-plugin-{0}"></template>'.format(
                plugin.pk
            )
        )

    def test_render_placeholder_with_no_page(self):
        page = create_page('Test', 'col_two.html', 'en')
        page.title_cache['en'] = page.title_set.get(language='en')
        template = "{% load cms_tags %}{% placeholder test or %}< --- empty --->{% endplaceholder %}"
        request = RequestFactory().get('/asdadsaasd/')
        user = self.get_superuser()
        request.user = user
        request.current_page = page
        request.session = {'cms_edit': True}
        request.toolbar = CMSToolbar(request)
        request.toolbar.is_staff = True
        with self.assertNumQueries(2):
            output = self.render_template_obj(template, {}, request)
            self.assertEqual(output, '< --- empty --->')

    def test_render_placeholder_as_var(self):
        page = create_page('Test', 'col_two.html', 'en')
        page.title_cache['en'] = page.title_set.get(language='en')
        template = "{% load cms_tags %}{% placeholder test or %}< --- empty --->{% endplaceholder %}"
        request = RequestFactory().get('/asdadsaasd/')
        user = self.get_superuser()
        request.user = user
        request.current_page = page
        request.session = {'cms_edit': True}
        request.toolbar = CMSToolbar(request)
        request.toolbar.is_staff = True
        with self.assertNumQueries(2):
            output = self.render_template_obj(template, {}, request)
            self.assertEqual(output, '< --- empty --->')

    def test_render_model_with_deferred_fields(self):
        from django.core.cache import cache
        from cms.test_utils.project.sampleapp.models import Category

        Category.objects.create(name='foo', depth=1)
        cache.clear()
<<<<<<< HEAD
        page = create_page('Test', 'col_two.html', 'en', published=True)
        page_content = self.get_page_title_obj(page)
=======
        page = create_page('Test', 'col_two.html', 'en')
>>>>>>> 9f250754
        template = "{% load cms_tags %}{% render_model category 'name' %}"
        user = self._create_user("admin", True, True)
        request = RequestFactory().get(get_object_edit_url(page_content))
        request.user = user
        request.current_page = page
        request.session = {}
        request.toolbar = CMSToolbar(request)
        request.toolbar.is_staff = True
        category = Category.objects.only('name').get()
        output = self.render_template_obj(template, {'category': category}, request)
        expected = "cms-plugin cms-plugin-start cms-plugin-sampleapp-category-name-%d cms-render-model" % category.pk
        self.assertIn(expected, output)

        # Now test that it does NOT render when not in edit mode
        request = RequestFactory().get('/')
        request.user = user
        request.current_page = page
        request.session = {}
        request.toolbar = CMSToolbar(request)
        with self.assertNumQueries(0):
            output = self.render_template_obj(template, {'category': category}, request)
        expected = 'foo'
        self.assertEqual(expected, output)

    def test_render_model_add(self):
        from django.core.cache import cache
        from cms.test_utils.project.sampleapp.models import Category

        cache.clear()
<<<<<<< HEAD
        page = create_page('Test', 'col_two.html', 'en', published=True)
        page_content = self.get_page_title_obj(page)
=======
        page = create_page('Test', 'col_two.html', 'en')
>>>>>>> 9f250754
        template = "{% load cms_tags %}{% render_model_add category %}"
        user = self._create_user("admin", True, True)
        request = RequestFactory().get(get_object_edit_url(page_content))
        request.user = user
        request.current_page = page
        request.session = {'cms_edit': True}
        request.toolbar = CMSToolbar(request)
        request.toolbar.is_staff = True
        with self.assertNumQueries(1):
            output = self.render_template_obj(template, {'category': Category()}, request)
        expected_start = '<template class="cms-plugin cms-plugin-start cms-plugin-sampleapp-category-add-0 cms-render-model-add"></template>'
        expected_end = '<template class="cms-plugin cms-plugin-end cms-plugin-sampleapp-category-add-0 cms-render-model-add"></template>'
        self.assertIn(expected_start, output)
        self.assertIn(expected_end, output)

        # Now test that it does NOT render when not in edit mode
        request = RequestFactory().get(page.get_absolute_url())
        request.user = user
        request.current_page = page
        request.session = {}
        request.toolbar = CMSToolbar(request)
        with self.assertNumQueries(0):
            output = self.render_template_obj(template, {'category': Category()}, request)
        expected = ''
        self.assertEqual(expected, output)

    def test_render_model_add_block(self):
        from django.core.cache import cache
        from cms.test_utils.project.sampleapp.models import Category

        cache.clear()
<<<<<<< HEAD
        page = create_page('Test', 'col_two.html', 'en', published=True)
        page_content = self.get_page_title_obj(page)
=======
        page = create_page('Test', 'col_two.html', 'en')
>>>>>>> 9f250754
        template = "{% load cms_tags %}{% render_model_add_block category %}wrapped{% endrender_model_add_block %}"
        user = self._create_user("admin", True, True)
        request = RequestFactory().get(get_object_edit_url(page_content))
        request.user = user
        request.current_page = page
        request.session = {'cms_edit': True}
        request.toolbar = CMSToolbar(request)
        request.toolbar.is_staff = True
        with self.assertNumQueries(1):
            output = self.render_template_obj(template, {'category': Category()}, request)
        expected_start = '<template class="cms-plugin cms-plugin-start cms-plugin-sampleapp-category-add-0 '
        'cms-render-model-add"></template>'
        expected_end = '<template class="cms-plugin cms-plugin-end cms-plugin-sampleapp-category-add-0 '
        'cms-render-model-add"></template>'
        self.assertIn(expected_start, output)
        self.assertIn(expected_end, output)

        # Now test that it does NOT render when not in edit mode
        request = RequestFactory().get(page.get_absolute_url())
        request.user = user
        request.current_page = page
        request.session = {}
        request.toolbar = CMSToolbar(request)
        with self.assertNumQueries(0):
            output = self.render_template_obj(template, {'category': Category()}, request)
        expected = 'wrapped'
        self.assertEqual(expected, output)<|MERGE_RESOLUTION|>--- conflicted
+++ resolved
@@ -433,12 +433,8 @@
     def test_render_plugin_editable(self):
         from django.core.cache import cache
         cache.clear()
-<<<<<<< HEAD
-        page = create_page('Test', 'col_two.html', 'en', published=True)
+        page = create_page('Test', 'col_two.html', 'en')
         page_content = self.get_page_title_obj(page)
-=======
-        page = create_page('Test', 'col_two.html', 'en')
->>>>>>> 9f250754
         placeholder = page.get_placeholders('en')[0]
         plugin = add_plugin(placeholder, TextPlugin, 'en', body='<b>Test</b>')
         template = "{% load cms_tags %}{% render_plugin plugin %}"
@@ -532,12 +528,8 @@
 
         Category.objects.create(name='foo', depth=1)
         cache.clear()
-<<<<<<< HEAD
-        page = create_page('Test', 'col_two.html', 'en', published=True)
+        page = create_page('Test', 'col_two.html', 'en')
         page_content = self.get_page_title_obj(page)
-=======
-        page = create_page('Test', 'col_two.html', 'en')
->>>>>>> 9f250754
         template = "{% load cms_tags %}{% render_model category 'name' %}"
         user = self._create_user("admin", True, True)
         request = RequestFactory().get(get_object_edit_url(page_content))
@@ -567,12 +559,8 @@
         from cms.test_utils.project.sampleapp.models import Category
 
         cache.clear()
-<<<<<<< HEAD
-        page = create_page('Test', 'col_two.html', 'en', published=True)
+        page = create_page('Test', 'col_two.html', 'en')
         page_content = self.get_page_title_obj(page)
-=======
-        page = create_page('Test', 'col_two.html', 'en')
->>>>>>> 9f250754
         template = "{% load cms_tags %}{% render_model_add category %}"
         user = self._create_user("admin", True, True)
         request = RequestFactory().get(get_object_edit_url(page_content))
@@ -604,12 +592,8 @@
         from cms.test_utils.project.sampleapp.models import Category
 
         cache.clear()
-<<<<<<< HEAD
-        page = create_page('Test', 'col_two.html', 'en', published=True)
+        page = create_page('Test', 'col_two.html', 'en')
         page_content = self.get_page_title_obj(page)
-=======
-        page = create_page('Test', 'col_two.html', 'en')
->>>>>>> 9f250754
         template = "{% load cms_tags %}{% render_model_add_block category %}wrapped{% endrender_model_add_block %}"
         user = self._create_user("admin", True, True)
         request = RequestFactory().get(get_object_edit_url(page_content))
