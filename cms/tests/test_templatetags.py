--- conflicted
+++ resolved
@@ -18,11 +18,7 @@
 from sekizai.context import SekizaiContext
 
 import cms
-<<<<<<< HEAD
 from cms.api import create_page, create_page_content, add_plugin
-=======
-from cms.api import add_plugin, create_page, create_title
->>>>>>> 5ff38b52
 from cms.middleware.toolbar import ToolbarMiddleware
 from cms.models import (
     EmptyPageContent, Page, PageContent, PageUrl, Placeholder,
