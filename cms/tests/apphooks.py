'''
Created on Dec 10, 2010

@author: jonas
'''
from __future__ import with_statement
from cms.apphook_pool import apphook_pool
from cms.tests.base import CMSTestCase
from cms.tests.util.settings_contextmanager import SettingsOverride
from django.contrib.auth.models import User
import sys


APP_NAME = 'SampleApp'
APP_MODULE = "testapp.sampleapp.cms_app"


class ApphooksTestCase(CMSTestCase):
    def test_01_explicit_apphooks(self):
        """
        Test explicit apphook loading with the CMS_APPHOOKS setting.
        """
        if APP_MODULE in sys.modules:
            del sys.modules[APP_MODULE]
        apphooks = (
            '%s.%s' % (APP_MODULE, APP_NAME),
        )
        with SettingsOverride(CMS_APPHOOKS=apphooks):
            apphook_pool.clear()
            hooks = apphook_pool.get_apphooks()
            app_names = [hook[0] for hook in hooks]
            self.assertEqual(len(hooks), 1)
            self.assertEqual(app_names, [APP_NAME])
            apphook_pool.clear()
            
            
    def test_02_implicit_apphooks(self):
        """
        Test implicit apphook loading with INSTALLED_APPS + cms_app.py
        """
        if APP_MODULE in sys.modules:
            del sys.modules[APP_MODULE]
            
        apps = ['testapp.sampleapp']
        with SettingsOverride(INSTALLED_APPS=apps):
            apphook_pool.clear()
            hooks = apphook_pool.get_apphooks()
            app_names = [hook[0] for hook in hooks]
            self.assertEqual(len(hooks), 1)
            self.assertEqual(app_names, [APP_NAME])
            apphook_pool.clear()
    
    def test_03_apphook_on_root(self):
<<<<<<< HEAD
        superuser = User.objects.create_superuser('admin', 'admin@admin.com', 'admin')
        
        page = self.create_page(user=superuser, published=True)
        page.title_set.all().update(application_urls='SampleApp')
        self.assertTrue(page.publish())
        response = self.client.get(self.get_pages_root())
        self.assertTemplateUsed(response, 'sampleapp/home.html')
=======
        
        if APP_MODULE in sys.modules:
            del sys.modules[APP_MODULE]
            
        apphook_pool.clear()    
        superuser = User.objects.create_superuser('admin', 'admin@admin.com', 'admin')
        page = self.create_page(user=superuser, published=True)
        page.title_set.all().update(application_urls='SampleApp')
        self.assertEquals(page.title_set.all()[0].language, 'fr')
        self.assertTrue(page.publish())
        response = self.client.get(self.get_pages_root())
        self.assertTemplateUsed(response, 'sampleapp/home.html')
        apphook_pool.clear()
>>>>>>> dd4c530c
<|MERGE_RESOLUTION|>--- conflicted
+++ resolved
@@ -51,15 +51,6 @@
             apphook_pool.clear()
     
     def test_03_apphook_on_root(self):
-<<<<<<< HEAD
-        superuser = User.objects.create_superuser('admin', 'admin@admin.com', 'admin')
-        
-        page = self.create_page(user=superuser, published=True)
-        page.title_set.all().update(application_urls='SampleApp')
-        self.assertTrue(page.publish())
-        response = self.client.get(self.get_pages_root())
-        self.assertTemplateUsed(response, 'sampleapp/home.html')
-=======
         
         if APP_MODULE in sys.modules:
             del sys.modules[APP_MODULE]
@@ -72,5 +63,4 @@
         self.assertTrue(page.publish())
         response = self.client.get(self.get_pages_root())
         self.assertTemplateUsed(response, 'sampleapp/home.html')
-        apphook_pool.clear()
->>>>>>> dd4c530c
+        apphook_pool.clear()