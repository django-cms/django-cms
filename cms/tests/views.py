from __future__ import with_statement
import sys
import re
from copy import copy

from cms.api import create_page
from cms.apphook_pool import apphook_pool
from cms.models import PagePermission, Page
from cms.test_utils.testcases import SettingsOverrideTestCase
from cms.test_utils.util.context_managers import SettingsOverride
from cms.test_utils.util.fuzzy_int import FuzzyInt
from cms.utils.compat import DJANGO_1_5
from cms.utils.conf import get_cms_setting
from cms.views import _handle_no_page, details
from menus.menu_pool import menu_pool
from django.core.cache import cache
from django.conf import settings
from django.contrib.auth.models import Permission
from django.core.urlresolvers import clear_url_caches
from django.http import Http404
from django.template import Variable


APP_NAME = 'SampleApp'
APP_MODULE = "cms.test_utils.project.sampleapp.cms_app"


class ViewTests(SettingsOverrideTestCase):
    urls = 'cms.test_utils.project.urls'

    settings_overrides = {'CMS_PERMISSION': True}

    def setUp(self):
        clear_url_caches()

    def test_handle_no_page(self):
        """
        Test handle nopage correctly works with DEBUG=True
        """
        request = self.get_request('/')
        slug = ''
        self.assertRaises(Http404, _handle_no_page, request, slug)
        with SettingsOverride(DEBUG=True):
            request = self.get_request('/en/')
            slug = ''
            response = _handle_no_page(request, slug)
            self.assertEqual(response.status_code, 200)

    def test_apphook_not_hooked(self):
        """
        Test details view when apphook pool has apphooks, but they're not
        actually hooked
        """
        if APP_MODULE in sys.modules:
            del sys.modules[APP_MODULE]
        apphooks = (
            '%s.%s' % (APP_MODULE, APP_NAME),
        )
        create_page("page2", "nav_playground.html", "en", published=True)
        with SettingsOverride(CMS_APPHOOKS=apphooks):
            apphook_pool.clear()
            response = self.client.get('/en/')
            self.assertEqual(response.status_code, 200)
            apphook_pool.clear()

    def test_external_redirect(self):
        # test external redirect
        redirect_one = 'https://www.django-cms.org/'
        one = create_page("one", "nav_playground.html", "en", published=True,
                          redirect=redirect_one)
        url = one.get_absolute_url()
        request = self.get_request(url)
        response = details(request, one.get_path("en"))
        self.assertEqual(response.status_code, 302)
        self.assertEqual(response['Location'], redirect_one)

    def test_internal_neutral_redirect(self):
        # test internal language neutral redirect
        redirect_one = 'https://www.django-cms.org/'
        redirect_two = '/'
        one = create_page("one", "nav_playground.html", "en", published=True,
                          redirect=redirect_one)
        two = create_page("two", "nav_playground.html", "en", parent=one,
                          published=True, redirect=redirect_two)
        url = two.get_absolute_url()
        request = self.get_request(url)
        response = details(request, two.get_path())
        self.assertEqual(response.status_code, 302)
        self.assertEqual(response['Location'], '/en/')

    def test_internal_forced_redirect(self):
        # test internal forced language redirect
        redirect_one = 'https://www.django-cms.org/'
        redirect_three = '/en/'
        one = create_page("one", "nav_playground.html", "en", published=True,
                          redirect=redirect_one)
        three = create_page("three", "nav_playground.html", "en", parent=one,
                            published=True, redirect=redirect_three)
        url = three.get_slug()
        request = self.get_request(url)
        response = details(request, url.strip('/'))
        self.assertEqual(response.status_code, 302)
        self.assertEqual(response['Location'], redirect_three)

    def test_redirect_to_self(self):
        one = create_page("one", "nav_playground.html", "en", published=True,
                          redirect='/')
        url = one.get_absolute_url()
        request = self.get_request(url)
        response = details(request, one.get_path())
        self.assertEqual(response.status_code, 200)

    def test_redirect_to_self_with_host(self):
        one = create_page("one", "nav_playground.html", "en", published=True,
                          redirect='http://testserver/en/')
        url = one.get_absolute_url()
        request = self.get_request(url)
        response = details(request, one.get_path())
        self.assertEqual(response.status_code, 200)

    def test_login_required(self):
        create_page("page", "nav_playground.html", "en", published=True,
                    login_required=True)
        plain_url = '/accounts/'
        login_rx = re.compile("%s\?(signin=|next=/en/)&" % plain_url)
        with SettingsOverride(LOGIN_URL=plain_url+'?signin'):
            request = self.get_request('/en/')
            response = details(request, '')
            self.assertEqual(response.status_code, 302)
            self.assertTrue(login_rx.search(response['Location']))
        login_rx = re.compile("%s\?(signin=|next=/)&" % plain_url)
        with SettingsOverride(USE_I18N=False, LOGIN_URL=plain_url+'?signin'):
            request = self.get_request('/')
            response = details(request, '')
            self.assertEqual(response.status_code, 302)
            self.assertTrue(login_rx.search(response['Location']))

    def test_edit_permission(self):
        page = create_page("page", "nav_playground.html", "en", published=True)

        # Anon user
        response = self.client.get("/en/?edit")
        self.assertNotContains(response, "cms_toolbar-item_switch", 200)

        # Superuser
        user = self.get_superuser()
        self.client.login(username=user.username, password=user.username)
        response = self.client.get("/en/?edit")
        self.assertContains(response, "cms_toolbar-item_switch", 4, 200)

        # Admin but with no permission
        user = self.get_staff_user_with_no_permissions()
        user.user_permissions.add(Permission.objects.get(codename='change_page'))

        self.client.login(username=user.username, password=user.username)
        response = self.client.get("/en/?edit")
        self.assertNotContains(response, "cms_toolbar-item_switch", 200)

        PagePermission.objects.create(can_change=True, user=user, page=page)
        response = self.client.get("/en/?edit")
        self.assertContains(response, "cms_toolbar-item_switch", 4, 200)


class ContextTests(SettingsOverrideTestCase):
    urls = 'cms.test_utils.project.urls'

    def test_context_current_page(self):
        """
        Asserts the number of queries triggered by
        `cms.context_processors.cms_settings` and `cms.middleware.page`
        """
        from django.template import context
        page_template = "nav_playground.html"
        original_context = settings.TEMPLATE_CONTEXT_PROCESSORS
        new_context = copy(original_context)
        new_context.remove("cms.context_processors.cms_settings")
        page = create_page("page", page_template, "en", published=True)
        page_2 = create_page("page-2", page_template, "en", published=True,
                             parent=page)

        # Tests for standard django applications
        # 1 query is executed in get_app_patterns(), not related
        # to cms.context_processors.cms_settings.
        # Executing this oputside queries assertion context ensure
        # repetability
        response = self.client.get("/en/admin/")

        cache.clear()
        menu_pool.clear()
        context._standard_context_processors = None
        # Number of queries when context processors is not enabled
        with SettingsOverride(TEMPLATE_CONTEXT_PROCESSORS=new_context):
            with self.assertNumQueries(FuzzyInt(0, 4)) as context:
                response = self.client.get("/en/admin/")
                if DJANGO_1_5:
                    num_queries = len(context.connection.queries) - context.starting_queries
                else:
                    num_queries = len(context.captured_queries)
                self.assertFalse('CMS_TEMPLATE' in response.context)
        cache.clear()
        menu_pool.clear()
        # Number of queries when context processor is enabled
        with SettingsOverride(TEMPLATE_CONTEXT_PROCESSORS=original_context):
            # no extra query is run when accessing urls managed by standard
            # django applications
            with self.assertNumQueries(num_queries):
                response = self.client.get("/en/admin/")
            # 3 queries run when determining current page
            with self.assertNumQueries(3):
                self.assertFalse(response.context['request'].current_page)
                self.assertFalse(response.context['request']._current_page_cache)
            # Zero more queries when determining the current template
            with self.assertNumQueries(0):
                # Template is the first in the CMS_TEMPLATES list
                template = Variable('CMS_TEMPLATE').resolve(response.context)
                self.assertEqual(template, get_cms_setting('TEMPLATES')[0][0])
        cache.clear()
        menu_pool.clear()

        # Number of queries when context processors is not enabled
        with SettingsOverride(TEMPLATE_CONTEXT_PROCESSORS=new_context):
            # Baseline number of queries
            with self.assertNumQueries(FuzzyInt(17, 21)) as context:
                response = self.client.get("/en/page-2/")
                if DJANGO_1_5:
                    num_queries_page = len(context.connection.queries) - context.starting_queries
                else:
                    num_queries_page = len(context.captured_queries)
        cache.clear()
        menu_pool.clear()

        # Number of queries when context processors is enabled
        with SettingsOverride(TEMPLATE_CONTEXT_PROCESSORS=original_context):
            # Exactly the same number of queries are executed with and without
            # the context_processor
            with self.assertNumQueries(num_queries_page):
                response = self.client.get("/en/page-2/")
<<<<<<< HEAD
                self.assertEqual(response.context['CMS_TEMPLATE'], page_template)
        cache.clear()
        menu_pool.clear()
=======
                template = Variable('CMS_TEMPLATE').resolve(response.context)
                self.assertEqual(template, page_template)

>>>>>>> fa7f41fb
        page_2.template = 'INHERIT'
        page_2.save()
        page_2.publish('en')
        with SettingsOverride(TEMPLATE_CONTEXT_PROCESSORS=original_context):
            # One query more triggered as page inherits template from ancestor
            with self.assertNumQueries(num_queries_page + 1):
                response = self.client.get("/en/page-2/")
                template = Variable('CMS_TEMPLATE').resolve(response.context)
                self.assertEqual(template, page_template)<|MERGE_RESOLUTION|>--- conflicted
+++ resolved
@@ -235,15 +235,10 @@
             # the context_processor
             with self.assertNumQueries(num_queries_page):
                 response = self.client.get("/en/page-2/")
-<<<<<<< HEAD
-                self.assertEqual(response.context['CMS_TEMPLATE'], page_template)
-        cache.clear()
-        menu_pool.clear()
-=======
                 template = Variable('CMS_TEMPLATE').resolve(response.context)
                 self.assertEqual(template, page_template)
-
->>>>>>> fa7f41fb
+        cache.clear()
+        menu_pool.clear()
         page_2.template = 'INHERIT'
         page_2.save()
         page_2.publish('en')
