/* global window */
'use strict';

var globals = require('./settings/globals');
var casperjs = require('casper');
var cms = require('./helpers/cms')(casperjs);
var xPath = casperjs.selectXPath;
var createJSTreeXPathFromTree = cms.createJSTreeXPathFromTree;
var getPasteHelpersXPath = cms.getPasteHelpersXPath;

casper.test.setUp(function (done) {
    casper.start()
        .then(cms.login())
        .run(done);
});

casper.test.tearDown(function (done) {
    casper.start()
        .then(cms.logout())
        .run(done);
});

casper.test.begin('Pages can be copied and pasted when CMS_PERMISSION=False', function (test) {
    casper.start()
        .then(cms.addPage({ title: 'Homepage' }))
        .then(cms.addPage({ title: 'Second', parent: 'Homepage' }))
        .thenOpen(globals.baseUrl)
        .then(cms.openSideframe())
        // switch to sideframe
        .withFrame(0, function () {
            var secondPageId;
            casper.waitUntilVisible('.cms-pagetree-jstree')
                .then(cms.expandPageTree())
                .then(function () {
                    test.assertExists(
                        xPath(createJSTreeXPathFromTree([{
                            name: 'Homepage',
                            children: [{
                                name: 'Second'
                            }]
                        }])),
                        'Second page is nested into the Homepage'
                    );

                    secondPageId = cms.getPageId('Second');

                    this.then(cms.triggerCopyPage({ page: secondPageId }));
                })
                // wait until paste buttons show up
                .then(function () {
                    test.assertElementCount(
                        xPath(getPasteHelpersXPath({
                            visible: true
                        })),
                        3,
                        'Three possible paste targets'
                    );
                })
                // click on it again
                .then(function () {
                    this.then(cms.triggerCopyPage({ page: secondPageId }));
                })
                .then(function () {
                    test.assertElementCount(
                        xPath(getPasteHelpersXPath({
                            visible: true
                        })),
                        0,
                        'Paste buttons hide when clicked on copy again'
                    );
                })
                .then(function () {
                    // open them again
                    this.then(cms.triggerCopyPage({ page: secondPageId }));
                })
                // then try to paste into itself
                .then(function () {
                    this.then(cms.triggerPastePage({
                        page: secondPageId
                    }));
                })
                .waitForResource(/copy-page/)
                .waitForUrl(/page/) // need to wait for reload
                .wait(1000)
                .waitUntilVisible('.cms-pagetree-jstree')
                .wait(3000)
                .then(cms.waitUntilAllAjaxCallsFinish())
                .then(function () {
                    test.assertExists(
                        xPath(createJSTreeXPathFromTree([{
                            name: 'Homepage',
                            children: [{
                                name: 'Second',
                                children: [{
                                    name: 'Second'
                                }]
                            }]
                        }])),
                        'Second page was copied into itself'
                    );
                })
                .then(cms.expandPageTree())
                // try to copy into parent
                .then(function () {
                    this.then(cms.triggerCopyPage({ page: secondPageId }));
                })
                // wait until paste buttons show up
                .then(function () {
                    // click on "Paste" to homepage
                    this.then(cms.triggerPastePage({
                        page: cms.getPageId('Homepage')
                    }));
                })
                .waitForResource(/copy-page/)
                .waitForUrl(/page/) // need to wait for reload
                .wait(1000)
                .waitUntilVisible('.cms-pagetree-jstree', cms.expandPageTree())
                .wait(3000)
                .waitUntilVisible('.cms-pagetree-jstree', function () {
                    test.assertExists(
                        xPath(createJSTreeXPathFromTree([{
                            name: 'Homepage',
                            children: [
                                {
                                    name: 'Second',
                                    children: [{
                                        name: 'Second'
                                    }]
                                },
                                {
                                    name: 'Second',
                                    children: [{
                                        name: 'Second'
                                    }]
                                }
                            ]
                        }])),
                        'Second page was copied into the homepage'
                    );
                })
                .thenEvaluate(function () {
                    window.location.reload();
                })
                .wait(1000)
                .waitUntilVisible('.cms-pagetree-jstree', cms.waitUntilAllAjaxCallsFinish())
                .wait(3000)
                .then(function () {
                    test.assertExists(
                        xPath(createJSTreeXPathFromTree([{
                            name: 'Homepage',
                            children: [
                                {
                                    name: 'Second',
                                    children: [{
                                        name: 'Second'
                                    }]
                                },
                                {
                                    name: 'Second',
                                    children: [{
                                        name: 'Second'
                                    }]
                                }
                            ]
                        }])),
                        'Second page was copied into the homepage'
                    );
                })
                // try to copy into root
                .then(function () {
                    this.then(cms.triggerCopyPage({ page: secondPageId }));
                })
                // wait until paste buttons show up
                .then(function () {
                    // click on "Paste" to root
                    this.then(cms.triggerPastePage({
                        page: '#root'
                    }));
                })
                .waitForResource(/copy-page/)
                .waitForUrl(/page/) // need to wait for reload
                .wait(1000)
                .waitUntilVisible('.cms-pagetree-jstree')
                .then(cms.waitUntilAllAjaxCallsFinish())
                .then(cms.expandPageTree())
                .waitUntilVisible('.cms-pagetree-jstree', function () {
                    test.assertExists(
                        xPath(createJSTreeXPathFromTree([
                            {
                                name: 'Homepage',
                                children: [
                                    {
                                        name: 'Second',
                                        children: [{
                                            name: 'Second'
                                        }]
                                    },
                                    {
                                        name: 'Second',
                                        children: [{
                                            name: 'Second'
                                        }]
                                    }
                                ]
                            },
                            {
                                name: 'Second',
                                children: [{
                                    name: 'Second'
                                }]
                            }
                        ])),
                        'Second page was copied into the root'
                    );
                })
                .thenEvaluate(function () {
                    window.location.reload();
                })
                .wait(1000)
                .waitUntilVisible('.cms-pagetree-jstree')
                .then(cms.waitUntilAllAjaxCallsFinish())
                .then(cms.expandPageTree())
                .then(function () {
                    test.assertExists(
                        xPath(createJSTreeXPathFromTree([
                            {
                                name: 'Homepage',
                                children: [
                                    {
                                        name: 'Second',
                                        children: [{
                                            name: 'Second'
                                        }]
                                    },
                                    {
                                        name: 'Second',
                                        children: [{
                                            name: 'Second'
                                        }]
                                    }
                                ]
                            },
                            {
                                name: 'Second',
                                children: [{
                                    name: 'Second'
                                }]
                            }
                        ])),
                        'Second page was copied into the root'
                    );
                })
                // then try to copy sibling into a sibling (homepage into sibling "second" page)
                .then(function () {
                    this.then(cms.triggerCopyPage({ page: cms.getPageId('Homepage') }));
                })
                // wait until paste buttons show up
                .then(function () {
                    // click on "Paste" to top level "second" page
                    var pages = cms._getPageIds('Second');
                    this.then(cms.triggerPastePage({
                        page: pages[pages.length - 2]
                    }));
                })
                .waitForResource(/copy-page/)
                .waitForUrl(/page/) // need to wait for reload
                .wait(1000)
                .waitUntilVisible('.cms-pagetree-jstree', cms.expandPageTree())
                .wait(3000)
                .waitUntilVisible('.cms-pagetree-jstree', function () {
                    test.assertExists(
                        xPath(createJSTreeXPathFromTree([
                            {
                                name: 'Homepage',
                                children: [
                                    {
                                        name: 'Second',
                                        children: [{
                                            name: 'Second'
                                        }]
                                    },
                                    {
                                        name: 'Second',
                                        children: [{
                                            name: 'Second'
                                        }]
                                    }
                                ]
                            },
                            {
                                name: 'Second',
                                children: [
                                    { name: 'Second' },
                                    {
                                        name: 'Homepage',
                                        children: [
                                            {
                                                name: 'Second',
                                                children: [{
                                                    name: 'Second'
                                                }]
                                            },
                                            {
                                                name: 'Second',
                                                children: [{
                                                    name: 'Second'
                                                }]
                                            }
                                        ]
                                    }
                                ]
                            }
                        ])),
                        'Homepage was copied into last "Second" page'
                    );
                })
                .thenEvaluate(function () {
                    window.location.reload();
                })
                .wait(1000)
                .waitUntilVisible('.cms-pagetree-jstree')
                .wait(3000)
                .then(function () {
                    test.assertExists(
                        xPath(createJSTreeXPathFromTree([
                            {
                                name: 'Homepage',
                                children: [
                                    {
                                        name: 'Second',
                                        children: [{
                                            name: 'Second'
                                        }]
                                    },
                                    {
                                        name: 'Second',
                                        children: [{
                                            name: 'Second'
                                        }]
                                    }
                                ]
                            },
                            {
                                name: 'Second',
                                children: [
                                    { name: 'Second' },
                                    {
                                        name: 'Homepage',
                                        children: [
                                            {
                                                name: 'Second',
                                                children: [{
                                                    name: 'Second'
                                                }]
                                            },
                                            {
                                                name: 'Second',
                                                children: [{
                                                    name: 'Second'
                                                }]
                                            }
                                        ]
                                    }
                                ]
                            }
                        ])),
                        'Homepage was copied into last "Second" page'
                    );
                })

                // then try to copy a page into own child
                .then(function () {
                    this.then(cms.triggerCopyPage({ page: cms.getPageId('Homepage') }));
                })
                // wait until paste buttons show up
                .then(function () {
                    // click on "Paste" to the Direct child of Homepage
<<<<<<< HEAD
                    this.click('.cms-tree-item-helpers a[data-id="' + secondPageId + '"]');
=======
                    this.then(cms.triggerPastePage({
                        page: secondPageId
                    }));
                })
                .waitUntilVisible('.error', function () {
                    test.assertSelectorHasText(
                        '.error',
                        'Error: Moving parent inside child',
                        'Error should show up if you try to paste a page into it\'s child'
                    );
>>>>>>> 0bdb06a1
                });
        })
        // remove two top level pages
        .then(cms.removePage())
        .then(cms.removePage())
        .run(function () {
            test.done();
        });
});<|MERGE_RESOLUTION|>--- conflicted
+++ resolved
@@ -375,20 +375,9 @@
                 // wait until paste buttons show up
                 .then(function () {
                     // click on "Paste" to the Direct child of Homepage
-<<<<<<< HEAD
-                    this.click('.cms-tree-item-helpers a[data-id="' + secondPageId + '"]');
-=======
                     this.then(cms.triggerPastePage({
                         page: secondPageId
                     }));
-                })
-                .waitUntilVisible('.error', function () {
-                    test.assertSelectorHasText(
-                        '.error',
-                        'Error: Moving parent inside child',
-                        'Error should show up if you try to paste a page into it\'s child'
-                    );
->>>>>>> 0bdb06a1
                 });
         })
         // remove two top level pages
