# -*- coding: utf-8 -*-

import datetime
import iptools
import re

from django.conf import settings
from django.contrib import admin
from django.contrib.admin.models import CHANGE, LogEntry
from django.contrib.auth.models import AnonymousUser, Permission
from django.contrib.contenttypes.models import ContentType
from django.template.defaultfilters import truncatewords
from django.test import TestCase
from django.test.client import RequestFactory
from django.test.utils import override_settings
from django.urls import reverse
from django.utils.encoding import force_text
from django.utils.functional import lazy
from django.utils.html import escape
from django.utils.translation import ugettext_lazy as _

from cms.api import create_page, create_title, add_plugin
from cms.admin.forms import RequestToolbarForm
from cms.cms_toolbars import (ADMIN_MENU_IDENTIFIER, ADMINISTRATION_BREAK, get_user_model,
                              LANGUAGE_MENU_IDENTIFIER)
from cms.middleware.toolbar import ToolbarMiddleware
from cms.models import Page, UserSettings, PagePermission
from cms.test_utils.project.placeholderapp.models import Example1, CharPksExample
from cms.test_utils.project.placeholderapp.views import detail_view, ClassDetail
from cms.test_utils.testcases import (CMSTestCase,
                                      URL_CMS_PAGE_ADD, URL_CMS_PAGE_CHANGE,
                                      URL_CMS_USERSETTINGS)
from cms.test_utils.util.context_managers import UserLoginContext
from cms.toolbar_pool import toolbar_pool
from cms.toolbar.items import (ToolbarAPIMixin, LinkItem, ItemSearchResult,
                               Break, SubMenu, AjaxItem)
from cms.toolbar.toolbar import CMSToolbar
from cms.toolbar.utils import get_object_structure_url
from cms.utils.conf import get_cms_setting
from cms.utils.i18n import get_language_tuple
from cms.utils.urlutils import admin_reverse
from cms.views import details


from cms.toolbar.utils import get_object_edit_url, get_object_preview_url


class ToolbarTestBase(CMSTestCase):

    def get_page_request(self, page, user, path=None, lang_code='en', disable=False):
        if not path:
            path = page.get_absolute_url()

        request = RequestFactory().get(path)
        request.session = {}
        request.user = user
        request.LANGUAGE_CODE = lang_code

        request.GET = {}
        if disable and not edit:
            request.GET[get_cms_setting('CMS_TOOLBAR_URL__DISABLE')] = None

<<<<<<< HEAD
        request.current_page = page
=======
        current_page = None
        if obj and obj.__class__.__name__ == 'Page':
            current_page = obj
        request.current_page = current_page
>>>>>>> 26e74180

        mid = ToolbarMiddleware()
        mid.process_request(request)

        if hasattr(request, 'toolbar'):
            request.toolbar.populate()

        return request

    def get_anon(self):
        return AnonymousUser()

    def get_staff(self):
        staff = self._create_user('staff', True, False)
        staff.user_permissions.add(Permission.objects.get(codename='change_page'))
        return staff

    def get_nonstaff(self):
        nonstaff = self._create_user('nonstaff')
        nonstaff.user_permissions.add(Permission.objects.get(codename='change_page'))
        return nonstaff

    def get_superuser(self):
        superuser = self._create_user('superuser', True, True)
        return superuser

    def _fake_logentry(self, instance_id, user, text, model=Page):
        LogEntry.objects.log_action(
            user_id=user.id,
            content_type_id=ContentType.objects.get_for_model(model).pk,
            object_id=instance_id,
            object_repr=text,
            action_flag=CHANGE,
        )
        entry = LogEntry.objects.filter(user=user, object_id=instance_id, action_flag__in=(CHANGE,))[0]
        session = self.client.session
        session['cms_log_latest'] = entry.pk
        session.save()

    def _get_example_obj(self):
        obj = Example1.objects.create(
            char_1='one',
            char_2='two',
            char_3='tree',
            char_4='four'
        )
        obj.save()
        return obj


@override_settings(ROOT_URLCONF='cms.test_utils.project.nonroot_urls')
class ToolbarMiddlewareTest(ToolbarTestBase):

    @override_settings(CMS_TOOLBAR_HIDE=False)
    def test_no_app_setted_show_toolbar_in_non_cms_urls(self):
        request = self.get_page_request(None, self.get_anon(), '/en/example/')
        self.assertTrue(hasattr(request, 'toolbar'))

    @override_settings(CMS_TOOLBAR_HIDE=False)
    def test_no_app_setted_show_toolbar_in_cms_urls(self):
        page = create_page('foo', 'col_two.html', 'en', published=True)
        request = self.get_page_request(page, self.get_anon())
        self.assertTrue(hasattr(request, 'toolbar'))

    @override_settings(CMS_TOOLBAR_HIDE=False)
    def test_app_setted_hide_toolbar_in_non_cms_urls_toolbar_hide_unsetted(self):
        request = self.get_page_request(None, self.get_anon(), '/en/example/')
        self.assertTrue(hasattr(request, 'toolbar'))

    @override_settings(CMS_TOOLBAR_HIDE=True)
    def test_app_setted_hide_toolbar_in_non_cms_urls(self):
        request = self.get_page_request(None, self.get_anon(), '/en/example/')
        self.assertFalse(hasattr(request, 'toolbar'))

    @override_settings(CMS_TOOLBAR_HIDE=False)
    def test_app_setted_show_toolbar_in_cms_urls(self):
        page = create_page('foo', 'col_two.html', 'en', published=True)
        page = create_page('foo', 'col_two.html', 'en', published=True, parent=page)
        request = self.get_page_request(page, self.get_anon())
        self.assertTrue(hasattr(request, 'toolbar'))

    @override_settings(CMS_TOOLBAR_HIDE=True)
    def test_app_setted_show_toolbar_in_cms_urls_subpage(self):
        page = create_page('foo', 'col_two.html', 'en', published=True)
        page = create_page('foo', 'col_two.html', 'en', published=True, parent=page)
        request = self.get_page_request(page, self.get_anon())
        self.assertTrue(hasattr(request, 'toolbar'))

    def test_cms_internal_ips_unset(self):
        with self.settings(CMS_INTERNAL_IPS=[]):
            request = self.get_page_request(None, self.get_staff(), '/en/example/')
            self.assertTrue(hasattr(request, 'toolbar'))

    def test_cms_internal_ips_set_no_match(self):
        with self.settings(CMS_INTERNAL_IPS=['123.45.67.89', ]):
            request = self.get_page_request(None, self.get_staff(), '/en/example/')
            self.assertFalse(hasattr(request, 'toolbar'))

    def test_cms_internal_ips_set_match(self):
        with self.settings(CMS_INTERNAL_IPS=['127.0.0.0', '127.0.0.1', '127.0.0.2', ]):
            request = self.get_page_request(None, self.get_staff(), '/en/example/')
            self.assertTrue(hasattr(request, 'toolbar'))

    def test_cms_internal_ips_iptools(self):
        with self.settings(CMS_INTERNAL_IPS=iptools.IpRangeList(('127.0.0.0', '127.0.0.255'))):
            request = self.get_page_request(None, self.get_staff(), '/en/example/')
            self.assertTrue(hasattr(request, 'toolbar'))

    def test_cms_internal_ips_iptools_bad_range(self):
        with self.settings(CMS_INTERNAL_IPS=iptools.IpRangeList(('128.0.0.0', '128.0.0.255'))):
            request = self.get_page_request(None, self.get_staff(), '/en/example/')
            self.assertFalse(hasattr(request, 'toolbar'))


@override_settings(CMS_PERMISSION=False)
class ToolbarTests(ToolbarTestBase):

    def get_page_item(self, toolbar):
        items = toolbar.get_left_items() + toolbar.get_right_items()
        page_item = [item for item in items if force_text(item.name) == 'Page']
        self.assertEqual(len(page_item), 1)
        return page_item[0]

    def test_toolbar_login(self):
        admin = self.get_superuser()
        endpoint = reverse('cms_login') + '?next=/en/admin/'
        username = getattr(admin, get_user_model().USERNAME_FIELD)
        password = getattr(admin, get_user_model().USERNAME_FIELD)
        response = self.client.post(endpoint, data={'username': username, 'password': password})
        self.assertRedirects(response, '/en/admin/')
        self.assertTrue(settings.SESSION_COOKIE_NAME in response.cookies)

    def test_toolbar_login_error(self):
        admin = self.get_superuser()
        endpoint = reverse('cms_login') + '?next=/en/admin/'
        username = getattr(admin, get_user_model().USERNAME_FIELD)
        response = self.client.post(endpoint, data={'username': username, 'password': 'invalid'})
        self.assertRedirects(response, '/en/admin/?cms_toolbar_login_error=1', target_status_code=302)
        self.assertFalse(settings.SESSION_COOKIE_NAME in response.cookies)

    def test_toolbar_login_invalid_redirect_to(self):
        admin = self.get_superuser()
        endpoint = reverse('cms_login') + '?next=http://example.com'
        username = getattr(admin, get_user_model().USERNAME_FIELD)
        password = getattr(admin, get_user_model().USERNAME_FIELD)
        response = self.client.post(endpoint, data={'username': username, 'password': password})
        self.assertRedirects(response, '/en/')
        self.assertTrue(settings.SESSION_COOKIE_NAME in response.cookies)

    @override_settings(CMS_TOOLBARS=['cms.test_utils.project.sampleapp.cms_toolbars.ToolbarWithMedia'])
    def test_toolbar_media(self):
        """
        Toolbar classes can declare a media class or property
        to be rendered along with the toolbar.
        """
        old_pool = toolbar_pool.toolbars
        toolbar_pool.clear()
        cms_page = create_page("toolbar-page", "col_two.html", "en", published=True)
        page_content = self.get_page_title_obj(page=cms_page, language="en")
        endpoint = get_object_edit_url(page_content)

        with self.login_user_context(self.get_superuser()):
            response = self.client.get(endpoint)
            self.assertContains(response, '<script type="text/javascript" src="/static/samplemap/js/sampleapp.js"></script>')
            self.assertContains(response, '<link href="/static/samplemap/css/sampleapp.css"')
        toolbar_pool.toolbars = old_pool
        toolbar_pool._discovered = True

    def test_toolbar_request_endpoint_validation(self):
        endpoint = self.get_admin_url(UserSettings, 'get_toolbar')
        cms_page = create_page("toolbar-page", "col_two.html", "en", published=True)
        cms_page_2 = create_page("toolbar-page-2", "col_two.html", "en", published=True)

        with self.login_user_context(self.get_superuser()):
            response = self.client.get(
                endpoint,
                data={
                    'obj_id': cms_page.pk,
                    'obj_type': 'cms.page',
                    'cms_path': cms_page.get_absolute_url('en')
                },
            )
            self.assertEqual(response.status_code, 200)

            # Invalid app / model
            response = self.client.get(
                endpoint,
                data={
                    'obj_id': cms_page.pk,
                    'obj_type': 'cms.somemodel',
                    'cms_path': cms_page.get_absolute_url('en')
                },
            )
            self.assertEqual(response.status_code, 400)

            # Page from path does not match attached toolbar obj
            response = self.client.get(
                endpoint,
                data={
                    'obj_id': cms_page.pk,
                    'obj_type': 'cms.page',
                    'cms_path': cms_page_2.get_absolute_url('en')
                },
            )
            self.assertEqual(response.status_code, 400)

    def test_toolbar_request_form(self):
        cms_page = create_page("toolbar-page", "col_two.html", "en", published=True)
        generic_obj = self._get_example_obj()

        # Valid forms
        form = RequestToolbarForm({
            'obj_id': cms_page.pk,
            'obj_type': 'cms.page',
            'cms_path': cms_page.get_absolute_url('en'),
        })
        self.assertTrue(form.is_valid())
        self.assertEqual(form.cleaned_data['attached_obj'], cms_page)

        form = RequestToolbarForm({
            'obj_id': generic_obj.pk,
            'obj_type': 'placeholderapp.example1',
            'cms_path': cms_page.get_absolute_url('en'),
        })
        self.assertTrue(form.is_valid())
        self.assertEqual(form.cleaned_data['attached_obj'], generic_obj)

        # Invalid forms
        form = RequestToolbarForm({
            'obj_id': 1000,
            'obj_type': 'cms.page',
            'cms_path': cms_page.get_absolute_url('en'),
        })
        self.assertFalse(form.is_valid())

        form = RequestToolbarForm({
            'obj_id': cms_page.pk,
            'obj_type': 'cms.somemodel',
            'cms_path': cms_page.get_absolute_url('en'),
        })
        self.assertFalse(form.is_valid())

        form = RequestToolbarForm({
            'obj_id': cms_page.pk,
            'obj_type': 'cms.page',
            'cms_path': 'https://example.com/some-path/',
        })
        self.assertFalse(form.is_valid())

    def test_no_page_anon(self):
        request = self.get_page_request(None, self.get_anon(), '/')
        toolbar = CMSToolbar(request)
        toolbar.populate()
        toolbar.post_template_populate()
        items = toolbar.get_left_items() + toolbar.get_right_items()
        self.assertEqual(len(items), 0)

    def test_no_page_staff(self):
        request = self.get_page_request(None, self.get_staff(), '/')
        toolbar = CMSToolbar(request)
        toolbar.populate()
        toolbar.post_template_populate()
        items = toolbar.get_left_items() + toolbar.get_right_items()
        # Logo + admin-menu + logout
        self.assertEqual(len(items), 3, items)
        admin_items = toolbar.get_or_create_menu(ADMIN_MENU_IDENTIFIER, 'Test').get_items()
        self.assertEqual(len(admin_items), 12, admin_items)

    def test_no_page_superuser(self):
        request = self.get_page_request(None, self.get_superuser(), '/')
        toolbar = CMSToolbar(request)
        toolbar.populate()
        toolbar.post_template_populate()
        items = toolbar.get_left_items() + toolbar.get_right_items()
        # Logo + edit-mode + admin-menu + logout
        self.assertEqual(len(items), 3)
        admin_items = toolbar.get_or_create_menu(ADMIN_MENU_IDENTIFIER, 'Test').get_items()
        self.assertEqual(len(admin_items), 13, admin_items)

    def test_anon(self):
        page = create_page('test', 'nav_playground.html', 'en')
        request = self.get_page_request(page, self.get_anon())
        toolbar = CMSToolbar(request)

        items = toolbar.get_left_items() + toolbar.get_right_items()
        self.assertEqual(len(items), 0)

    def test_nonstaff(self):
        page = create_page('test', 'nav_playground.html', 'en', published=True)
        request = self.get_page_request(page, self.get_nonstaff())
        toolbar = CMSToolbar(request)
        items = toolbar.get_left_items() + toolbar.get_right_items()
        # Logo + edit-mode + logout
        self.assertEqual(len(items), 0)

    @override_settings(CMS_PERMISSION=True)
    def test_template_change_permission(self):
        page = create_page('test', 'nav_playground.html', 'en', published=True)
        page_content = self.get_page_title_obj(page)
        edit_url = get_object_edit_url(page_content)

        # Staff user with change page permissions only
        staff_user = self.get_staff_user_with_no_permissions()
        self.add_permission(staff_user, 'change_page')
        global_permission = self.add_global_permission(staff_user, can_change=True, can_delete=True)

        # User should not see "Templates" option because he only has
        # "change" permission.
        request = self.get_page_request(page, staff_user, edit_url)
        toolbar = CMSToolbar(request)
        page_item = self.get_page_item(toolbar)
        template_item = [item for item in page_item.items
                         if force_text(getattr(item, 'name', '')) == 'Templates']
        self.assertEqual(len(template_item), 0)

        # Give the user change advanced settings permission
        global_permission.can_change_advanced_settings = True
        global_permission.save()

        # Reload user to avoid stale caches
        staff_user = self.reload(staff_user)

        # User should see "Templates" option because
        # he has "change advanced settings" permission
        request = self.get_page_request(page, staff_user, edit_url)
        toolbar = CMSToolbar(request)
        page_item = self.get_page_item(toolbar)
        template_item = [item for item in page_item.items
                         if force_text(getattr(item, 'name', '')) == 'Templates']
        self.assertEqual(len(template_item), 1)

    def test_markup(self):
        page = create_page("toolbar-page", "nav_playground.html", "en", published=True)
        page_edit_on_url = self.get_edit_on_url(page)

        superuser = self.get_superuser()

        with self.login_user_context(superuser):
            response = self.client.get(page_edit_on_url)
        self.assertEqual(response.status_code, 200)
        self.assertTemplateUsed(response, 'nav_playground.html')
        self.assertContains(response, '<div id="cms-top"')
        self.assertContains(response, 'cms.base.css')

    def test_live_draft_markup_on_app_page(self):
        """
        Checks that the "edit page" button shows up
        on non-cms pages with app placeholders.
        """
        superuser = self.get_superuser()
        ex1 = self._get_example_obj()
        obj_edit_url = get_object_edit_url(ex1)
        output = (
            '<a class="cms-btn cms-btn-action cms-btn-switch-edit" '
            'href="{}">Edit</a>'
        ).format(obj_edit_url)

        with self.login_user_context(superuser):
            response = self.client.get('/en/example/latest/')
        self.assertEqual(response.status_code, 200)
        self.assertContains(response, output, html=True)

    def test_markup_generic_module(self):
        page = create_page("toolbar-page", "col_two.html", "en", published=True)
        page_content = page.get_title_obj("en")
        page_structure_url = get_object_structure_url(page_content)
        superuser = self.get_superuser()

        with self.login_user_context(superuser):
            response = self.client.get(page_structure_url)

        self.assertEqual(response.status_code, 200)
        self.assertContains(response, '<div class="cms-submenu-item cms-submenu-item-title"><span>Generic</span>')

    def test_markup_link_custom_module(self):
        superuser = self.get_superuser()
        page = create_page("toolbar-page", "col_two.html", "en", published=True)
        page_content = page.get_title_obj("en")
        page_structure_url = get_object_structure_url(page_content)

        with self.login_user_context(superuser):
            response = self.client.get(page_structure_url)

        self.assertEqual(response.status_code, 200)
        self.assertContains(response, 'href="LinkPlugin">')
        self.assertContains(response,
                            '<div class="cms-submenu-item cms-submenu-item-title"><span>Different Grouper</span>')

    def test_extra_placeholder_menu_items(self):
        superuser = self.get_superuser()
        page = create_page("toolbar-page", "col_two.html", "en", published=True)
        page_content = page.get_title_obj("en")
        page_structure_url = get_object_structure_url(page_content)

        with self.login_user_context(superuser):
            response = self.client.get(page_structure_url)

        self.assertEqual(response.status_code, 200)
        self.assertContains(
            response,
            '<div class="cms-submenu-item"><a href="/some/url/" data-rel="ajax"'
        )
        self.assertContains(
            response,
            'data-on-success="REFRESH_PAGE" data-cms-icon="whatever" >Data item - not usable</a></div>'
        )
        self.assertContains(
            response,
            '<div class="cms-submenu-item"><a href="/some/other/url/" data-rel="ajax_add"'
        )

    def test_markup_toolbar_url_page(self):
        superuser = self.get_superuser()
        page_1 = create_page("top-page", "col_two.html", "en", published=True)
        page_2 = create_page("sec-page", "col_two.html", "en", published=True, parent=page_1)
        page_3 = create_page("trd-page", "col_two.html", "en", published=False, parent=page_1)

        page_2_preview_url = self.get_edit_off_url(page_2)
        page_2_edit_url = self.get_edit_on_url(page_2)
        page_3_edit_url = self.get_edit_on_url(page_3)

        # page with publish = draft
        # check when in draft mode
        with self.login_user_context(superuser):
            response = self.client.get(page_2_edit_url)
        self.assertEqual(response.status_code, 200)
        self.assertContains(response, 'href="%s"' % page_2_preview_url)
        # check when in live mode
        with self.login_user_context(superuser):
            response = self.client.get(page_2_preview_url)

        self.assertEqual(response.status_code, 200)
        self.assertContains(response, 'href="%s"' % page_2_edit_url)
        self.assertEqual(page_2.get_draft_url(), page_2.get_public_url())

        # page with publish != draft
        page_2.get_title_obj().slug = 'mod-page'
        page_2.get_title_obj().path = 'top-page/mod-page'
        page_2.get_title_obj().save()
        # check when in draft mode
        with self.login_user_context(superuser):
            response = self.client.get(page_2_edit_url)
        self.assertEqual(response.status_code, 200)
        self.assertContains(response, 'href="%s"' % page_2_preview_url)
        # check when in live mode
        with self.login_user_context(superuser):
            response = self.client.get(page_2_preview_url)
        self.assertEqual(response.status_code, 200)
        self.assertContains(response, 'href="%s"' % page_2_edit_url)
        self.assertNotEqual(page_2.get_draft_url(), page_2.get_public_url())

        # not published page
        # check when in draft mode
        with self.login_user_context(superuser):
            response = self.client.get(page_3_edit_url)
        self.assertEqual(response.status_code, 200)
        self.assertNotContains(response, 'cms-toolbar-item-switch')
        self.assertEqual(page_3.get_public_url(), '')
        self.assertNotEqual(page_3.get_draft_url(), page_3.get_public_url())

    def test_markup_plugin_template(self):
        page = create_page("toolbar-page-1", "col_two.html", "en", published=True)
        page_edit_on_url = self.get_edit_on_url(page)
        plugin_1 = add_plugin(page.get_placeholders("en").get(slot='col_left'), language='en',
                              plugin_type='TestPluginAlpha', alpha='alpha')
        superuser = self.get_superuser()
        with self.login_user_context(superuser):
            response = self.client.get(page_edit_on_url)
        self.assertEqual(response.status_code, 200)
        response_text = response.render().rendered_content
        self.assertTrue(re.search('edit_plugin.+/en/admin/cms/placeholder/edit-plugin/%s' % plugin_1.pk, response_text))
        self.assertTrue(re.search('move_plugin.+/en/admin/cms/placeholder/move-plugin/', response_text))
        self.assertTrue(re.search('delete_plugin.+/en/admin/cms/placeholder/delete-plugin/%s/' % plugin_1.pk, response_text))
        self.assertTrue(re.search('add_plugin.+/en/admin/cms/placeholder/add-plugin/', response_text))
        self.assertTrue(re.search('copy_plugin.+/en/admin/cms/placeholder/copy-plugins/', response_text))

    def test_show_toolbar_to_staff(self):
        page = create_page("toolbar-page", "nav_playground.html", "en",
                           published=True)
        staff = self.get_staff()
        assert staff.user_permissions.get().name == 'Can change page'
        request = self.get_page_request(page, staff, '/')
        toolbar = CMSToolbar(request)
        self.assertTrue(toolbar.show_toolbar)

    def test_show_toolbar_with_edit(self):
        page = create_page("toolbar-page", "nav_playground.html", "en",
                           published=True)
        page_content = self.get_page_title_obj(page)
        edit_url = get_object_edit_url(page_content)
        request = self.get_page_request(page, AnonymousUser(), edit_url)
        toolbar = CMSToolbar(request)
        self.assertTrue(toolbar.show_toolbar)

    def test_show_toolbar_staff(self):
        page = create_page("toolbar-page", "nav_playground.html", "en", published=True)
        page_content = self.get_page_title_obj(page)
        edit_url = get_object_edit_url(page_content)
        request = self.get_page_request(page, self.get_staff(), edit_url)
        toolbar = CMSToolbar(request)
        self.assertTrue(toolbar.show_toolbar)

    def test_hide_toolbar_non_staff(self):
        page = create_page("toolbar-page", "nav_playground.html", "en", published=True)
        page_content = self.get_page_title_obj(page)
        edit_url = get_object_edit_url(page_content)
        request = self.get_page_request(page, self.get_nonstaff(), edit_url)
        toolbar = CMSToolbar(request)
        self.assertFalse(toolbar.show_toolbar)

    def test_hide_toolbar_disabled(self):
        page = create_page("toolbar-page", "nav_playground.html", "en", published=True)
        # Edit mode should re-enable the toolbar in any case
        request = self.get_page_request(page, self.get_staff(), disable=True)
        self.assertTrue(request.session.get('cms_toolbar_disabled'))
        toolbar = CMSToolbar(request)
        self.assertFalse(toolbar.edit_mode_active)

    def test_show_disabled_toolbar_with_edit(self):
        page = create_page("toolbar-page", "nav_playground.html", "en", published=True)
        page_content = self.get_page_title_obj(page)
        edit_url = get_object_edit_url(page_content)
        request = self.get_page_request(page, self.get_staff(), edit_url, disable=True)
        self.assertFalse(request.session.get('cms_toolbar_disabled'))
        toolbar = CMSToolbar(request)
        self.assertTrue(toolbar.show_toolbar)

    def test_toolbar_login_redirect_validation(self):
        user = self._create_user('toolbar', True, True)
        username = getattr(user, user.USERNAME_FIELD)
        page = create_page("toolbar-page", "nav_playground.html", "en", published=True)
        page.set_as_homepage()
        login_url = reverse('cms_login')
        endpoint = '{}?next=https://notyourdomain.com'.format(login_url)
        response = self.client.post(endpoint, {'username': username, 'password': username})
        self.assertRedirects(response, page.get_absolute_url(), fetch_redirect_response=False)

    def test_show_toolbar_login_anonymous(self):
        page = create_page("toolbar-page", "nav_playground.html", "en", published=True)
        page_edit_on_url = self.get_edit_on_url(page)
        response = self.client.get(page_edit_on_url)
        self.assertEqual(response.status_code, 200)
        self.assertContains(response, 'cms-form-login')

    @override_settings(CMS_TOOLBAR_ANONYMOUS_ON=False)
    # Test toolbar on
    def test_hide_toolbar_login_anonymous_setting(self):
        page = create_page("toolbar-page", "nav_playground.html", "en", published=True)
        #page_edit_on_url = self.get_edit_on_url(page)
        response = self.client.get(page.get_absolute_url())
        self.assertEqual(response.status_code, 200)
        self.assertNotContains(response, 'cms-form-login')

    def test_hide_toolbar_login_nonstaff(self):
        page = create_page("toolbar-page", "nav_playground.html", "en", published=True)
        page_edit_on_url = self.get_edit_on_url(page)

        with self.login_user_context(self.get_nonstaff()):
            response = self.client.get(page_edit_on_url)
        self.assertEqual(response.status_code, 200)
        self.assertNotContains(response, 'cms-form-login')
        self.assertNotContains(response, 'cms-toolbar')

    def test_admin_logout_staff(self):
        with override_settings(CMS_PERMISSION=True):
            with self.login_user_context(self.get_staff()):
                response = self.client.get('/en/admin/logout/')
                self.assertTrue(response.status_code, 200)

    def test_show_toolbar_without_edit(self):
        page = create_page("toolbar-page", "nav_playground.html", "en", published=True)
        request = self.get_page_request(page, AnonymousUser())
        toolbar = CMSToolbar(request)
        self.assertFalse(toolbar.show_toolbar)

    def test_no_change_button(self):
        page = create_page('test', 'nav_playground.html', 'en', published=True)
        page_content = self.get_page_title_obj(page)
        edit_url = get_object_edit_url(page_content)
        user = self.get_staff()
        user.user_permissions.all().delete()
        request = self.get_page_request(page, user, edit_url)
        toolbar = CMSToolbar(request)
        toolbar.populate()
        toolbar.post_template_populate()
        self.assertFalse(page.has_change_permission(request.user))
        self.assertFalse(page.has_publish_permission(request.user))

        items = toolbar.get_left_items() + toolbar.get_right_items()
        # Logo + page-menu + admin-menu + logout
        self.assertEqual(len(items), 4, items)
        page_items = items[1].get_items()
        # The page menu should only have the "Create page" item enabled.
        self.assertFalse(page_items[0].disabled)
        self.assertTrue(all(item.disabled for item in page_items[1:] if hasattr(item, 'disabled')))
        admin_items = toolbar.get_or_create_menu(ADMIN_MENU_IDENTIFIER, 'Test').get_items()
        self.assertEqual(len(admin_items), 14, admin_items)

    def test_button_consistency_staff(self):
        """
        Tests that the buttons remain even when the language changes.
        """
        user = self.get_staff()
        # en page
        cms_page = create_page('test-en', 'nav_playground.html', 'en', published=True)
        page_content_en = self.get_page_title_obj(page)
        edit_url_en = get_object_edit_url(page_content_en)
        # de page
        page_content_de = create_title('de', 'test-de', cms_page)
        edit_url_de = get_object_edit_url(page_content_de)
        cms_page.publish('de')

        en_request = self.get_page_request(cms_page, user, edit_url_en)
        en_toolbar = CMSToolbar(en_request)
        en_toolbar.populate()
        en_toolbar.post_template_populate()
        # Logo + templates + page-menu + admin-menu + logout
        self.assertEqual(len(en_toolbar.get_left_items() + en_toolbar.get_right_items()), 5)
        de_request = self.get_page_request(cms_page, user, edit_url_de, lang_code='de')
        de_toolbar = CMSToolbar(de_request)
        de_toolbar.populate()
        de_toolbar.post_template_populate()
        # Logo + templates + page-menu + admin-menu + logout
        self.assertEqual(len(de_toolbar.get_left_items() + de_toolbar.get_right_items()), 5)

    def test_double_menus(self):
        """
        Tests that even called multiple times, admin and language buttons are not duplicated
        """
        user = self.get_staff()
        en_request = self.get_page_request(None, user, edit=True, path='/')
        toolbar = CMSToolbar(en_request)
        toolbar.populated = False
        toolbar.populate()
        toolbar.populated = False
        toolbar.populate()
        toolbar.populated = False
        toolbar.post_template_populate()
        admin = toolbar.get_left_items()[0]
        lang = toolbar.get_left_items()[1]
        self.assertEqual(len(admin.get_items()), 15)
        self.assertEqual(len(lang.get_items()), len(get_language_tuple(1)))

    @override_settings(CMS_PLACEHOLDER_CONF={'col_left': {'name': 'PPPP'}})
    def test_placeholder_name(self):
        superuser = self.get_superuser()
        page = create_page("toolbar-page", "col_two.html", "en", published=True)
        page_edit_on_url = self.get_edit_on_url(page)

        with self.login_user_context(superuser):
            response = self.client.get(page_edit_on_url)
        self.assertEqual(response.status_code, 200)
        self.assertContains(response, 'PPPP')

    def test_user_settings(self):
        superuser = self.get_superuser()
        with self.login_user_context(superuser):
            response = self.client.get(URL_CMS_USERSETTINGS)
            self.assertEqual(response.status_code, 200)

    def test_remove_lang(self):
        page = create_page('test', 'nav_playground.html', 'en', published=True)
        page_edit_on_url = self.get_edit_on_url(page)
        superuser = self.get_superuser()
        with self.login_user_context(superuser):
            response = self.client.get(page_edit_on_url)
            self.assertEqual(response.status_code, 200)
            setting = UserSettings.objects.get(user=superuser)
            setting.language = 'it'
            setting.save()
            with self.settings(LANGUAGES=(('en', 'english'),)):
                response = self.client.get(page_edit_on_url)
                self.assertEqual(response.status_code, 200)
                self.assertNotContains(response, '/it/')

    def test_get_alphabetical_insert_position(self):
        page = create_page("toolbar-page", "nav_playground.html", "en",  published=True)
        request = self.get_page_request(page, self.get_staff(), '/')
        toolbar = CMSToolbar(request)
        toolbar.get_left_items()
        toolbar.get_right_items()

        admin_menu = toolbar.get_or_create_menu(ADMIN_MENU_IDENTIFIER, 'TestAppMenu')

        # Insert alpha
        alpha_position = admin_menu.get_alphabetical_insert_position('menu-alpha', SubMenu, None)

        # As this will be the first item added to this, this use should return the default, or namely None
        if not alpha_position:
            alpha_position = admin_menu.find_first(Break, identifier=ADMINISTRATION_BREAK) + 1
        admin_menu.get_or_create_menu('menu-alpha', 'menu-alpha', position=alpha_position)

        # Insert gamma (should return alpha_position + 1)
        gamma_position = admin_menu.get_alphabetical_insert_position('menu-gamma', SubMenu)
        self.assertEqual(int(gamma_position), int(alpha_position) + 1)
        admin_menu.get_or_create_menu('menu-gamma', 'menu-gamma', position=gamma_position)

        # Where should beta go? It should go right where gamma is now...
        beta_position = admin_menu.get_alphabetical_insert_position('menu-beta', SubMenu)
        self.assertEqual(beta_position, gamma_position)

    def test_out_of_order(self):
        page = create_page("toolbar-page", "nav_playground.html", "en",
                           published=True)
        request = self.get_page_request(page, self.get_staff(), '/')
        toolbar = CMSToolbar(request)
        menu1 = toolbar.get_or_create_menu("test")
        menu2 = toolbar.get_or_create_menu("test", "Test", side=toolbar.RIGHT, position=2)

        self.assertEqual(menu1, menu2)
        self.assertEqual(menu1.name, 'Test')
        self.assertEqual(len(toolbar.get_right_items()), 1)

    def test_negative_position_left(self):
        page = create_page("toolbar-page", "nav_playground.html", "en", published=True)
        request = self.get_page_request(page, self.get_staff(), '/')
        toolbar = CMSToolbar(request)
        # Starting point: [Menu:Example, Menu:Page, Menu:Language]
        # Example @ 1, Page @ 2, Language @ -1
        menu1 = toolbar.get_or_create_menu("menu1", "Menu1", side=toolbar.LEFT, position=-2)
        menu2 = toolbar.get_or_create_menu("menu2", "Menu2", side=toolbar.LEFT, position=-3)
        self.assertEqual(toolbar.get_left_items().index(menu1), 3)
        self.assertEqual(toolbar.get_left_items().index(menu2), 2)

    def test_negative_position_right(self):
        page = create_page("toolbar-page", "nav_playground.html", "en", published=True)
        request = self.get_page_request(page, self.get_staff(), '/')
        toolbar = CMSToolbar(request)
        # Starting point: [] (empty)
        # Add a couple of "normal" menus
        toolbar.get_or_create_menu("menu1", "Menu1", side=toolbar.RIGHT)
        toolbar.get_or_create_menu("menu2", "Menu2", side=toolbar.RIGHT)
        menu3 = toolbar.get_or_create_menu("menu3", "Menu3", side=toolbar.RIGHT, position=-1)
        menu4 = toolbar.get_or_create_menu("menu4", "Menu4", side=toolbar.RIGHT, position=-2)
        self.assertEqual(toolbar.get_right_items().index(menu3), 3)
        self.assertEqual(toolbar.get_right_items().index(menu4), 2)

    def test_page_create_redirect(self):
        superuser = self.get_superuser()
        page = self.create_homepage("home", "nav_playground.html", "en", published=True)
        resolve_url_on = '%s?%s' % (admin_reverse('cms_page_resolve'),
                                    get_cms_setting('CMS_TOOLBAR_URL__EDIT_ON'))
        resolve_url_off = '%s?%s' % (admin_reverse('cms_page_resolve'),
                                     get_cms_setting('CMS_TOOLBAR_URL__EDIT_OFF'))
        with self.login_user_context(superuser):
            response = self.client.post(resolve_url_on, {'pk': '', 'model': 'cms.page'})
            self.assertEqual(response.content.decode('utf-8'), '')
            page_data = self.get_new_page_data(parent_id=page.node.pk)
            response = self.client.post(self.get_admin_url(Page, 'add'), page_data)
            self.assertRedirects(response, self.get_admin_url(Page, 'changelist'))

            public_home = Page.objects.public().get(is_home=True)

            # test redirection when toolbar is in edit mode
            response = self.client.post(resolve_url_on, {'pk': public_home.pk,
                                                         'model': 'cms.page'})
            self.assertEqual(response.content.decode('utf-8'), '/en/test-page-1/')

            self.client.post(URL_CMS_PAGE_ADD, page_data)

            # test redirection when toolbar is not in edit mode
            response = self.client.post(resolve_url_off, {'pk': public_home.pk,
                                                          'model': 'cms.page'})
            self.assertEqual(response.content.decode('utf-8'), '/en/')

    def test_page_edit_redirect_editmode(self):
        page1 = self.create_homepage("home", "nav_playground.html", "en", published=True)
        page2 = create_page("test", "nav_playground.html", "en",
                            published=True)
        page3 = create_page("non-pub", "nav_playground.html", "en",
                            published=False)
        superuser = self.get_superuser()
        with self.login_user_context(superuser):
            page_data = self.get_new_page_data()
            self.client.post(URL_CMS_PAGE_CHANGE % page2.pk, page_data)
            url = admin_reverse('cms_page_resolve')
            # first call returns the latest modified page with updated slug even if a different
            # page has been requested
            response = self.client.post(url, {'pk': page1.pk, 'model': 'cms.page'})
            self.assertEqual(response.content.decode('utf-8'), '/en/test/')
            # following call returns the actual page requested
            response = self.client.post(url, {'pk': page1.pk, 'model': 'cms.page'})
            self.assertEqual(response.content.decode('utf-8'), '/en/')
            # non published page - staff user can access it
            response = self.client.post(url, {'pk': page3.pk, 'model': 'cms.page'})
            self.assertEqual(response.content.decode('utf-8'), '/en/admin/cms/placeholder/object/17/edit/5/')
        # anonymous users should be redirected to the root page
        response = self.client.post(url, {'pk': page3.pk, 'model': 'cms.page'})
        self.assertEqual(response.content.decode('utf-8'), '/')

    def test_page_edit_redirect_no_editmode(self):
        page1 = create_page("home", "nav_playground.html", "en",
                            published=True)
        page2 = create_page("test", "nav_playground.html", "en",
                            published=True, parent=page1)
        page3 = create_page("non-pub-1", "nav_playground.html", "en",
                            published=False, parent=page2)
        page4 = create_page("non-pub-2", "nav_playground.html", "en",
                            published=False, parent=page3)
        page3_edit_url = self.get_edit_on_url(page3)
        page4_edit_url = self.get_edit_on_url(page4)

        superuser = self.get_superuser()
        url = admin_reverse('cms_page_resolve')
        with self.login_user_context(superuser):
            # checking the redirect by passing URL parameters
            # redirect to the same page
            response = self.client.post(url, {'pk': page1.pk, 'model': 'cms.page'})
            self.assertEqual(response.content.decode('utf-8'), page1.get_absolute_url())
            # redirect to the same page
            response = self.client.post(url, {'pk': page2.pk, 'model': 'cms.page'})
            self.assertEqual(response.content.decode('utf-8'), page2.get_absolute_url())
            # redirect to the first published ancestor
            response = self.client.post(url, {'pk': page3.pk, 'model': 'cms.page'})
            self.assertEqual(response.content.decode('utf-8'), page3_edit_url)
            # redirect to the first published ancestor
            response = self.client.post(url, {'pk': page4.pk, 'model': 'cms.page'})
            self.assertEqual(response.content.decode('utf-8'), page4_edit_url)

            # checking the redirect by setting the session data
            self._fake_logentry(page1.get_draft_object().pk, superuser, 'test page')
            response = self.client.post(url, {'pk': page2.pk, 'model': 'cms.page'})
            self.assertEqual(response.content.decode('utf-8'), page1.get_public_object().get_absolute_url())

            self._fake_logentry(page2.get_draft_object().pk, superuser, 'test page')
            response = self.client.post(url, {'pk': page1.pk, 'model': 'cms.page'})
            self.assertEqual(response.content.decode('utf-8'), page2.get_public_object().get_absolute_url())

            self._fake_logentry(page3.get_draft_object().pk, superuser, 'test page')
            response = self.client.post(url, {'pk': page1.pk, 'model': 'cms.page'})
            self.assertEqual(response.content.decode('utf-8'), page3_edit_url)

            self._fake_logentry(page4.get_draft_object().pk, superuser, 'test page')
            response = self.client.post(url, {'pk': page1.pk, 'model': 'cms.page'})
            self.assertEqual(response.content.decode('utf-8'), page4_edit_url)

    def test_page_edit_redirect_errors(self):
        page1 = create_page("home", "nav_playground.html", "en",
                            published=True)
        page2 = create_page("test", "nav_playground.html", "en",
                            published=True, parent=page1)
        create_page("non-pub", "nav_playground.html", "en",
                    published=False, parent=page2)
        superuser = self.get_superuser()
        url = admin_reverse('cms_page_resolve')

        with self.login_user_context(superuser):
            # logentry - non existing id - parameter is used
            self._fake_logentry(9999, superuser, 'test page')
            response = self.client.post(url, {'pk': page2.pk, 'model': 'cms.page'})
            self.assertEqual(response.content.decode('utf-8'), page2.get_public_object().get_absolute_url())
            # parameters - non existing id - no redirection
            response = self.client.post(url, {'pk': 9999, 'model': 'cms.page'})
            self.assertEqual(response.content.decode('utf-8'), '')

    def assertMenuItems(self, request, menu_id, name, items=None):
        toolbar = CMSToolbar(request)
        toolbar.populate()
        menu = dict(
            (force_text(getattr(item, 'name', '|')), item)
            for item in toolbar.get_menu(menu_id).get_items()
        )
        self.assertIn(name, list(menu))
        if items is not None:
            sub_menu = list(
                force_text(getattr(item, 'name', '|')) for item in menu[name].get_items()
            )
            self.assertEqual(sorted(sub_menu), sorted(items))

    def test_remove_language(self):
        page = create_page(
            "toolbar-page", "nav_playground.html", "en", published=True
        )
        create_title(title="de page", language="de", page=page)
        create_title(title="fr page", language="fr", page=page)
        page_content_en = self.get_page_title_obj(page)
        edit_url_en = get_object_edit_url(page_content_en)
        request = self.get_page_request(page, self.get_staff(), edit_url_en)

        self.assertMenuItems(
            request, LANGUAGE_MENU_IDENTIFIER, 'Delete Translation',
            ['German...', 'English...', 'French...']
        )

        reduced_langs = {
            1: [
                {
                    'code': 'en',
                    'name': 'English',
                    'fallbacks': ['fr', 'de'],
                    'public': True,
                },
                {
                    'code': 'fr',
                    'name': 'French',
                    'public': True,
                },
            ]
        }

        with self.settings(CMS_LANGUAGES=reduced_langs):
            self.assertMenuItems(
                request, LANGUAGE_MENU_IDENTIFIER, 'Delete Translation',
                ['English...', 'French...']
            )

    def test_add_language(self):
        page = create_page("tbp", "nav_playground.html", "en", published=True)
        page_content = self.get_page_title_obj(page)
        edit_url = get_object_edit_url(page_content)

        request = self.get_page_request(page, self.get_staff(), edit_url)
        self.assertMenuItems(
            request, LANGUAGE_MENU_IDENTIFIER, 'Add Translation',
            [u'German...', u'Brazilian Portuguese...', u'French...', u'Espa\xf1ol...']
        )

        create_title(title="de page", language="de", page=page)
        create_title(title="fr page", language="fr", page=page)
        self.assertMenuItems(
            request, LANGUAGE_MENU_IDENTIFIER, 'Add Translation',
            [u'Brazilian Portuguese...', u'Espa\xf1ol...']
        )

    def test_copy_plugins(self):
        page = create_page("tbp", "nav_playground.html", "en", published=True)
        title_en = self.get_page_title_obj(page)
        edit_url_en = get_object_edit_url(title_en)
        title_de = create_title('de', 'de page', page)
        edit_url_de = get_object_edit_url(title_de)
        add_plugin(title_de.placeholders.get(slot='body'), "TextPlugin", "de", body='de body')
        title_fr = create_title('fr', 'fr page', page)
        edit_url_fr = get_object_edit_url(title_fr)
        add_plugin(title_fr.placeholders.get(slot='body'), "TextPlugin", "fr", body='fr body')
        page.publish('de')
        page.publish('fr')

        staff = self.get_staff()

        request = self.get_page_request(page, staff, edit_url_en)
        self.assertMenuItems(
            request, LANGUAGE_MENU_IDENTIFIER, 'Copy all plugins',
            [u'from German', u'from French']
        )

        request = self.get_page_request(page, staff, edit_url_de, lang_code='de')
        self.assertMenuItems(
            request, LANGUAGE_MENU_IDENTIFIER, 'Copy all plugins',
            [u'from English', u'from French']
        )

    def get_username(self, user=None, default=''):
        user = user or self.request.user
        try:
            name = user.get_full_name()
            if name:
                return name
            else:
                return user.get_username()
        except (AttributeError, NotImplementedError):
            return default

    def test_toolbar_logout(self):
        '''
        Tests that the Logout menu item includes the user's full name, if the
        relevant fields were populated in auth.User, else the user's username.
        '''
        superuser = self.get_superuser()

        # Ensure that some other test hasn't set the name fields
        if superuser.get_full_name():
            # Looks like it has been set, clear them
            superuser.first_name = ''
            superuser.last_name = ''
            superuser.save()

        page = create_page("home", "nav_playground.html", "en",
                           published=True)
        page.publish('en')
        self.get_page_request(page, superuser, '/')
        #
        # Test that the logout shows the username of the logged-in user if
        # first_name and last_name haven't been provided.
        #
        page_edit_url = self.get_edit_on_url(page)
        with self.login_user_context(superuser):
            response = self.client.get(page_edit_url)
            toolbar = response.context['request'].toolbar
            admin_menu = toolbar.get_or_create_menu(ADMIN_MENU_IDENTIFIER)
            self.assertTrue(admin_menu.find_first(AjaxItem, name=_(u'Logout %s') % self.get_username(superuser)))

        #
        # Test that the logout shows the logged-in user's name, if it was
        # populated in auth.User.
        #
        superuser.first_name = 'Super'
        superuser.last_name = 'User'
        superuser.save()
        # Sanity check...
        self.get_page_request(page, superuser, '/')
        page_edit_url = self.get_edit_on_url(page)
        with self.login_user_context(superuser):
            response = self.client.get(page_edit_url)
            toolbar = response.context['request'].toolbar
            admin_menu = toolbar.get_or_create_menu(ADMIN_MENU_IDENTIFIER)
            self.assertTrue(admin_menu.find_first(AjaxItem, name=_(u'Logout %s') % self.get_username(superuser)))

    @override_settings(CMS_PERMISSION=True)
    def test_toolbar_logout_redirect(self):
        """
        Tests the logount AjaxItem on_success parameter in four different conditions:

         * published page: no redirect
         * unpublished page: redirect to the home page
         * published page with login_required: redirect to the home page
         * published page with view permissions: redirect to the home page
        """
        superuser = self.get_superuser()
        page0 = create_page("home", "nav_playground.html", "en",
                            published=True)
        page1 = create_page("internal", "nav_playground.html", "en",
                            published=True, parent=page0)
        page2 = create_page("unpublished", "nav_playground.html", "en",
                            published=False, parent=page0)
        page3 = create_page("login_restricted", "nav_playground.html", "en",
                            published=True, parent=page0, login_required=True)
        page4 = create_page("view_restricted", "nav_playground.html", "en",
                            published=True, parent=page0)
        PagePermission.objects.create(page=page4, can_view=True,
                                      user=superuser)
        page1_edit_url = self.get_edit_on_url(page1)
        page2_edit_url = self.get_edit_on_url(page2)
        page3_edit_url = self.get_edit_on_url(page3)
        page4_edit_url = self.get_edit_on_url(page4)

        page4.publish('en')
        page4 = page4.get_public_object()
        self.get_page_request(page4, superuser, '/')

        with self.login_user_context(superuser):
            # Published page, no redirect
            response = self.client.get(page1_edit_url)
            toolbar = response.context['request'].toolbar
            menu_name = _(u'Logout %s') % self.get_username(superuser)
            admin_menu = toolbar.get_or_create_menu(ADMIN_MENU_IDENTIFIER)
            self.assertTrue(admin_menu.find_first(AjaxItem, name=menu_name).item.on_success)

            # Unpublished page, redirect
            response = self.client.get(page2_edit_url)
            toolbar = response.context['request'].toolbar
            admin_menu = toolbar.get_or_create_menu(ADMIN_MENU_IDENTIFIER)

            self.assertEquals(admin_menu.find_first(AjaxItem, name=menu_name).item.on_success, '/')

            # Published page with login restrictions, redirect
            response = self.client.get(page3_edit_url)
            toolbar = response.context['request'].toolbar
            admin_menu = toolbar.get_or_create_menu(ADMIN_MENU_IDENTIFIER)
            self.assertEquals(admin_menu.find_first(AjaxItem, name=menu_name).item.on_success, '/')

            # Published page with view permissions, redirect
            response = self.client.get(page4_edit_url)
            toolbar = response.context['request'].toolbar
            admin_menu = toolbar.get_or_create_menu(ADMIN_MENU_IDENTIFIER)
            self.assertEquals(admin_menu.find_first(AjaxItem, name=menu_name).item.on_success, '/')


@override_settings(ROOT_URLCONF='cms.test_utils.project.placeholderapp_urls')
class EditModelTemplateTagTest(ToolbarTestBase):
    edit_fields_rx = "(\?|&amp;)edit_fields=%s"

    def tearDown(self):
        Example1.objects.all().delete()
        super(EditModelTemplateTagTest, self).tearDown()

    def test_markup_toolbar_url_model(self):
        superuser = self.get_superuser()
        page = create_page('Test', 'col_two.html', 'en', published=True)
        page_content = self.get_page_title_obj(page)
        edit_url = get_object_edit_url(page_content)
        preview_url = get_object_edit_url(page_content)
        ex1 = self._get_example_obj()
        # object
        # check when in draft mode
        request = self.get_page_request(page, superuser, edit_url)
        response = detail_view(request, ex1.pk)
        self.assertEqual(response.status_code, 200)
        self.assertContains(response, 'href="%s"' % get_object_preview_url(ex1))
        # check when in live mode
        request = self.get_page_request(page, superuser, preview_url)
        response = detail_view(request, ex1.pk)
        self.assertEqual(response.status_code, 200)
        self.assertContains(response, 'href="%s"' % get_object_edit_url(ex1))
        self.assertNotEqual(ex1.get_draft_url(), ex1.get_public_url())

    def test_anon(self):
        user = self.get_anon()
        page = create_page('Test', 'col_two.html', 'en', published=True)
        ex1 = self._get_example_obj()
        request = self.get_page_request(page, user)
        response = detail_view(request, ex1.pk)
        self.assertContains(response, "<h1>char_1</h1>")
        self.assertNotContains(response, "CMS.API")

    def test_noedit(self):
        user = self.get_staff()
        page = create_page('Test', 'col_two.html', 'en', published=True)
        ex1 = self._get_example_obj()
        request = self.get_page_request(page, user)
        response = detail_view(request, ex1.pk)
        self.assertContains(response, "<h1>char_1</h1>")
        self.assertContains(response, "CMS.API")

    def test_edit(self):
        user = self.get_staff()
        page = create_page('Test', 'col_two.html', 'en', published=True)
        page_content = self.get_page_title_obj(page)
        edit_url = get_object_edit_url(page_content)
        ex1 = self._get_example_obj()

        request = self.get_page_request(page, user, edit_url)
        response = detail_view(request, ex1.pk)
        self.assertContains(
            response,
            '<h1><template class="cms-plugin cms-plugin-start cms-plugin-{0}-{1}-{2}-{3} cms-render-model"></template>'
            'char_1'
            '<template class="cms-plugin cms-plugin-end cms-plugin-{0}-{1}-{2}-{3} cms-render-model"></template></h1>'.format(
                'placeholderapp', 'example1', 'char_1', ex1.pk))

    def test_invalid_item(self):
        user = self.get_staff()
        page = create_page('Test', 'col_two.html', 'en', published=True)
        page_content = self.get_page_title_obj(page)
        edit_url = get_object_edit_url(page_content)
        ex1 = self._get_example_obj()

        template_text = '''{% extends "base.html" %}
{% load cms_tags %}

{% block content %}
<h1>{% render_model fake "char_1" %}</h1>
{% endblock content %}
'''
        request = self.get_page_request(page, user, edit_url)
        response = detail_view(request, ex1.pk, template_string=template_text)
        self.assertContains(
            response,
            '<template class="cms-plugin cms-plugin-start cms-plugin-%s cms-render-model"></template>' % ex1.pk)
        self.assertContains(
            response,
            '<template class="cms-plugin cms-plugin-end cms-plugin-%s cms-render-model"></template>' % ex1.pk)

    def test_as_varname(self):
        user = self.get_staff()
        page = create_page('Test', 'col_two.html', 'en', published=True)
        page_content = self.get_page_title_obj(page)
        edit_url = get_object_edit_url(page_content)
        ex1 = self._get_example_obj()

        template_text = '''{% extends "base.html" %}
{% load cms_tags %}

{% block content %}
<h1>{% render_model instance "char_1" as tempvar %}</h1>
{% endblock content %}
'''
        request = self.get_page_request(page, user, edit_url)
        response = detail_view(request, ex1.pk, template_string=template_text)
        self.assertNotContains(
            response,
            '<template class="cms-plugin cms-plugin-start cms-plugin-%s cms-render-model"></template>' % ex1.pk)
        self.assertNotContains(
            response,
            '<template class="cms-plugin cms-plugin-end cms-plugin-%s cms-render-model"></template>' % ex1.pk)

    def test_edit_render_placeholder(self):
        """
        Tests the {% render_placeholder %} templatetag.
        """
        user = self.get_staff()
        page = create_page('Test', 'col_two.html', 'en', published=True)
        page_content = self.get_page_title_obj(page)
        edit_url = get_object_edit_url(page_content)
        ex1 = self._get_example_obj()

        render_placeholder_body = "I'm the render placeholder body"

        plugin = add_plugin(ex1.placeholder, u"TextPlugin", u"en", body=render_placeholder_body)

        template_text = '''{% extends "base.html" %}
{% load cms_tags %}

{% block content %}
<h1>{% render_placeholder instance.placeholder %}</h1>
<h2>{% render_placeholder instance.placeholder as tempvar %}</h2>
<h3>{{ tempvar }}</h3>
{% endblock content %}
'''
        request = self.get_page_request(page, user, edit_url)
        response = detail_view(request, ex1.pk, template_string=template_text)
        self.assertContains(
            response,
            '<div class="cms-placeholder cms-placeholder-{0}"></div>'.format(ex1.placeholder.pk))

        self.assertContains(
            response,
            '<h1><template class="cms-plugin cms-plugin-start cms-plugin-{0}"></template>'
            '{1}'
            '<template class="cms-plugin cms-plugin-end cms-plugin-{0}"></template>'.format(
                                                                           plugin.pk, render_placeholder_body))

        self.assertContains(
            response,
            '<h2></h2>',
        )

        #
        # NOTE: Using the render_placeholder "as" form should /not/ render
        # frontend placeholder editing support.
        #
        self.assertContains(
            response,
            '<h3>{0}</h3>'.format(render_placeholder_body)
            )

        self.assertContains(
            response,
            'CMS._plugins.push(["cms-plugin-{0}"'.format(plugin.pk)
        )

        self.assertContains(
            response,
            'CMS._plugins.push(["cms-placeholder-{0}"'.format(ex1.placeholder.pk)
        )

    def test_filters(self):
        user = self.get_staff()
        page = create_page('Test', 'col_two.html', 'en', published=True)
        page_content = self.get_page_title_obj(page)
        edit_url = get_object_edit_url(page_content)
        ex1 = self._get_example_obj()
        template_text = '''{% extends "base.html" %}
{% load cms_tags %}

{% block content %}
<h1>{% render_model instance "char_1" "" "" 'truncatewords:2' %}</h1>
{% endblock content %}
'''
        request = self.get_page_request(page, user, edit_url)
        response = detail_view(request, ex1.pk, template_string=template_text)
        self.assertContains(
            response,
            '<h1>'
            '<template class="cms-plugin cms-plugin-start cms-plugin-{0}-{1}-{2}-{3} cms-render-model"></template>'
            '{4}'
            '<template class="cms-plugin cms-plugin-end cms-plugin-{0}-{1}-{2}-{3} cms-render-model"></template>'
            '</h1>'.format(
                'placeholderapp', 'example1', 'char_1', ex1.pk, truncatewords(escape(ex1.char_1), 2)))

        template_text = '''{% extends "base.html" %}
{% load cms_tags %}

{% block content %}
<h1>{% render_model instance "char_1" "" "" "truncatewords:2|safe" %}</h1>
{% endblock content %}
'''
        request = self.get_page_request(page, user, edit_url)
        response = detail_view(request, ex1.pk, template_string=template_text)
        self.assertContains(
            response,
            '<h1>'
            '<template class="cms-plugin cms-plugin-start cms-plugin-{0}-{1}-{2}-{3} cms-render-model"></template>'
            '{4}'
            '<template class="cms-plugin cms-plugin-end cms-plugin-{0}-{1}-{2}-{3} cms-render-model"></template>'
            '</h1>'.format(
                'placeholderapp', 'example1', 'char_1', ex1.pk, truncatewords(ex1.char_1, 2)))

    def test_setting_override(self):
        template_text = '''{% extends "base.html" %}
{% load cms_tags %}

{% block content %}
<h1>{% render_model instance "char_1" "" "" 'truncatewords:2' %}</h1>
{% endblock content %}
'''
        user = self.get_staff()
        page = create_page('Test', 'col_two.html', 'en', published=True)
        page_content = self.get_page_title_obj(page)
        edit_url = get_object_edit_url(page_content)
        ex1 = self._get_example_obj()

        request = self.get_page_request(page, user, edit_url)
        response = detail_view(request, ex1.pk, template_string=template_text)
        self.assertContains(
            response,
            '<h1>'
            '<template class="cms-plugin cms-plugin-start cms-plugin-{0}-{1}-{2}-{3} cms-render-model"></template>'
            '{4}'
            '<template class="cms-plugin cms-plugin-end cms-plugin-{0}-{1}-{2}-{3} cms-render-model"></template>'
            '</h1>'.format(
                'placeholderapp', 'example1', 'char_1', ex1.pk, truncatewords(escape(ex1.char_1), 2)))

    def test_filters_date(self):
        # Ensure we have a consistent testing env...
        with self.settings(USE_L10N=False, DATE_FORMAT="M. d, Y"):
            user = self.get_staff()
            page = create_page('Test', 'col_two.html', 'en', published=True)
            page_content = self.get_page_title_obj(page)
            edit_url = get_object_edit_url(page_content)
            ex1 = Example1(char_1="char_1, <p>hello</p>, <p>hello</p>, <p>hello</p>, <p>hello</p>",
                           char_2="char_2",
                           char_3="char_3",
                           char_4="char_4",
                           date_field=datetime.date(2012, 1, 2))
            ex1.save()
            template_text = '''{% extends "base.html" %}
{% load cms_tags %}

{% block content %}
<h1>{% render_model instance "date_field" %}</h1>
{% endblock content %}
'''

            request = self.get_page_request(page, user, edit_url)
            response = detail_view(request, ex1.pk, template_string=template_text)
            self.assertContains(
                response,
                '<h1>'
                '<template class="cms-plugin cms-plugin-start cms-plugin-{0}-{1}-{2}-{3} cms-render-model"></template>'
                '{4}'
                '<template class="cms-plugin cms-plugin-end cms-plugin-{0}-{1}-{2}-{3} cms-render-model"></template>'
                '</h1>'.format(
                    'placeholderapp', 'example1', 'date_field', ex1.pk,
                    ex1.date_field.strftime("%b. %d, %Y")))

            template_text = '''{% extends "base.html" %}
{% load cms_tags %}

{% block content %}
<h1>{% render_model instance "date_field" "" "" "safe" %}</h1>
{% endblock content %}
'''
            request = self.get_page_request(page, user, edit_url)
            response = detail_view(request, ex1.pk, template_string=template_text)
            self.assertContains(
                response,
                '<h1>'
                '<template class="cms-plugin cms-plugin-start cms-plugin-{0}-{1}-{2}-{3} cms-render-model"></template>'
                '{4}'
                '<template class="cms-plugin cms-plugin-end cms-plugin-{0}-{1}-{2}-{3} cms-render-model"></template>'
                '</h1>'.format(
                    'placeholderapp', 'example1', 'date_field', ex1.pk,
                    ex1.date_field.strftime("%Y-%m-%d")))

            template_text = '''{% extends "base.html" %}
{% load cms_tags %}

{% block content %}
<h1>{% render_model instance "date_field" "" "" 'date:"Y m d"' %}</h1>
{% endblock content %}
'''
            response = detail_view(request, ex1.pk, template_string=template_text)
            self.assertContains(
                response,
                '<h1>'
                '<template class="cms-plugin cms-plugin-start cms-plugin-{0}-{1}-{2}-{3} cms-render-model"></template>'
                '{4}'
                '<template class="cms-plugin cms-plugin-end cms-plugin-{0}-{1}-{2}-{3} cms-render-model"></template>'
                '</h1>'.format(
                    'placeholderapp', 'example1', 'date_field', ex1.pk,
                    ex1.date_field.strftime("%Y %m %d")))

    def test_filters_notoolbar(self):
        user = self.get_staff()
        page = create_page('Test', 'col_two.html', 'en', published=True)
        ex1 = self._get_example_obj()
        template_text = '''{% extends "base.html" %}
{% load cms_tags %}

{% block content %}
<h1>{% render_model instance "char_1" "" "" 'truncatewords:2' %}</h1>
{% endblock content %}
'''

        request = self.get_page_request(page, user)
        response = detail_view(request, ex1.pk, template_string=template_text)
        self.assertContains(response,
                            '<h1>%s</h1>' % truncatewords(escape(ex1.char_1), 2))

        template_text = '''{% extends "base.html" %}
{% load cms_tags %}

{% block content %}
<h1>{% render_model instance "char_1" "" "" 'truncatewords:2|safe' "" "" %}</h1>
{% endblock content %}
'''
        request = self.get_page_request(page, user)
        response = detail_view(request, ex1.pk, template_string=template_text)
        self.assertContains(response,
                            '<h1>%s</h1>' % truncatewords(ex1.char_1, 2))

    def test_no_cms(self):
        user = self.get_staff()
        ex1 = self._get_example_obj()
        edit_url = get_object_edit_url(ex1)
        template_text = '''{% extends "base.html" %}
{% load cms_tags %}

{% block content %}
{% render_model_icon instance %}
{% endblock content %}
'''
        request = self.get_page_request(ex1, user, edit_url)
        response = detail_view(request, ex1.pk, template_string=template_text)
        self.assertContains(
            response,
            '<template class="cms-plugin cms-plugin-start cms-plugin-{0}-{1}-{2} cms-render-model-icon"></template>'
            '<img src="/static/cms/img/toolbar/render_model_placeholder.png">'
            '<template class="cms-plugin cms-plugin-end cms-plugin-{0}-{1}-{2} cms-render-model-icon"></template>'.format(
                'placeholderapp', 'example1', ex1.pk))
        self.assertContains(response, "onClose: 'REFRESH_PAGE',")

    def test_icon_tag(self):
        user = self.get_staff()
        page = create_page('Test', 'col_two.html', 'en', published=True)
        page_content = self.get_page_title_obj(page)
        edit_url = get_object_edit_url(page_content)
        ex1 = self._get_example_obj()
        template_text = '''{% extends "base.html" %}
{% load cms_tags %}

{% block content %}
{% render_model_icon instance %}
{% endblock content %}
'''
        request = self.get_page_request(page, user, edit_url)
        response = detail_view(request, ex1.pk, template_string=template_text)
        self.assertContains(
            response,
            '<template class="cms-plugin cms-plugin-start cms-plugin-{0}-{1}-{2} cms-render-model-icon"></template>'
            '<img src="/static/cms/img/toolbar/render_model_placeholder.png">'
            '<template class="cms-plugin cms-plugin-end cms-plugin-{0}-{1}-{2} cms-render-model-icon"></template>'.format(
                'placeholderapp', 'example1', ex1.pk))

    def test_icon_followed_by_render_model_block_tag(self):
        user = self.get_staff()
        page = create_page('Test', 'col_two.html', 'en', published=True)
        page_content = self.get_page_title_obj(page)
        edit_url = get_object_edit_url(page_content)
        ex1 = self._get_example_obj()
        template_text = '''{% extends "base.html" %}
{% load cms_tags %}

{% block content %}
{% render_model_icon instance "char_1" %}

{% render_model_block instance "char_2" %}
    {{ instance }}
    <h1>{{ instance.char_1 }} - {{  instance.char_2 }}</h1>
    <span class="date">{{ instance.date_field|date:"Y" }}</span>
    {% if instance.char_1 %}
    <a href="{% url 'detail' instance.pk %}">successful if</a>
    {% endif %}
{% endrender_model_block %}
{% endblock content %}
'''
        request = self.get_page_request(page, user, edit_url)
        response = detail_view(request, ex1.pk, template_string=template_text)
        self.assertContains(
            response,
            "CMS._plugins.push(['cms-plugin-{0}-{1}-{2}-{3}'".format('placeholderapp', 'example1', 'char_1', ex1.pk))

        self.assertContains(
            response,
            "CMS._plugins.push(['cms-plugin-{0}-{1}-{2}-{3}'".format('placeholderapp', 'example1', 'char_2', ex1.pk))

    def test_add_tag(self):
        user = self.get_staff()
        page = create_page('Test', 'col_two.html', 'en', published=True)
        page_content = self.get_page_title_obj(page)
        edit_url = get_object_edit_url(page_content)
        ex1 = self._get_example_obj()
        template_text = '''{% extends "base.html" %}
{% load cms_tags %}

{% block content %}
{% render_model_add instance %}
{% endblock content %}
'''
        request = self.get_page_request(page, user, edit_url)
        response = detail_view(request, ex1.pk, template_string=template_text)
        self.assertContains(
            response,
            '<template class="cms-plugin cms-plugin-start cms-plugin-{0}-{1}-add-{2} cms-render-model-add"></template>'
            '<img src="/static/cms/img/toolbar/render_model_placeholder.png">'
            '<template class="cms-plugin cms-plugin-end cms-plugin-{0}-{1}-add-{2} cms-render-model-add"></template>'.format(
                'placeholderapp', 'example1', ex1.pk)
            )

    def test_add_tag_class(self):
        user = self.get_staff()
        page = create_page('Test', 'col_two.html', 'en', published=True)
        page_content = self.get_page_title_obj(page)
        edit_url = get_object_edit_url(page_content)
        ex1 = self._get_example_obj()
        template_text = '''{% extends "base.html" %}
{% load cms_tags %}

{% block content %}
{% render_model_add instance_class %}
{% endblock content %}
'''
        request = self.get_page_request(page, user, edit_url)
        response = detail_view(request, ex1.pk, template_string=template_text)
        self.assertContains(
            response,
            '<template class="cms-plugin cms-plugin-start cms-plugin-{0}-{1}-add-{2} cms-render-model-add"></template>'
            '<img src="/static/cms/img/toolbar/render_model_placeholder.png">'
            '<template class="cms-plugin cms-plugin-end cms-plugin-{0}-{1}-add-{2} cms-render-model-add"></template>'.format(
                'placeholderapp', 'example1', '0'))

    def test_add_tag_classview(self):
        user = self.get_staff()
        page = create_page('Test', 'col_two.html', 'en', published=True)
        page_content = self.get_page_title_obj(page)
        edit_url = get_object_edit_url(page_content)
        ex1 = self._get_example_obj()
        template_text = '''{% extends "base.html" %}
{% load cms_tags %}

{% block content %}
{% render_model_add instance_class %}
{% endblock content %}
'''
        request = self.get_page_request(page, user, edit_url)
        view_func = ClassDetail.as_view(template_string=template_text)
        response = view_func(request, pk=ex1.pk, template_string=template_text)
        self.assertContains(
            response,
            '<template class="cms-plugin cms-plugin-start cms-plugin-{0}-{1}-add-{2} cms-render-model-add"></template>'
            '<img src="/static/cms/img/toolbar/render_model_placeholder.png">'
            '<template class="cms-plugin cms-plugin-end cms-plugin-{0}-{1}-add-{2} cms-render-model-add"></template>'.format(
                'placeholderapp', 'example1', '0'))

    def test_block_tag(self):
        user = self.get_staff()
        page = create_page('Test', 'col_two.html', 'en', published=True)
        page_content = self.get_page_title_obj(page)
        edit_url = get_object_edit_url(page_content)
        ex1 = Example1(char_1="char_1", char_2="char_2", char_3="char_3",
                       char_4="char_4", date_field=datetime.date(2012, 1, 1))
        ex1.save()

        # This template does not render anything as content is saved in a
        # variable and never inserted in the page
        template_text = '''{% extends "base.html" %}
{% load cms_tags %}

{% block content %}
{% render_model_block instance as rendered_model %}
    {{ instance }}
    <h1>{{ instance.char_1 }} - {{  instance.char_2 }}</h1>
    {{ instance.date_field|date:"Y" }}
    {% if instance.char_1 %}
    <a href="{% url 'detail' instance.pk %}">successful if</a>
    {% endif %}
{% endrender_model_block %}
{% endblock content %}
'''
        request = self.get_page_request(page, user, edit_url)
        response = detail_view(request, ex1.pk, template_string=template_text)
        self.assertNotContains(
            response,
            '<template class="cms-plugin cms-plugin-start cms-plugin-{0}-{1}-{2} cms-render-model-icon"></template>'
            '<img src="/static/cms/img/toolbar/render_model_icon.png">'
            '<template class="cms-plugin cms-plugin-end cms-plugin-{0}-{1}-{2} cms-render-model-icon"></template>'.format(
                'placeholderapp', 'example1', ex1.pk))

        # This template does not render anything as content is saved in a
        # variable and inserted in the page afterwards
        template_text = '''{% extends "base.html" %}
{% load cms_tags %}

{% block content %}
{% render_model_block instance as rendered_model %}
    {{ instance }}
    <h1>{{ instance.char_1 }} - {{  instance.char_2 }}</h1>
    <span class="date">{{ instance.date_field|date:"Y" }}</span>
    {% if instance.char_1 %}
    <a href="{% url 'detail' instance.pk %}">successful if</a>
    {% endif %}
{% endrender_model_block %}
{{ rendered_model }}
{% endblock content %}
'''
        request = self.get_page_request(page, user, edit_url)
        response = detail_view(request, ex1.pk, template_string=template_text)
        # Assertions on the content of the block tag
        self.assertContains(
            response,
            '<template class="cms-plugin cms-plugin-start cms-plugin-{0}-{1}-{2} cms-render-model cms-render-model-block">'.format(
                'placeholderapp', 'example1', ex1.pk))
        self.assertContains(response, '<h1>%s - %s</h1>' % (ex1.char_1, ex1.char_2))
        self.assertContains(response, '<span class="date">%s</span>' % (ex1.date_field.strftime("%Y")))
        self.assertContains(response, '<a href="%s">successful if</a>\n    \n<template' % (reverse('detail', args=(ex1.pk,))))

        # This template is rendered directly
        template_text = '''{% extends "base.html" %}
{% load cms_tags %}

{% block content %}
{% render_model_block instance %}
    {{ instance }}
    <h1>{{ instance.char_1 }} - {{  instance.char_2 }}</h1>
    <span class="date">{{ instance.date_field|date:"Y" }}</span>
    {% if instance.char_1 %}
    <a href="{% url 'detail' instance.pk %}">successful if</a>
    {% endif %}
{% endrender_model_block %}
{% endblock content %}
'''
        request = self.get_page_request(page, user, edit_url)
        response = detail_view(request, ex1.pk, template_string=template_text)
        # Assertions on the content of the block tag
        self.assertContains(
            response,
            '<template class="cms-plugin cms-plugin-start cms-plugin-{0}-{1}-{2} cms-render-model cms-render-model-block">'.format(
                'placeholderapp', 'example1', ex1.pk))
        self.assertContains(response, '<h1>%s - %s</h1>' % (ex1.char_1, ex1.char_2))
        self.assertContains(response, '<span class="date">%s</span>' % (ex1.date_field.strftime("%Y")))
        self.assertContains(response, '<a href="%s">successful if</a>\n    \n<template' % (reverse('detail', args=(ex1.pk,))))

        # Changelist check
        template_text = '''{% extends "base.html" %}
{% load cms_tags %}

{% block content %}
{% render_model_block instance 'changelist' %}
    {{ instance }}
{% endrender_model_block %}
{% endblock content %}
'''
        request = self.get_page_request(page, user, edit_url)
        response = detail_view(request, ex1.pk, template_string=template_text)
        # Assertions on the content of the block tag
        self.assertContains(
            response,
            '<template class="cms-plugin cms-plugin-start cms-plugin-{0}-{1}-changelist-{2} cms-render-model cms-render-model-block"></template>'.format(
                'placeholderapp', 'example1', ex1.pk))
        self.assertContains(
            response,
            "edit_plugin: '%s?language=%s&amp;edit_fields=changelist'" % (admin_reverse('placeholderapp_example1_changelist'), 'en'))

    def test_invalid_attribute(self):
        user = self.get_staff()
        page = create_page('Test', 'col_two.html', 'en', published=True)
        page_content = self.get_page_title_obj(page)
        edit_url = get_object_edit_url(page_content)
        ex1 = self._get_example_obj()
        template_text = '''{% extends "base.html" %}
{% load cms_tags %}

{% block content %}
<h1>{% render_model instance "fake_field" %}</h1>
{% endblock content %}
'''
        request = self.get_page_request(page, user, edit_url)
        response = detail_view(request, ex1.pk, template_string=template_text)
        self.assertContains(
            response,
            '<template class="cms-plugin cms-plugin-start cms-plugin-{0}-{1}-{2}-{3} cms-render-model"></template>'.format(
                'placeholderapp', 'example1', 'fake_field', ex1.pk))
        self.assertContains(
            response,
            '<template class="cms-plugin cms-plugin-end cms-plugin-{0}-{1}-{2}-{3} cms-render-model"></template>'.format(
                'placeholderapp', 'example1', 'fake_field', ex1.pk))

        # no attribute
        template_text = '''{% extends "base.html" %}
{% load cms_tags %}

{% block content %}
<h1>{% render_model instance "" %}</h1>
{% endblock content %}
'''
        request = self.get_page_request(page, user, edit_url)
        response = detail_view(request, ex1.pk, template_string=template_text)
        self.assertContains(
            response,
            '<template class="cms-plugin cms-plugin-start cms-plugin-{0} cms-render-model"></template>'.format(ex1.pk))
        self.assertContains(
            response,
            '<template class="cms-plugin cms-plugin-end cms-plugin-{0} cms-render-model"></template>'.format(ex1.pk))

    def test_callable_item(self):
        user = self.get_staff()
        page = create_page('Test', 'col_two.html', 'en', published=True)
        page_content = self.get_page_title_obj(page)
        edit_url = get_object_edit_url(page_content)
        ex1 = self._get_example_obj()
        template_text = '''{% extends "base.html" %}
{% load cms_tags %}

{% block content %}
<h1>{% render_model instance "callable_item" %}</h1>
{% endblock content %}
'''
        request = self.get_page_request(page, user, edit_url)
        response = detail_view(request, ex1.pk, template_string=template_text)
        self.assertContains(
            response,
            '<h1><template class="cms-plugin cms-plugin-start cms-plugin-{0}-{1}-{2}-{3} cms-render-model"></template>'
            'char_1'
            '<template class="cms-plugin cms-plugin-end cms-plugin-{0}-{1}-{2}-{3} cms-render-model"></template></h1>'.format(
                'placeholderapp', 'example1', 'callable_item', ex1.pk))

    def test_view_method(self):
        user = self.get_staff()
        page = create_page('Test', 'col_two.html', 'en', published=True)
        page_content = self.get_page_title_obj(page)
        edit_url = get_object_edit_url(page_content)
        ex1 = self._get_example_obj()
        template_text = '''{% extends "base.html" %}
{% load cms_tags %}

{% block content %}
<h1>{% render_model instance "callable_item" "char_1,char_2" "en" "" "" "dynamic_url" %}</h1>
{% endblock content %}
'''
        request = self.get_page_request(page, user, edit_url)
        response = detail_view(request, ex1.pk, template_string=template_text)
        self.assertContains(
            response, "edit_plugin: '/admin/placeholderapp/example1/edit-field/%s/en/" % ex1.pk)

    def test_view_url(self):
        user = self.get_staff()
        page = create_page('Test', 'col_two.html', 'en', published=True)
        page_content = self.get_page_title_obj(page)
        edit_url = get_object_edit_url(page_content)
        ex1 = self._get_example_obj()
        template_text = '''{% extends "base.html" %}
{% load cms_tags %}

{% block content %}
<h1>{% render_model instance "callable_item" "char_1,char_2" "en" "" "admin:placeholderapp_example1_edit_field" %}</h1>
{% endblock content %}
'''
        request = self.get_page_request(page, user, edit_url)
        response = detail_view(request, ex1.pk, template_string=template_text)
        self.assertContains(
            response, "edit_plugin: '/admin/placeholderapp/example1/edit-field/%s/en/" % ex1.pk)

    def test_method_attribute(self):
        user = self.get_staff()
        page = create_page('Test', 'col_two.html', 'en', published=True)
        page_content = self.get_page_title_obj(page)
        edit_url = get_object_edit_url(page_content)
        ex1 = self._get_example_obj()
        template_text = '''{% extends "base.html" %}
{% load cms_tags %}

{% block content %}
<h1>{% render_model instance "callable_item" "char_1,char_2" "en" "" "" "static_admin_url" %}</h1>
{% endblock content %}
'''
        request = self.get_page_request(page, user, edit_url)
        ex1.set_static_url(request)
        response = detail_view(request, ex1.pk, template_string=template_text)
        self.assertContains(
            response,
            '<h1>'
            '<template class="cms-plugin cms-plugin-start cms-plugin-{0}-{1}-{2}-{3} cms-render-model"></template>'
            'char_1'
            '<template class="cms-plugin cms-plugin-end cms-plugin-{0}-{1}-{2}-{3} cms-render-model"></template>'
            '</h1>'.format(
                'placeholderapp', 'example1', 'callable_item', ex1.pk))

    def test_admin_url(self):
        user = self.get_staff()
        page = create_page('Test', 'col_two.html', 'en', published=True)
        page_content = self.get_page_title_obj(page)
        edit_url = get_object_edit_url(page_content)
        ex1 = self._get_example_obj()
        template_text = '''{% extends "base.html" %}
{% load cms_tags %}

{% block content %}
<h1>{% render_model instance "callable_item" "char_1" "en" "" "admin:placeholderapp_example1_edit_field" %}</h1>
{% endblock content %}
'''
        request = self.get_page_request(page, user, edit_url)
        response = detail_view(request, ex1.pk, template_string=template_text)
        expected_output = (
            '<h1>'
            '<template class="cms-plugin cms-plugin-start cms-plugin-{0}-{1}-{2}-{3} cms-render-model"></template>'
            'char_1'
            '<template class="cms-plugin cms-plugin-end cms-plugin-{0}-{1}-{2}-{3} cms-render-model"></template>'
            '</h1>'
        ).format('placeholderapp', 'example1', 'callable_item', ex1.pk)
        self.assertContains(response, expected_output)

    def test_admin_url_extra_field(self):
        user = self.get_staff()
        page = create_page('Test', 'col_two.html', 'en', published=True)
        page_content = self.get_page_title_obj(page)
        edit_url = get_object_edit_url(page_content)
        ex1 = self._get_example_obj()
        template_text = '''{% extends "base.html" %}
{% load cms_tags %}

{% block content %}
<h1>{% render_model instance "callable_item" "char_2" %}</h1>
{% endblock content %}
'''
        request = self.get_page_request(page, user, edit_url)
        response = detail_view(request, ex1.pk, template_string=template_text)
        self.assertContains(
            response,
            '<h1>'
            '<template class="cms-plugin cms-plugin-start cms-plugin-{0}-{1}-{2}-{3} cms-render-model"></template>'
            'char_1'
            '<template class="cms-plugin cms-plugin-end cms-plugin-{0}-{1}-{2}-{3} cms-render-model"></template>'
            '</h1>'.format(
                'placeholderapp', 'example1', 'callable_item', ex1.pk))
        self.assertContains(response, "/admin/placeholderapp/example1/edit-field/%s/en/" % ex1.pk)
        self.assertTrue(re.search(self.edit_fields_rx % "char_2", response.content.decode('utf8')))

    def test_admin_url_multiple_fields(self):
        user = self.get_staff()
        page = create_page('Test', 'col_two.html', 'en', published=True)
        page_content = self.get_page_title_obj(page)
        edit_url = get_object_edit_url(page_content)
        ex1 = self._get_example_obj()
        template_text = '''{% extends "base.html" %}
{% load cms_tags %}

{% block content %}
<h1>{% render_model instance "callable_item" "char_1,char_2" "en" "" "admin:placeholderapp_example1_edit_field" %}</h1>
{% endblock content %}
'''
        request = self.get_page_request(page, user, edit_url)
        response = detail_view(request, ex1.pk, template_string=template_text)
        self.assertContains(
            response,
            '<h1>'
            '<template class="cms-plugin cms-plugin-start cms-plugin-{0}-{1}-{2}-{3} cms-render-model"></template>'
            'char_1'
            '<template class="cms-plugin cms-plugin-end cms-plugin-{0}-{1}-{2}-{3} cms-render-model"></template>'
            '</h1>'.format(
                'placeholderapp', 'example1', 'callable_item', ex1.pk))
        self.assertContains(response, "/admin/placeholderapp/example1/edit-field/%s/en/" % ex1.pk)
        self.assertTrue(re.search(self.edit_fields_rx % "char_1", response.content.decode('utf8')))
        self.assertTrue(re.search(self.edit_fields_rx % "char_1%2Cchar_2", response.content.decode('utf8')))

    def test_instance_method(self):
        user = self.get_staff()
        page = create_page('Test', 'col_two.html', 'en', published=True)
        page_content = self.get_page_title_obj(page)
        edit_url = get_object_edit_url(page_content)
        ex1 = self._get_example_obj()
        template_text = '''{% extends "base.html" %}
{% load cms_tags %}

{% block content %}
<h1>{% render_model instance "callable_item" %}</h1>
{% endblock content %}
'''
        request = self.get_page_request(page, user, edit_url)
        response = detail_view(request, ex1.pk, template_string=template_text)
        self.assertContains(
            response,
            '<h1>'
            '<template class="cms-plugin cms-plugin-start cms-plugin-{0}-{1}-{2}-{3} cms-render-model"></template>'
            'char_1'
            '<template class="cms-plugin cms-plugin-end cms-plugin-{0}-{1}-{2}-{3} cms-render-model"></template>'
            '</h1>'.format(
                'placeholderapp', 'example1', 'callable_item', ex1.pk))

    def test_item_from_context(self):
        user = self.get_staff()
        page = create_page('Test', 'col_two.html', 'en', published=True)
        page_content = self.get_page_title_obj(page)
        edit_url = get_object_edit_url(page_content)
        ex1 = self._get_example_obj()
        template_text = '''{% extends "base.html" %}
{% load cms_tags %}

{% block content %}
<h1>{% render_model instance item_name %}</h1>
{% endblock content %}
'''
        request = self.get_page_request(page, user, edit_url)
        response = detail_view(request, ex1.pk, template_string=template_text,
                               item_name="callable_item")
        self.assertContains(
            response,
            '<h1>'
            '<template class="cms-plugin cms-plugin-start cms-plugin-{0}-{1}-{2}-{3} cms-render-model"></template>'
            'char_1'
            '<template class="cms-plugin cms-plugin-end cms-plugin-{0}-{1}-{2}-{3} cms-render-model"></template>'
            '</h1>'.format(
                'placeholderapp', 'example1', 'callable_item', ex1.pk))

    def test_edit_field(self):
        from django.contrib.admin import site

        exadmin = site._registry[Example1]
        user = self.get_superuser()
        page = create_page('Test', 'col_two.html', 'en', published=True)
        page_content = self.get_page_title_obj(page)
        edit_url = get_object_edit_url(page_content)
        ex1 = self._get_example_obj()

        request = self.get_page_request(page, user, edit_url)
        request.GET['edit_fields'] = 'char_1'
        response = exadmin.edit_field(request, ex1.pk, "en")
        self.assertContains(response, 'id="id_char_1"')
        self.assertContains(response, 'value="char_1"')

    def test_edit_field_not_allowed(self):
        from django.contrib.admin import site

        exadmin = site._registry[Example1]
        user = self.get_superuser()
        page = create_page('Test', 'col_two.html', 'en', published=True)
        page_content = self.get_page_title_obj(page)
        edit_url = get_object_edit_url(page_content)
        ex1 = self._get_example_obj()

        request = self.get_page_request(page, user, edit_url)
        request.GET['edit_fields'] = 'char_3'
        response = exadmin.edit_field(request, ex1.pk, "en")
        self.assertEqual(response.status_code, 200)
        self.assertContains(response, 'Field char_3 not found')

    def test_edit_page(self):
        language = "en"
        user = self.get_superuser()
        page = create_page('Test', 'col_two.html', language, published=True)
        title = page.get_title_obj(language)
        title.menu_title = 'Menu Test'
        title.page_title = 'Page Test'
        title.title = 'Main Test'
        title.save()
        page.publish('en')
        page.reload()
        edit_url = get_object_edit_url(title)
        request = self.get_page_request(page, user, edit_url)
        response = details(request, page.get_path())
        self.assertContains(
            response,
            '<template class="cms-plugin cms-plugin-start cms-plugin-cms-page-get_page_title-{0} cms-render-model"></template>'
            '{1}'
            '<template class="cms-plugin cms-plugin-end cms-plugin-cms-page-get_page_title-{0} cms-render-model"></template>'.format(
                page.pk, page.get_page_title(language)))
        self.assertContains(
            response,
            '<template class="cms-plugin cms-plugin-start cms-plugin-cms-page-get_menu_title-{0} cms-render-model"></template>'
            '{1}'
            '<template class="cms-plugin cms-plugin-end cms-plugin-cms-page-get_menu_title-{0} cms-render-model"></template>'.format(
                page.pk, page.get_menu_title(language)))
        self.assertContains(
            response,
            '<template class="cms-plugin cms-plugin-start cms-plugin-cms-page-get_title-{0} cms-render-model"></template>'
            '{1}'
            '<template class="cms-plugin cms-plugin-end cms-plugin-cms-page-get_title-{0} cms-render-model"></template>'.format(
                page.pk, page.get_title(language)))
        self.assertContains(
            response,
            '<template class="cms-plugin cms-plugin-start cms-plugin-cms-page-changelist-%s cms-render-model cms-render-model-block"></template>\n        <h3>Menu</h3>' % page.pk)
        self.assertContains(
            response,
            "edit_plugin: '%s?language=%s&amp;edit_fields=changelist'" % (admin_reverse('cms_page_changelist'), language))

class CharPkFrontendPlaceholderAdminTest(ToolbarTestBase):

    def get_admin(self):
        admin.autodiscover()
        return admin.site._registry[CharPksExample]

    def test_url_char_pk(self):
        """
        Tests whether the frontend admin matches the edit_fields url with alphanumeric pks
        """
        ex = CharPksExample(
            char_1='one',
            slug='some-Special_slug_123',
        )
        ex.save()
        superuser = self.get_superuser()
        with UserLoginContext(self, superuser):
            response = self.client.get(admin_reverse('placeholderapp_charpksexample_edit_field', args=(ex.pk, 'en')),
                                       data={'edit_fields': 'char_1'})
            # if we get a response pattern matches
            self.assertEqual(response.status_code, 200)

    def test_url_numeric_pk(self):
        """
        Tests whether the frontend admin matches the edit_fields url with numeric pks
        """
        ex = self._get_example_obj()
        superuser = self.get_superuser()
        with UserLoginContext(self, superuser):
            response = self.client.get(admin_reverse('placeholderapp_example1_edit_field', args=(ex.pk, 'en')),
                                       data={'edit_fields': 'char_1'})
            # if we get a response pattern matches
            self.assertEqual(response.status_code, 200)

    def test_view_numeric_pk(self):
        """
        Tests whether the admin urls triggered when the toolbar is active works
        (i.e.: no NoReverseMatch is raised) with numeric pks
        """
        page = create_page('Test', 'col_two.html', 'en', published=True)
        page_content = self.get_page_title_obj(page)
        edit_url = get_object_edit_url(page_content)
        ex = self._get_example_obj()
        superuser = self.get_superuser()
        request = self.get_page_request(page, superuser, edit_url)
        response = detail_view(request, ex.pk)
        # if we get a response pattern matches
        self.assertEqual(response.status_code, 200)


class ToolbarAPITests(TestCase):
    def test_find_item(self):
        api = ToolbarAPIMixin()
        first = api.add_link_item('First', 'http://www.example.org')
        second = api.add_link_item('Second', 'http://www.example.org')
        all_links = api.find_items(LinkItem)
        self.assertEqual(len(all_links), 2)
        result = api.find_first(LinkItem, name='First')
        self.assertNotEqual(result, None)
        self.assertEqual(result.index, 0)
        self.assertEqual(result.item, first)
        result = api.find_first(LinkItem, name='Second')
        self.assertNotEqual(result, None)
        self.assertEqual(result.index, 1)
        self.assertEqual(result.item, second)
        no_result = api.find_first(LinkItem, name='Third')
        self.assertEqual(no_result, None)

    def test_find_item_lazy(self):
        lazy_attribute = lazy(lambda x: x, str)('Test')
        api = ToolbarAPIMixin()
        api.add_link_item(lazy_attribute, None)
        result = api.find_first(LinkItem, name='Test')
        self.assertNotEqual(result, None)
        self.assertEqual(result.index, 0)

    def test_not_is_staff(self):
        request = RequestFactory().get('/en/?%s' % get_cms_setting('CMS_TOOLBAR_URL__EDIT_ON'))
        request.session = {}
        request.LANGUAGE_CODE = 'en'
        request.user = AnonymousUser()
        toolbar = CMSToolbar(request)
        self.assertEqual(len(toolbar.get_left_items()), 0)
        self.assertEqual(len(toolbar.get_right_items()), 0)

    def test_item_search_result(self):
        item = object()
        result = ItemSearchResult(item, 2)
        self.assertEqual(result.item, item)
        self.assertEqual(int(result), 2)
        result += 2
        self.assertEqual(result.item, item)
        self.assertEqual(result.index, 4)<|MERGE_RESOLUTION|>--- conflicted
+++ resolved
@@ -60,14 +60,7 @@
         if disable and not edit:
             request.GET[get_cms_setting('CMS_TOOLBAR_URL__DISABLE')] = None
 
-<<<<<<< HEAD
         request.current_page = page
-=======
-        current_page = None
-        if obj and obj.__class__.__name__ == 'Page':
-            current_page = obj
-        request.current_page = current_page
->>>>>>> 26e74180
 
         mid = ToolbarMiddleware()
         mid.process_request(request)
