import datetime
import re
from unittest.mock import patch

import iptools
from django.conf import settings
from django.contrib import admin
from django.contrib.auth.models import AnonymousUser, Permission
from django.contrib.contenttypes.models import ContentType
from django.template.defaultfilters import truncatewords
from django.test import TestCase
from django.test.client import RequestFactory
from django.test.utils import override_settings
from django.urls import reverse
from django.utils.encoding import force_str
from django.utils.functional import lazy
from django.utils.html import escape
from django.utils.translation import get_language, gettext_lazy as _, override

from cms.admin.forms import RequestToolbarForm
from cms.api import add_plugin, create_page, create_page_content
from cms.cms_toolbars import (
    ADMIN_MENU_IDENTIFIER,
    ADMINISTRATION_BREAK,
    LANGUAGE_MENU_IDENTIFIER,
    get_user_model,
)
from cms.models import PagePermission, UserSettings
from cms.test_utils.project.placeholderapp.models import (
    CharPksExample,
    Example1,
)
from cms.test_utils.project.placeholderapp.views import (
    ClassDetail,
    detail_view,
)
from cms.test_utils.testcases import URL_CMS_USERSETTINGS, CMSTestCase
from cms.test_utils.util.context_managers import UserLoginContext
from cms.toolbar import utils
from cms.toolbar.items import (
    AjaxItem,
    Break,
    ItemSearchResult,
    LinkItem,
    SubMenu,
    ToolbarAPIMixin,
)
from cms.toolbar.toolbar import CMSToolbar
from cms.toolbar.utils import (
    add_live_url_querystring_param,
    get_object_edit_url,
    get_object_for_language,
    get_object_preview_url,
    get_object_structure_url,
)
from cms.toolbar_pool import toolbar_pool
from cms.utils.compat import DJANGO_4_2
from cms.utils.conf import get_cms_setting
from cms.utils.i18n import get_language_tuple
from cms.utils.urlutils import admin_reverse
from cms.views import details


class ToolbarTestBase(CMSTestCase):

    def get_anon(self):
        return AnonymousUser()

    def get_staff(self):
        staff = self._create_user('staff', True, False)
        staff.user_permissions.add(Permission.objects.get(codename='change_page'))
        return staff

    def get_nonstaff(self):
        nonstaff = self._create_user('nonstaff')
        nonstaff.user_permissions.add(Permission.objects.get(codename='change_page'))
        return nonstaff

    def get_superuser(self):
        superuser = self._create_user('superuser', True, True)
        return superuser

    def _get_example_obj(self):
        obj = Example1.objects.create(
            char_1='one',
            char_2='two',
            char_3='tree',
            char_4='four'
        )
        obj.save()
        return obj


@override_settings(ROOT_URLCONF='cms.test_utils.project.nonroot_urls')
class ToolbarMiddlewareTest(ToolbarTestBase):

    @override_settings(CMS_TOOLBAR_HIDE=False)
    def test_no_app_setted_show_toolbar_in_non_cms_urls(self):
        request = self.get_page_request(None, self.get_anon(), '/en/example/')
        self.assertTrue(hasattr(request, 'toolbar'))

    @override_settings(CMS_TOOLBAR_HIDE=False)
    def test_no_app_setted_show_toolbar_in_cms_urls(self):
        page = create_page('foo', 'col_two.html', 'en')
        request = self.get_page_request(page, self.get_anon())
        self.assertTrue(hasattr(request, 'toolbar'))

    @override_settings(CMS_TOOLBAR_HIDE=False)
    def test_app_setted_hide_toolbar_in_non_cms_urls_toolbar_hide_unsetted(self):
        request = self.get_page_request(None, self.get_anon(), '/en/example/')
        self.assertTrue(hasattr(request, 'toolbar'))

    @override_settings(CMS_TOOLBAR_HIDE=True)
    def test_app_setted_hide_toolbar_in_non_cms_urls(self):
        request = self.get_page_request(None, self.get_anon(), '/en/example/')
        self.assertFalse(hasattr(request, 'toolbar'))

    @override_settings(CMS_TOOLBAR_HIDE=False)
    def test_app_setted_show_toolbar_in_cms_urls(self):
        page = create_page('foo', 'col_two.html', 'en')
        page = create_page('foo', 'col_two.html', 'en', parent=page)
        request = self.get_page_request(page, self.get_anon())
        self.assertTrue(hasattr(request, 'toolbar'))

    @override_settings(CMS_TOOLBAR_HIDE=True)
    def test_app_setted_show_toolbar_in_cms_urls_subpage(self):
        page = create_page('foo', 'col_two.html', 'en')
        page = create_page('foo', 'col_two.html', 'en', parent=page)
        request = self.get_page_request(page, self.get_anon())
        self.assertTrue(hasattr(request, 'toolbar'))

    def test_cms_internal_ips_unset(self):
        with self.settings(CMS_INTERNAL_IPS=[]):
            request = self.get_page_request(None, self.get_staff(), '/en/example/')
            self.assertTrue(hasattr(request, 'toolbar'))

    def test_cms_internal_ips_set_no_match(self):
        with self.settings(CMS_INTERNAL_IPS=['123.45.67.89', ]):
            request = self.get_page_request(None, self.get_staff(), '/en/example/')
            self.assertFalse(hasattr(request, 'toolbar'))

    def test_cms_internal_ips_set_match(self):
        with self.settings(CMS_INTERNAL_IPS=['127.0.0.0', '127.0.0.1', '127.0.0.2', ]):
            request = self.get_page_request(None, self.get_staff(), '/en/example/')
            self.assertTrue(hasattr(request, 'toolbar'))

    def test_cms_internal_ips_iptools(self):
        with self.settings(CMS_INTERNAL_IPS=iptools.IpRangeList(('127.0.0.0', '127.0.0.255'))):
            request = self.get_page_request(None, self.get_staff(), '/en/example/')
            self.assertTrue(hasattr(request, 'toolbar'))

    def test_cms_internal_ips_iptools_bad_range(self):
        with self.settings(CMS_INTERNAL_IPS=iptools.IpRangeList(('128.0.0.0', '128.0.0.255'))):
            request = self.get_page_request(None, self.get_staff(), '/en/example/')
            self.assertFalse(hasattr(request, 'toolbar'))


@override_settings(CMS_PERMISSION=False)
class ToolbarTests(ToolbarTestBase):

    def get_page_item(self, toolbar):
        items = toolbar.get_left_items() + toolbar.get_right_items()
        page_item = [item for item in items if force_str(getattr(item, "name", None)) == 'Page']
        self.assertEqual(len(page_item), 1)
        return page_item[0]

    def test_toolbar_login(self):
        admin = self.get_superuser()
        endpoint = reverse('cms_login') + '?next=/en/admin/'
        username = getattr(admin, get_user_model().USERNAME_FIELD)
        password = getattr(admin, get_user_model().USERNAME_FIELD)
        response = self.client.post(endpoint, data={'username': username, 'password': password})
        self.assertRedirects(response, '/en/admin/')
        self.assertTrue(settings.SESSION_COOKIE_NAME in response.cookies)

    def test_toolbar_login_error(self):
        admin = self.get_superuser()
        endpoint = reverse('cms_login') + '?next=/en/admin/'
        username = getattr(admin, get_user_model().USERNAME_FIELD)
        response = self.client.post(endpoint, data={'username': username, 'password': 'invalid'})
        self.assertRedirects(response, '/en/admin/?cms_toolbar_login_error=1', target_status_code=302)
        self.assertFalse(settings.SESSION_COOKIE_NAME in response.cookies)

    def test_toolbar_login_invalid_redirect_to(self):
        admin = self.get_superuser()
        endpoint = reverse('cms_login') + '?next=http://example.com'
        username = getattr(admin, get_user_model().USERNAME_FIELD)
        password = getattr(admin, get_user_model().USERNAME_FIELD)
        response = self.client.post(endpoint, data={'username': username, 'password': password})
        self.assertRedirects(response, '/en/')
        self.assertTrue(settings.SESSION_COOKIE_NAME in response.cookies)

    @override_settings(CMS_TOOLBARS=['cms.test_utils.project.sampleapp.cms_toolbars.ToolbarWithMedia'])
    def test_toolbar_media(self):
        """
        Toolbar classes can declare a media class or property
        to be rendered along with the toolbar.
        """
        old_pool = toolbar_pool.toolbars
        toolbar_pool.clear()
        cms_page = create_page("toolbar-page", "col_two.html", "en")
        page_content = self.get_page_title_obj(cms_page)
        endpoint = get_object_edit_url(page_content)

        with self.login_user_context(self.get_superuser()):
            response = self.client.get(endpoint)

        self.assertContains(response, 'src="/static/samplemap/js/sampleapp.js"')
        self.assertContains(response, 'href="/static/samplemap/css/sampleapp.css"')

        toolbar_pool.toolbars = old_pool
        toolbar_pool._discovered = True

    def test_toolbar_request_endpoint_validation(self):
        endpoint = self.get_admin_url(UserSettings, 'get_toolbar')
        cms_page = create_page("toolbar-page", "col_two.html", "en")
        page_content = self.get_page_title_obj(cms_page)

        with self.login_user_context(self.get_superuser()):
            response = self.client.get(
                endpoint,
                data={
                    'obj_id': page_content.pk,
                    'obj_type': 'cms.pagecontent',
                    'cms_path': get_object_edit_url(page_content)
                },
            )
            self.assertEqual(response.status_code, 200)
            self.assertContains(response, "Clipboard")

            response = self.client.get(
                endpoint,
                data={
                    'obj_id': page_content.pk,
                    'obj_type': 'cms.pagecontent',
                    'cms_path': get_object_edit_url(page_content) + "q"  # Invalid
                },
            )
            self.assertEqual(response.status_code, 200)
            # No clipboard exposed to invalid cms_path
            self.assertNotContains(response, "Clipboard")

            # Invalid app / model
            response = self.client.get(
                endpoint,
                data={
                    'obj_id': cms_page.pk,
                    'obj_type': 'cms.somemodel',
                    'cms_path': cms_page.get_absolute_url('en')
                },
            )
            self.assertEqual(response.status_code, 400)

    def test_toolbar_request_form(self):
        cms_page = create_page("toolbar-page", "col_two.html", "en")
        generic_obj = self._get_example_obj()

        # Valid forms
        form = RequestToolbarForm({
            'obj_id': cms_page.pk,
            'obj_type': 'cms.page',
            'cms_path': cms_page.get_absolute_url('en'),
        })
        self.assertTrue(form.is_valid())
        self.assertEqual(form.cleaned_data['attached_obj'], cms_page)

        form = RequestToolbarForm({
            'obj_id': generic_obj.pk,
            'obj_type': 'placeholderapp.example1',
            'cms_path': cms_page.get_absolute_url('en'),
        })
        self.assertTrue(form.is_valid())
        self.assertEqual(form.cleaned_data['attached_obj'], generic_obj)

        # Invalid forms
        form = RequestToolbarForm({
            'obj_id': 1000,
            'obj_type': 'cms.page',
            'cms_path': cms_page.get_absolute_url('en'),
        })
        self.assertFalse(form.is_valid())

        form = RequestToolbarForm({
            'obj_id': cms_page.pk,
            'obj_type': 'cms.somemodel',
            'cms_path': cms_page.get_absolute_url('en'),
        })
        self.assertFalse(form.is_valid())

        form = RequestToolbarForm({
            'obj_id': cms_page.pk,
            'obj_type': 'cms.page',
            'cms_path': 'https://example.com/some-path/',
        })
        self.assertFalse(form.is_valid())

    def test_no_page_anon(self):
        request = self.get_page_request(None, self.get_anon(), '/')
        toolbar = CMSToolbar(request)
        toolbar.populate()
        toolbar.post_template_populate()
        items = toolbar.get_left_items() + toolbar.get_right_items()
        self.assertEqual(len(items), 0)

    def test_no_page_staff(self):
        request = self.get_page_request(None, self.get_staff(), '/')
        toolbar = CMSToolbar(request)
        toolbar.populate()
        toolbar.post_template_populate()
        items = toolbar.get_left_items() + toolbar.get_right_items()
        # Logo + admin-menu + color scheme + logout
        self.assertEqual(len(items), 4, items)
        admin_items = toolbar.get_or_create_menu(ADMIN_MENU_IDENTIFIER, 'Test').get_items()
        self.assertEqual(len(admin_items), 12, admin_items)

    def test_no_page_superuser(self):
        request = self.get_page_request(None, self.get_superuser(), '/')
        toolbar = CMSToolbar(request)
        toolbar.populate()
        toolbar.post_template_populate()
        items = toolbar.get_left_items() + toolbar.get_right_items()
        # Logo + edit-mode + admin-menu + color scheme + logout
        self.assertEqual(len(items), 4)
        admin_items = toolbar.get_or_create_menu(ADMIN_MENU_IDENTIFIER, 'Test').get_items()
        self.assertEqual(len(admin_items), 13, admin_items)

    def test_anon(self):
        page = create_page('test', 'nav_playground.html', 'en')
        request = self.get_page_request(page, self.get_anon())
        toolbar = CMSToolbar(request)

        items = toolbar.get_left_items() + toolbar.get_right_items()
        self.assertEqual(len(items), 0)

    def test_nonstaff(self):
        page = create_page('test', 'nav_playground.html', 'en')
        request = self.get_page_request(page, self.get_nonstaff())
        toolbar = CMSToolbar(request)
        items = toolbar.get_left_items() + toolbar.get_right_items()
        # Logo + edit-mode + logout
        self.assertEqual(len(items), 0)

    @override_settings(CMS_PERMISSION=True)
    def test_template_change_permission(self):
        page = create_page('test', 'nav_playground.html', 'en')
        page_content = self.get_page_title_obj(page)
        edit_url = get_object_edit_url(page_content)

        # Staff user with change page permissions only
        staff_user = self.get_staff_user_with_no_permissions()
        self.add_permission(staff_user, 'change_page')
        global_permission = self.add_global_permission(staff_user, can_change=True, can_delete=True)

        # User should not see "Templates" option because he only has
        # "change" permission.
        request = self.get_page_request(page, staff_user, edit_url)
        toolbar = CMSToolbar(request)
        page_item = self.get_page_item(toolbar)
        template_item = [
            item for item in page_item.items
            if force_str(getattr(item, 'name', '')) == 'Templates'
        ]
        self.assertEqual(len(template_item), 0)

        # Give the user change advanced settings permission
        global_permission.can_change_advanced_settings = True
        global_permission.save()

        # Reload user to avoid stale caches
        staff_user = self.reload(staff_user)

        # User should see "Templates" option because
        # he has "change advanced settings" permission
        request = self.get_page_request(page, staff_user, edit_url)
        toolbar = CMSToolbar(request)
        page_item = self.get_page_item(toolbar)
        template_item = [
            item for item in page_item.items
            if force_str(getattr(item, 'name', '')) == 'Templates'
        ]
        self.assertEqual(len(template_item), 1)

    def test_markup(self):
        page = create_page("toolbar-page", "nav_playground.html", "en")
        page_content = self.get_page_title_obj(page)
        page_edit_url = get_object_edit_url(page_content)
        superuser = self.get_superuser()

        with self.login_user_context(superuser):
            response = self.client.get(page_edit_url)
        self.assertEqual(response.status_code, 200)
        self.assertTemplateUsed(response, 'nav_playground.html')
        self.assertContains(response, '<div id="cms-top"')
        self.assertContains(response, 'cms.base.css')

    def test_placeholder_buttons_on_app_page(self):
        """
        Checks that the "edit page" button shows up
        on non-cms pages with app placeholders.
        """
        superuser = self.get_superuser()
        ex1 = self._get_example_obj()

        # Test for Edit button
        obj_edit_url = get_object_edit_url(ex1)

        with self.login_user_context(superuser):
            response = self.client.get('/en/example/latest/')
        self.assertEqual(response.status_code, 200)
        toolbar = response.wsgi_request.toolbar
        self.assertEqual(len(toolbar.get_right_items()[2].buttons), 1)
        edit_button = toolbar.get_right_items()[2].buttons[0]
        self.assertEqual(edit_button.name, 'Edit')
        self.assertEqual(edit_button.url, obj_edit_url)
        self.assertEqual(
            edit_button.extra_classes,
            ['cms-btn', 'cms-btn-action', 'cms-btn-switch-edit']
        )

        # Test for Preview button
        obj_preview_url = get_object_preview_url(ex1)

        with self.login_user_context(superuser):
            response = self.client.get(obj_edit_url)
        self.assertEqual(response.status_code, 200)
        toolbar = response.wsgi_request.toolbar
        self.assertEqual(len(toolbar.get_right_items()[2].buttons), 1)
        preview_button = toolbar.get_right_items()[2].buttons[0]
        self.assertEqual(preview_button.name, 'Preview')
        self.assertEqual(preview_button.url, obj_preview_url)
        self.assertEqual(
            preview_button.extra_classes,
            ['cms-btn', 'cms-btn-switch-save']
        )

    def test_markup_generic_module(self):
        page = create_page("toolbar-page", "col_two.html", "en")
        page_content = self.get_page_title_obj(page)
        page_structure_url = get_object_structure_url(page_content)
        superuser = self.get_superuser()

        with self.login_user_context(superuser):
            response = self.client.get(page_structure_url)

        self.assertEqual(response.status_code, 200)
        self.assertContains(response, '<div class="cms-submenu-item cms-submenu-item-title"><span>Generic</span>')

    def test_markup_link_custom_module(self):
        superuser = self.get_superuser()
        page = create_page("toolbar-page", "col_two.html", "en")
        page_content = self.get_page_title_obj(page)
        page_structure_url = get_object_structure_url(page_content)

        with self.login_user_context(superuser):
            response = self.client.get(page_structure_url)

        self.assertEqual(response.status_code, 200)
        self.assertContains(response, 'href="LinkPlugin">')
        self.assertContains(
            response,
            '<div class="cms-submenu-item cms-submenu-item-title"><span>Different Grouper</span>'
        )

    def test_placeholder_menu_items(self):
        superuser = self.get_superuser()
        page = create_page("toolbar-page", "col_two.html", "en")
        page_content = self.get_page_title_obj(page)
        page_structure_url = get_object_structure_url(page_content)
        placeholders = page_content.get_placeholders()
        self.assertEqual(len(placeholders), 2)  # we get two placeholders

        with self.login_user_context(superuser):
            response = self.client.get(page_structure_url)

        self.assertEqual(response.status_code, 200)
        expected_bits = (
            # Copy all in placeholder menu
            '<div class="cms-submenu-item"><a data-cms-icon="copy" data-rel="copy" href="#">Copy all</a></div>',
            # Past in placeholder menu
            '<div class="cms-submenu-item"><a data-cms-icon="paste" data-rel="paste" href="#">Paste</a></div>',
            # Empty all placeholder menu (for both placeholders)
            '<div class="cms-submenu-item"><a data-cms-icon="bin" data-rel="modal" href="'
            + reverse("admin:cms_placeholder_clear_placeholder", args=(placeholders[0].id, )),
            '<div class="cms-submenu-item"><a data-cms-icon="bin" data-rel="modal" href="'
            + reverse("admin:cms_placeholder_clear_placeholder", args=(placeholders[1].id, )),
            'data-name="sidebar column">Empty all</a></div>',
            # Extra items in placeholder menu
            '<div class="cms-submenu-item"><a href="/some/url/" data-rel="ajax"',
            'data-on-success="REFRESH_PAGE" data-cms-icon="whatever" >Data item - not usable</a></div>',
            '<div class="cms-submenu-item"><a href="/some/other/url/" data-rel="ajax_add"',
        )
        for bit in expected_bits:
            self.assertContains(response, bit)

    def test_markup_plugin_template(self):
        page = create_page("toolbar-page-1", "col_two.html", "en")
        page_content = self.get_page_title_obj(page)
        page_edit_url = get_object_edit_url(page_content)
        plugin_1 = add_plugin(
            page.get_placeholders("en").get(slot='col_left'), language='en',
            plugin_type='TestPluginAlpha', alpha='alpha'
        )
        superuser = self.get_superuser()
        with self.login_user_context(superuser):
            response = self.client.get(page_edit_url)
        self.assertEqual(response.status_code, 200)
        response_text = response.render().rendered_content
        self.assertTrue(
            re.search('edit_plugin.+/en/admin/cms/placeholder/edit-plugin/%s' % plugin_1.pk, response_text)
        )
        self.assertTrue(re.search('move_plugin.+/en/admin/cms/placeholder/move-plugin/', response_text))
        self.assertTrue(
            re.search('delete_plugin.+/en/admin/cms/placeholder/delete-plugin/%s/' % plugin_1.pk, response_text)
        )
        self.assertTrue(re.search('add_plugin.+/en/admin/cms/placeholder/add-plugin/', response_text))
        self.assertTrue(re.search('copy_plugin.+/en/admin/cms/placeholder/copy-plugins/', response_text))

    def test_show_toolbar_to_staff(self):
        page = create_page("toolbar-page", "nav_playground.html", "en")
        staff = self.get_staff()
        assert staff.user_permissions.get().name == 'Can change page'
        request = self.get_page_request(page, staff, '/')
        toolbar = CMSToolbar(request)
        self.assertTrue(toolbar.show_toolbar)

    def test_remove_and_copy_urls_are_correctly_associated_with_pagecontent(self):
        """
        The urls to copy and remove translations should be linked correctly.
        """
        def get_delete_url(pk):
            return admin_reverse('cms_pagecontent_delete', args=(pk,))

        page = create_page("english-page", "nav_playground.html", "en")
        german_content = create_page_content("de", "german content", page)
        english_content = page.get_content_obj('en')
        edit_url = get_object_edit_url(english_content)
        staff = self.get_staff()
        self.client.force_login(staff)

        response = self.client.get(edit_url)
        menus = response.context['cms_toolbar'].menus
        language_menu = menus['language-menu']
        delete = language_menu.items[-2]
        german_delete = delete.items[0]
        english_delete = delete.items[1]

        copy = language_menu.items[-1]
        copy_german = copy.items[0]
        copy_german_context = copy_german.get_context()

        self.assertEqual(delete.name.lower(), 'delete translation')
        self.assertEqual(german_delete.name.lower(), 'german...')
        self.assertEqual(german_delete.url.split('?')[0], get_delete_url(german_content.pk))

        self.assertEqual(english_delete.name.lower(), 'english...')
        self.assertEqual(english_delete.url.split('?')[0], get_delete_url(english_content.pk))

        self.assertEqual(copy_german.name.lower(), 'from german')
        self.assertEqual(
            copy_german_context['action'],
            admin_reverse('cms_pagecontent_copy_language', args=(german_content.pk,))
        )

    def test_show_toolbar_staff(self):
        page = create_page("toolbar-page", "nav_playground.html", "en")
        page_content = self.get_page_title_obj(page)
        edit_url = get_object_edit_url(page_content)
        request = self.get_page_request(page, self.get_staff(), edit_url)
        toolbar = CMSToolbar(request)
        self.assertTrue(toolbar.show_toolbar)

    def test_hide_toolbar_non_staff(self):
        page = create_page("toolbar-page", "nav_playground.html", "en")
        page_content = self.get_page_title_obj(page)
        edit_url = get_object_edit_url(page_content)
        request = self.get_page_request(page, self.get_nonstaff(), edit_url)
        toolbar = CMSToolbar(request)
        self.assertFalse(toolbar.show_toolbar)

    def test_hide_toolbar_disabled(self):
        page = create_page("toolbar-page", "nav_playground.html", "en")
        # Edit mode should re-enable the toolbar in any case
        request = self.get_page_request(page, self.get_staff(), disable=True)
        self.assertTrue(request.session.get('cms_toolbar_disabled'))
        toolbar = CMSToolbar(request)
        self.assertFalse(toolbar.edit_mode_active)

    def test_show_disabled_toolbar_with_edit(self):
        page = create_page("toolbar-page", "nav_playground.html", "en")
        page_content = self.get_page_title_obj(page)
        edit_url = get_object_edit_url(page_content)
        request = self.get_page_request(page, self.get_staff(), edit_url, disable=True)
        self.assertFalse(request.session.get('cms_toolbar_disabled'))
        toolbar = CMSToolbar(request)
        self.assertTrue(toolbar.show_toolbar)

    def test_hide_toolbar_disabled_no_persist(self):
        page = create_page("toolbar-page", "nav_playground.html", "en")
        request = self.get_page_request(page, self.get_staff(), disable=True, persist=False)
        self.assertFalse(request.session.get('cms_toolbar_disabled'))
        toolbar = CMSToolbar(request)
        self.assertFalse(toolbar.show_toolbar)

    def test_toolbar_login_redirect_validation(self):
        user = self._create_user('toolbar', True, True)
        username = getattr(user, user.USERNAME_FIELD)
        page = create_page("toolbar-page", "nav_playground.html", "en")
        page.set_as_homepage()
        login_url = reverse('cms_login')
        endpoint = f'{login_url}?next=https://notyourdomain.com'
        response = self.client.post(endpoint, {'username': username, 'password': username})
        self.assertRedirects(response, page.get_absolute_url(), fetch_redirect_response=False)

    @override_settings(CMS_TOOLBAR_ANONYMOUS_ON=True)
    def test_show_toolbar_login_anonymous(self):
        page = create_page("toolbar-page", "nav_playground.html", "en")
        page_url = "%s?%s" % (page.get_absolute_url(), get_cms_setting('TOOLBAR_URL__ENABLE'))
        response = self.client.get(page_url)
        self.assertEqual(response.status_code, 200)
        self.assertContains(response, 'cms-toolbar')

    @override_settings(CMS_TOOLBAR_ANONYMOUS_ON=False)
    def test_hide_toolbar_login_anonymous_setting(self):
        page = create_page("toolbar-page", "nav_playground.html", "en")
        response = self.client.get(page.get_absolute_url())
        self.assertEqual(response.status_code, 200)
        self.assertNotContains(response, 'cms-toolbar')

    def test_admin_logout_staff(self):
        with override_settings(CMS_PERMISSION=True):
            with self.login_user_context(self.get_staff()):
                response = self.client.post('/en/admin/logout/')
                self.assertTrue(response.status_code, 200)

    def test_show_toolbar_without_edit(self):
        page = create_page("toolbar-page", "nav_playground.html", "en")
        request = self.get_page_request(page, AnonymousUser())
        toolbar = CMSToolbar(request)
        self.assertFalse(toolbar.show_toolbar)

    def test_no_change_button(self):
        page = create_page('test', 'nav_playground.html', 'en')
        page_content = self.get_page_title_obj(page)
        edit_url = get_object_edit_url(page_content)
        user = self.get_staff()
        user.user_permissions.all().delete()
        request = self.get_page_request(page, user, edit_url, disable=False)
        request.toolbar.post_template_populate()
        self.assertFalse(page.has_change_permission(request.user))

        items = request.toolbar.get_left_items() + request.toolbar.get_right_items()
        # Logo + page-menu + admin-menu + color scheme + logout
        self.assertEqual(len(items), 5, items)
        page_items = items[1].get_items()
        # The page menu should only have the "Create page" item enabled.
        self.assertFalse(page_items[0].disabled)
        self.assertTrue(all(item.disabled for item in page_items[1:] if hasattr(item, 'disabled')))
        admin_items = request.toolbar.get_or_create_menu(ADMIN_MENU_IDENTIFIER, 'Test').get_items()
        self.assertEqual(len(admin_items), 14, admin_items)

    def test_button_consistency_staff(self):
        """
        Tests that the buttons remain even when the language changes.
        """
        user = self.get_staff()
        cms_page = create_page('test-en', 'nav_playground.html', 'en')
        page_content_en = self.get_page_title_obj(cms_page)
        edit_url_en = get_object_edit_url(page_content_en)
        page_content_de = create_page_content('de', 'test-de', cms_page)
        edit_url_de = get_object_edit_url(page_content_de)

        en_request = self.get_page_request(cms_page, user, edit_url_en)
        en_toolbar = CMSToolbar(en_request)
        en_toolbar.set_object(page_content_en)
        en_toolbar.populate()
        en_toolbar.post_template_populate()
        # Logo + templates + page-menu + admin-menu + color scheme + logout
        self.assertEqual(len(en_toolbar.get_left_items() + en_toolbar.get_right_items()), 6)
        de_request = self.get_page_request(cms_page, user, edit_url_de, lang_code='de')
        de_toolbar = CMSToolbar(de_request)
        de_toolbar.set_object(page_content_de)
        de_toolbar.populate()
        de_toolbar.post_template_populate()
        # Logo + templates + page-menu + admin-menu + color scheme + logout
        self.assertEqual(len(de_toolbar.get_left_items() + de_toolbar.get_right_items()), 6)

    def test_double_menus(self):
        """
        Tests that even called multiple times, admin and language buttons are not duplicated
        """
        user = self.get_staff()
        page = create_page('test', 'nav_playground.html', 'en')
        for code, verbose in get_language_tuple():
            if code != "en":
                create_page_content(code, f"test {code}", page)
        page_content = self.get_page_title_obj(page)
        edit_url = get_object_edit_url(page_content)
        en_request = self.get_page_request(None, user, edit_url)
        toolbar = CMSToolbar(en_request)
        toolbar.set_object(page_content)
        toolbar.populated = False
        toolbar.populate()
        toolbar.populated = False
        toolbar.populate()
        toolbar.populated = False
        toolbar.post_template_populate()
        get_object_for_language(page_content, "de")
        admin = toolbar.get_left_items()[0]
        lang = toolbar.get_left_items()[1]
        self.assertEqual(len(admin.get_items()), 15)
        self.assertEqual(len(lang.get_items()), len(get_language_tuple(1)))
        self.assertIn(edit_url, [item.url for item in lang.get_items()])  # Edit urls returned

    @override_settings(CMS_PLACEHOLDER_CONF={'col_left': {'name': 'PPPP'}})
    def test_placeholder_name(self):
        superuser = self.get_superuser()
        page = create_page("toolbar-page", "col_two.html", "en")
        page_content = self.get_page_title_obj(page)
        page_edit_url = get_object_edit_url(page_content)

        with self.login_user_context(superuser):
            response = self.client.get(page_edit_url)
        self.assertEqual(response.status_code, 200)
        self.assertContains(response, 'PPPP')

    def test_user_settings(self):
        superuser = self.get_superuser()
        with self.login_user_context(superuser):
            response = self.client.get(URL_CMS_USERSETTINGS)
            self.assertEqual(response.status_code, 200)

    def test_remove_lang(self):
        page = create_page('test', 'nav_playground.html', 'en')
        page_content = self.get_page_title_obj(page)
        page_edit_url = get_object_edit_url(page_content)
        superuser = self.get_superuser()
        with self.login_user_context(superuser):
            response = self.client.get(page_edit_url)
            self.assertEqual(response.status_code, 200)
            setting = UserSettings.objects.get(user=superuser)
            setting.language = 'it'
            setting.save()
            with self.settings(LANGUAGES=(('en', 'english'),)):
                response = self.client.get(page_edit_url)
                self.assertEqual(response.status_code, 200)
                self.assertNotContains(response, '/it/')

    def test_get_alphabetical_insert_position(self):
        page = create_page("toolbar-page", "nav_playground.html", "en")
        request = self.get_page_request(page, self.get_staff(), '/')
        toolbar = CMSToolbar(request)
        toolbar.get_left_items()
        toolbar.get_right_items()

        admin_menu = toolbar.get_or_create_menu(ADMIN_MENU_IDENTIFIER, 'TestAppMenu')

        # Insert alpha
        alpha_position = admin_menu.get_alphabetical_insert_position('menu-alpha', SubMenu, None)

        # As this will be the first item added to this, this use should return the default, or namely None
        if not alpha_position:
            alpha_position = admin_menu.find_first(Break, identifier=ADMINISTRATION_BREAK) + 1
        admin_menu.get_or_create_menu('menu-alpha', 'menu-alpha', position=alpha_position)

        # Insert gamma (should return alpha_position + 1)
        gamma_position = admin_menu.get_alphabetical_insert_position('menu-gamma', SubMenu)
        self.assertEqual(int(gamma_position), int(alpha_position) + 1)
        admin_menu.get_or_create_menu('menu-gamma', 'menu-gamma', position=gamma_position)

        # Where should beta go? It should go right where gamma is now...
        beta_position = admin_menu.get_alphabetical_insert_position('menu-beta', SubMenu)
        self.assertEqual(beta_position, gamma_position)

    def test_out_of_order(self):
        page = create_page("toolbar-page", "nav_playground.html", "en")
        request = self.get_page_request(page, self.get_staff(), '/')
        toolbar = CMSToolbar(request)
        menu1 = toolbar.get_or_create_menu("test")
        menu2 = toolbar.get_or_create_menu("test", "Test", side=toolbar.RIGHT, position=2)

        self.assertEqual(menu1, menu2)
        self.assertEqual(menu1.name, 'Test')
        self.assertEqual(len(toolbar.get_right_items()), 2)  # Including color scheme switch

    def test_negative_position_left(self):
        page = create_page("toolbar-page", "nav_playground.html", "en")
        request = self.get_page_request(page, self.get_staff(), '/')
        toolbar = CMSToolbar(request)
        # Starting point: [Menu:Example, Menu:Page, Menu:Language]
        # Example @ 1, Page @ 2, Language @ -1
        menu1 = toolbar.get_or_create_menu("menu1", "Menu1", side=toolbar.LEFT, position=-2)
        menu2 = toolbar.get_or_create_menu("menu2", "Menu2", side=toolbar.LEFT, position=-3)
        self.assertEqual(toolbar.get_left_items().index(menu1), 3)
        self.assertEqual(toolbar.get_left_items().index(menu2), 2)

    def test_negative_position_right(self):
        page = create_page("toolbar-page", "nav_playground.html", "en")
        request = self.get_page_request(page, self.get_staff(), '/')
        toolbar = CMSToolbar(request)
        # Starting point: [] (empty)
        # Add a couple of "normal" menus
        toolbar.get_or_create_menu("menu1", "Menu1", side=toolbar.RIGHT)
        toolbar.get_or_create_menu("menu2", "Menu2", side=toolbar.RIGHT)
        menu3 = toolbar.get_or_create_menu("menu3", "Menu3", side=toolbar.RIGHT, position=-1)
        menu4 = toolbar.get_or_create_menu("menu4", "Menu4", side=toolbar.RIGHT, position=-2)
        self.assertEqual(toolbar.get_right_items().index(menu3), 4)  # Including color scheme
        self.assertEqual(toolbar.get_right_items().index(menu4), 3)  # Including color scheme

    def assertMenuItems(self, request, menu_id, name, items=None):
        toolbar = CMSToolbar(request)
        toolbar.populate()
        menu = dict(
            (force_str(getattr(item, 'name', '|')), item)
            for item in toolbar.get_menu(menu_id).get_items()
        )
        self.assertIn(name, list(menu))
        if items is not None:
            sub_menu = list(
                force_str(getattr(item, 'name', '|')) for item in menu[name].get_items()
            )
            self.assertEqual(sorted(sub_menu), sorted(items))

    def test_remove_language(self):
        page = create_page(
            "toolbar-page", "nav_playground.html", "en"
        )
        create_page_content(title="de page", language="de", page=page)
        create_page_content(title="fr page", language="fr", page=page)
        page_content_en = self.get_page_title_obj(page)
        edit_url_en = get_object_edit_url(page_content_en)
        request = self.get_page_request(page, self.get_staff(), edit_url_en)

        self.assertMenuItems(
            request, LANGUAGE_MENU_IDENTIFIER, 'Delete Translation',
            ['German...', 'English...', 'French...']
        )

        reduced_langs = {
            1: [
                {
                    'code': 'en',
                    'name': 'English',
                    'fallbacks': ['fr', 'de'],
                    'public': True,
                },
                {
                    'code': 'fr',
                    'name': 'French',
                    'public': True,
                },
            ]
        }

        with self.settings(CMS_LANGUAGES=reduced_langs):
            self.assertMenuItems(
                request, LANGUAGE_MENU_IDENTIFIER, 'Delete Translation',
                ['English...', 'French...']
            )

    def test_add_language(self):
        page = create_page("tbp", "nav_playground.html", "en")
        page_content = self.get_page_title_obj(page)
        edit_url = get_object_edit_url(page_content)
        request = self.get_page_request(page, self.get_staff(), edit_url)
        self.assertMenuItems(
            request, LANGUAGE_MENU_IDENTIFIER, 'Add Translation',
            ['German...', 'Brazilian Portuguese...', 'French...', 'Espa\xf1ol...']
        )

        create_page_content(title="de page", language="de", page=page)
        create_page_content(title="fr page", language="fr", page=page)
        self.assertMenuItems(
            request, LANGUAGE_MENU_IDENTIFIER, 'Add Translation',
            ['Brazilian Portuguese...', 'Espa\xf1ol...']
        )

    def test_copy_plugins(self):
        page = create_page("tbp", "nav_playground.html", "en")
        title_en = self.get_page_title_obj(page)
        edit_url_en = get_object_edit_url(title_en)
        title_de = create_page_content('de', 'de page', page, template='nav_playground.html')
        edit_url_de = get_object_edit_url(title_de)
        add_plugin(title_de.placeholders.get(slot='body'), "TextPlugin", "de", body='de body')
        title_fr = create_page_content('fr', 'fr page', page, template='nav_playground.html')
        add_plugin(title_fr.placeholders.get(slot='body'), "TextPlugin", "fr", body='fr body')

        staff = self.get_staff()

        request = self.get_page_request(page, staff, edit_url_en)
        self.assertMenuItems(
            request, LANGUAGE_MENU_IDENTIFIER, _('Copy all plugins'),
            ['from German', 'from French']
        )

        request = self.get_page_request(page, staff, edit_url_de, lang_code='de')
        request.toolbar.toolbar_language = "en"
        self.assertMenuItems(
            request, LANGUAGE_MENU_IDENTIFIER, _('Copy all plugins'),
            ['from English', 'from French', ]
        )

    def get_username(self, user=None, default=''):
        user = user or self.request.user
        try:
            name = user.get_full_name()
            if name:
                return name
            else:
                return user.get_username()
        except (AttributeError, NotImplementedError):
            return default

    def test_toolbar_logout(self):
        '''
        Tests that the Logout menu item includes the user's full name, if the
        relevant fields were populated in auth.User, else the user's username.
        '''
        superuser = self.get_superuser()

        # Ensure that some other test hasn't set the name fields
        if superuser.get_full_name():
            # Looks like it has been set, clear them
            superuser.first_name = ''
            superuser.last_name = ''
            superuser.save()

        page = create_page("home", "nav_playground.html", "en")
        page_content = self.get_page_title_obj(page)
        page_edit_url = get_object_edit_url(page_content)
        self.get_page_request(page, superuser, '/')
        #
        # Test that the logout shows the username of the logged-in user if
        # first_name and last_name haven't been provided.
        #
        with self.login_user_context(superuser):
            response = self.client.get(page_edit_url)
            toolbar = response.context['request'].toolbar
            admin_menu = toolbar.get_or_create_menu(ADMIN_MENU_IDENTIFIER)
            self.assertTrue(admin_menu.find_first(AjaxItem, name=_('Logout %s') % self.get_username(superuser)))

        #
        # Test that the logout shows the logged-in user's name, if it was
        # populated in auth.User.
        #
        superuser.first_name = 'Super'
        superuser.last_name = 'User'
        superuser.save()
        # Sanity check...
        self.get_page_request(page, superuser, '/')
        page_content = self.get_page_title_obj(page)
        page_edit_url = get_object_edit_url(page_content)
        with self.login_user_context(superuser):
            response = self.client.get(page_edit_url)
            toolbar = response.context['request'].toolbar
            admin_menu = toolbar.get_or_create_menu(ADMIN_MENU_IDENTIFIER)
            self.assertTrue(admin_menu.find_first(AjaxItem, name=_('Logout %s') % self.get_username(superuser)))

    @override_settings(CMS_PERMISSION=True)
    def test_toolbar_logout_redirect(self):
        """
        Tests the logount AjaxItem on_success parameter in four different conditions:
         * published page: no redirect
         * unpublished page: redirect to the home page
         * published page with login_required: redirect to the home page
         * published page with view permissions: redirect to the home page
        """
        superuser = self.get_superuser()
        page0 = create_page("home", "nav_playground.html", "en")
        page1 = create_page("internal", "nav_playground.html", "en",
                            parent=page0)
        page1_content = self.get_page_title_obj(page1)
        page1_edit_url = get_object_edit_url(page1_content)
        create_page("unpublished", "nav_playground.html", "en", parent=page0)
        page3 = create_page("login_restricted", "nav_playground.html", "en",
                            parent=page0, login_required=True)
        page3_content = self.get_page_title_obj(page3)
        page3_edit_url = get_object_edit_url(page3_content)
        page4 = create_page("view_restricted", "nav_playground.html", "en",
                            parent=page0)
        page4_content = self.get_page_title_obj(page4)
        page4_edit_url = get_object_edit_url(page4_content)
        PagePermission.objects.create(page=page4, can_view=True,
                                      user=superuser)
        self.get_page_request(page4, superuser, '/')

        with self.login_user_context(superuser):
            # Published page, no redirect
            response = self.client.get(page1_edit_url)
            toolbar = response.context['request'].toolbar
            menu_name = _('Logout %s') % self.get_username(superuser)
            admin_menu = toolbar.get_or_create_menu(ADMIN_MENU_IDENTIFIER)
            self.assertTrue(admin_menu.find_first(AjaxItem, name=menu_name).item.on_success)

            # Published page with login restrictions, redirect
            response = self.client.get(page3_edit_url)
            toolbar = response.context['request'].toolbar
            admin_menu = toolbar.get_or_create_menu(ADMIN_MENU_IDENTIFIER)
            self.assertEqual(admin_menu.find_first(AjaxItem, name=menu_name).item.on_success, '/')

            # Published page with view permissions, redirect
            response = self.client.get(page4_edit_url)
            toolbar = response.context['request'].toolbar
            admin_menu = toolbar.get_or_create_menu(ADMIN_MENU_IDENTIFIER)
            self.assertEqual(admin_menu.find_first(AjaxItem, name=menu_name).item.on_success, '/')


@override_settings(ROOT_URLCONF='cms.test_utils.project.placeholderapp_urls')
class EditModelTemplateTagTest(ToolbarTestBase):
    edit_fields_rx = "(\\?|&amp;)edit_fields=%s"

    def tearDown(self):
        Example1.objects.all().delete()
        super().tearDown()

    def test_markup_toolbar_url_model(self):
        superuser = self.get_superuser()
        page = create_page('Test', 'col_two.html', 'en')
        page_content = self.get_page_title_obj(page)
        edit_url = get_object_edit_url(page_content)
        preview_url = get_object_preview_url(page_content)
        ex1 = self._get_example_obj()
        # object
        # check when in draft mode
        request = self.get_page_request(page, superuser, edit_url)
        response = detail_view(request, ex1.pk)
        self.assertEqual(response.status_code, 200)
        self.assertContains(response, 'href="%s"' % get_object_preview_url(ex1))
        # check when in live mode
        request = self.get_page_request(page, superuser, preview_url)
        response = detail_view(request, ex1.pk)
        self.assertEqual(response.status_code, 200)
        self.assertContains(response, 'href="%s"' % get_object_edit_url(ex1))

    def test_anon(self):
        user = self.get_anon()
        page = create_page('Test', 'col_two.html', 'en')
        ex1 = self._get_example_obj()
        request = self.get_page_request(page, user)
        response = detail_view(request, ex1.pk)
        self.assertContains(response, "<h1>one</h1>")
        self.assertNotContains(response, "CMS.API")

    def test_noedit(self):
        user = self.get_staff()
        page = create_page('Test', 'col_two.html', 'en')
        ex1 = self._get_example_obj()
        request = self.get_page_request(page, user)
        response = detail_view(request, ex1.pk)
        self.assertContains(response, "<h1>one</h1>")
        self.assertContains(response, "CMS.API")

    def test_edit(self):
        user = self.get_staff()
        page = create_page('Test', 'col_two.html', 'en')
        page_content = self.get_page_title_obj(page)
        edit_url = get_object_edit_url(page_content)
        ex1 = self._get_example_obj()

        request = self.get_page_request(page, user, edit_url)
        response = detail_view(request, ex1.pk)
        self.assertContains(
            response,
            '<h1><template class="cms-plugin cms-plugin-start cms-plugin-{0}-{1}-{2}-{3} cms-render-model"></template>'
            'one'
            '<template class="cms-plugin cms-plugin-end cms-plugin-{0}-{1}-{2}-{3} cms-render-model">'
            '</template></h1>'.format(
                'placeholderapp', 'example1', 'char_1', ex1.pk
            )
        )

    def test_invalid_item(self):
        user = self.get_staff()
        page = create_page('Test', 'col_two.html', 'en')
        page_content = self.get_page_title_obj(page)
        edit_url = get_object_edit_url(page_content)
        ex1 = self._get_example_obj()

        template_text = '''{% extends "base.html" %}
{% load cms_tags %}

{% block content %}
<h1>{% render_model fake "char_1" %}</h1>
{% endblock content %}
'''
        request = self.get_page_request(page, user, edit_url)
        response = detail_view(request, ex1.pk, template_string=template_text)
        self.assertContains(
            response,
            '<template class="cms-plugin cms-plugin-start cms-plugin-%s cms-render-model"></template>' % ex1.pk)
        self.assertContains(
            response,
            '<template class="cms-plugin cms-plugin-end cms-plugin-%s cms-render-model"></template>' % ex1.pk)

    def test_as_varname(self):
        user = self.get_staff()
        page = create_page('Test', 'col_two.html', 'en')
        page_content = self.get_page_title_obj(page)
        edit_url = get_object_edit_url(page_content)
        ex1 = self._get_example_obj()

        template_text = '''{% extends "base.html" %}
{% load cms_tags %}

{% block content %}
<h1>{% render_model instance "char_1" as tempvar %}</h1>
{% endblock content %}
'''
        request = self.get_page_request(page, user, edit_url)
        response = detail_view(request, ex1.pk, template_string=template_text)
        self.assertNotContains(
            response,
            '<template class="cms-plugin cms-plugin-start cms-plugin-%s cms-render-model"></template>' % ex1.pk)
        self.assertNotContains(
            response,
            '<template class="cms-plugin cms-plugin-end cms-plugin-%s cms-render-model"></template>' % ex1.pk)

    def test_edit_render_placeholder(self):
        """
        Tests the {% render_placeholder %} templatetag.
        """
        user = self.get_staff()
        page = create_page('Test', 'col_two.html', 'en')
        page_content = self.get_page_title_obj(page)
        edit_url = get_object_edit_url(page_content)
        ex1 = self._get_example_obj()

        render_placeholder_body = "I'm the render placeholder body"

        plugin = add_plugin(ex1.placeholder, "TextPlugin", "en", body=render_placeholder_body)

        template_text = '''{% extends "base.html" %}
{% load cms_tags %}

{% block content %}
<h1>{% render_placeholder instance.placeholder %}</h1>
<h2>{% render_placeholder instance.placeholder as tempvar %}</h2>
<h3>{{ tempvar }}</h3>
{% endblock content %}
'''
        request = self.get_page_request(page, user, edit_url)
        response = detail_view(request, ex1.pk, template_string=template_text)
        self.assertContains(
            response,
            f'<div class="cms-placeholder cms-placeholder-{ex1.placeholder.pk}"></div>')

        self.assertContains(
            response,
            f'<h1><template class="cms-plugin cms-plugin-start cms-plugin-{plugin.pk}"></template>'
            f'{render_placeholder_body}'
            f'<template class="cms-plugin cms-plugin-end cms-plugin-{plugin.pk}"></template>'
        )

        self.assertContains(
            response,
            '<h2></h2>',
        )

        #
        # NOTE: Using the render_placeholder "as" form should /not/ render
        # frontend placeholder editing support.
        #
        self.assertContains(
            response,
            f'<h3>{render_placeholder_body}</h3>'
        )

        self.assertContains(
            response,
            f'CMS._plugins.push(["cms-plugin-{plugin.pk}"'
        )

        self.assertContains(
            response,
            f'CMS._plugins.push(["cms-placeholder-{ex1.placeholder.pk}"'
        )

    def test_filters(self):
        user = self.get_staff()
        page = create_page('Test', 'col_two.html', 'en')
        page_content = self.get_page_title_obj(page)
        edit_url = get_object_edit_url(page_content)
        ex1 = Example1(char_1="char_1, <p>hello</p>, <p>hello</p>, <p>hello</p>, <p>hello</p>", char_2="char_2",
                       char_3="char_3",
                       char_4="char_4")
        ex1.save()
        template_text = '''{% extends "base.html" %}
{% load cms_tags %}

{% block content %}
<h1>{% render_model instance "char_1" "" "" 'truncatewords:2' %}</h1>
{% endblock content %}
'''
        request = self.get_page_request(page, user, edit_url)
        response = detail_view(request, ex1.pk, template_string=template_text)
        self.assertContains(
            response,
            '<h1>'
            '<template class="cms-plugin cms-plugin-start cms-plugin-{0}-{1}-{2}-{3} cms-render-model"></template>'
            '{4}'
            '<template class="cms-plugin cms-plugin-end cms-plugin-{0}-{1}-{2}-{3} cms-render-model"></template>'
            '</h1>'.format(
                'placeholderapp', 'example1', 'char_1', ex1.pk, truncatewords(escape(ex1.char_1), 2)))

        template_text = '''{% extends "base.html" %}
{% load cms_tags %}

{% block content %}
<h1>{% render_model instance "char_1" "" "" "truncatewords:2|safe" %}</h1>
{% endblock content %}
'''
        request = self.get_page_request(page, user, edit_url)
        response = detail_view(request, ex1.pk, template_string=template_text)
        self.assertContains(
            response,
            '<h1>'
            '<template class="cms-plugin cms-plugin-start cms-plugin-{0}-{1}-{2}-{3} cms-render-model"></template>'
            '{4}'
            '<template class="cms-plugin cms-plugin-end cms-plugin-{0}-{1}-{2}-{3} cms-render-model"></template>'
            '</h1>'.format(
                'placeholderapp', 'example1', 'char_1', ex1.pk, truncatewords(ex1.char_1, 2)))

    def test_setting_override(self):
        template_text = '''{% extends "base.html" %}
{% load cms_tags %}

{% block content %}
<h1>{% render_model instance "char_1" "" "" 'truncatewords:2' %}</h1>
{% endblock content %}
'''
        user = self.get_staff()
        page = create_page('Test', 'col_two.html', 'en')
        page_content = self.get_page_title_obj(page)
        edit_url = get_object_edit_url(page_content)
        ex1 = Example1(char_1="char_1, <p>hello</p>, <p>hello</p>, <p>hello</p>, <p>hello</p>", char_2="char_2",
                       char_3="char_3",
                       char_4="char_4")
        ex1.save()

        request = self.get_page_request(page, user, edit_url)
        response = detail_view(request, ex1.pk, template_string=template_text)
        self.assertContains(
            response,
            '<h1>'
            '<template class="cms-plugin cms-plugin-start cms-plugin-{0}-{1}-{2}-{3} cms-render-model"></template>'
            '{4}'
            '<template class="cms-plugin cms-plugin-end cms-plugin-{0}-{1}-{2}-{3} cms-render-model"></template>'
            '</h1>'.format(
                'placeholderapp', 'example1', 'char_1', ex1.pk, truncatewords(escape(ex1.char_1), 2)))

    def test_filters_date(self):
        # Ensure we have a consistent testing env...
        with self.settings(USE_L10N=False, DATE_FORMAT="M. d, Y"):
            user = self.get_staff()
            page = create_page('Test', 'col_two.html', 'en')
            page_content = self.get_page_title_obj(page)
            edit_url = get_object_edit_url(page_content)
            ex1 = Example1(char_1="char_1, <p>hello</p>, <p>hello</p>, <p>hello</p>, <p>hello</p>",
                           char_2="char_2",
                           char_3="char_3",
                           char_4="char_4",
                           date_field=datetime.date(2012, 1, 2))
            ex1.save()
            template_text = '''{% extends "base.html" %}
{% load cms_tags %}

{% block content %}
<h1>{% render_model instance "date_field" %}</h1>
{% endblock content %}
'''

            request = self.get_page_request(page, user, edit_url)
            response = detail_view(request, ex1.pk, template_string=template_text)
            self.assertContains(
                response,
                '<h1>'
                '<template class="cms-plugin cms-plugin-start cms-plugin-{0}-{1}-{2}-{3} cms-render-model"></template>'
                '{4}'
                '<template class="cms-plugin cms-plugin-end cms-plugin-{0}-{1}-{2}-{3} cms-render-model"></template>'
                '</h1>'.format(
                    'placeholderapp', 'example1', 'date_field', ex1.pk,
                    ex1.date_field.strftime("%b. %d, %Y" if DJANGO_4_2 else "%b. %-d, %Y")))

            template_text = '''{% extends "base.html" %}
{% load cms_tags %}

{% block content %}
<h1>{% render_model instance "date_field" "" "" "safe" %}</h1>
{% endblock content %}
'''
            request = self.get_page_request(page, user, edit_url)
            response = detail_view(request, ex1.pk, template_string=template_text)
            self.assertContains(
                response,
                '<h1>'
                '<template class="cms-plugin cms-plugin-start cms-plugin-{0}-{1}-{2}-{3} cms-render-model"></template>'
                '{4}'
                '<template class="cms-plugin cms-plugin-end cms-plugin-{0}-{1}-{2}-{3} cms-render-model"></template>'
                '</h1>'.format(
                    'placeholderapp', 'example1', 'date_field', ex1.pk,
                    ex1.date_field.strftime("%Y-%m-%d")))

            template_text = '''{% extends "base.html" %}
{% load cms_tags %}

{% block content %}
<h1>{% render_model instance "date_field" "" "" 'date:"Y m d"' %}</h1>
{% endblock content %}
'''
            response = detail_view(request, ex1.pk, template_string=template_text)
            self.assertContains(
                response,
                '<h1>'
                '<template class="cms-plugin cms-plugin-start cms-plugin-{0}-{1}-{2}-{3} cms-render-model"></template>'
                '{4}'
                '<template class="cms-plugin cms-plugin-end cms-plugin-{0}-{1}-{2}-{3} cms-render-model"></template>'
                '</h1>'.format(
                    'placeholderapp', 'example1', 'date_field', ex1.pk,
                    ex1.date_field.strftime("%Y %m %d")))

    def test_filters_notoolbar(self):
        user = self.get_staff()
        page = create_page('Test', 'col_two.html', 'en')
        ex1 = Example1(char_1="char_1, <p>hello</p>, <p>hello</p>, <p>hello</p>, <p>hello</p>", char_2="char_2",
                       char_3="char_3",
                       char_4="char_4")
        ex1.save()
        template_text = '''{% extends "base.html" %}
{% load cms_tags %}

{% block content %}
<h1>{% render_model instance "char_1" "" "" 'truncatewords:2' %}</h1>
{% endblock content %}
'''

        request = self.get_page_request(page, user)
        response = detail_view(request, ex1.pk, template_string=template_text)
        self.assertContains(response,
                            '<h1>%s</h1>' % truncatewords(escape(ex1.char_1), 2))

        template_text = '''{% extends "base.html" %}
{% load cms_tags %}

{% block content %}
<h1>{% render_model instance "char_1" "" "" 'truncatewords:2|safe' "" "" %}</h1>
{% endblock content %}
'''
        request = self.get_page_request(page, user)
        response = detail_view(request, ex1.pk, template_string=template_text)
        self.assertContains(response,
                            '<h1>%s</h1>' % truncatewords(ex1.char_1, 2))

    def test_no_cms(self):
        user = self.get_staff()
        ex1 = self._get_example_obj()
        edit_url = get_object_edit_url(ex1)
        template_text = '''{% extends "base.html" %}
{% load cms_tags %}

{% block content %}
{% render_model_icon instance %}
{% endblock content %}
'''
        request = self.get_page_request(None, user, edit_url)
        response = detail_view(request, ex1.pk, template_string=template_text)
        self.assertContains(
            response,
            '<template class="cms-plugin cms-plugin-start cms-plugin-{0}-{1}-{2} cms-render-model-icon"></template>'
            '<img src="/static/cms/img/toolbar/render_model_placeholder.png">'
            '<template class="cms-plugin cms-plugin-end cms-plugin-{0}-{1}-{2} cms-render-model-icon">'
            '</template>'.format(
                'placeholderapp', 'example1', ex1.pk
            )
        )
        self.assertContains(response, "onClose: 'REFRESH_PAGE',")

    def test_icon_tag(self):
        user = self.get_staff()
        page = create_page('Test', 'col_two.html', 'en')
        page_content = self.get_page_title_obj(page)
        edit_url = get_object_edit_url(page_content)
        ex1 = self._get_example_obj()
        template_text = '''{% extends "base.html" %}
{% load cms_tags %}

{% block content %}
{% render_model_icon instance %}
{% endblock content %}
'''
        request = self.get_page_request(page, user, edit_url)
        response = detail_view(request, ex1.pk, template_string=template_text)
        self.assertContains(
            response,
            '<template class="cms-plugin cms-plugin-start cms-plugin-{0}-{1}-{2} cms-render-model-icon"></template>'
            '<img src="/static/cms/img/toolbar/render_model_placeholder.png">'
            '<template class="cms-plugin cms-plugin-end cms-plugin-{0}-{1}-{2} cms-render-model-icon">'
            '</template>'.format(
                'placeholderapp', 'example1', ex1.pk
            )
        )

    def test_icon_followed_by_render_model_block_tag(self):
        user = self.get_staff()
        page = create_page('Test', 'col_two.html', 'en')
        page_content = self.get_page_title_obj(page)
        edit_url = get_object_edit_url(page_content)
        ex1 = self._get_example_obj()
        template_text = '''{% extends "base.html" %}
{% load cms_tags %}

{% block content %}
{% render_model_icon instance "char_1" %}

{% render_model_block instance "char_2" %}
    {{ instance }}
    <h1>{{ instance.char_1 }} - {{  instance.char_2 }}</h1>
    <span class="date">{{ instance.date_field|date:"Y" }}</span>
    {% if instance.char_1 %}
    <a href="{% url 'detail' instance.pk %}">successful if</a>
    {% endif %}
{% endrender_model_block %}
{% endblock content %}
'''
        request = self.get_page_request(page, user, edit_url)
        response = detail_view(request, ex1.pk, template_string=template_text)
        self.assertContains(
            response,
            "CMS._plugins.push(['cms-plugin-{0}-{1}-{2}-{3}'".format('placeholderapp', 'example1', 'char_1', ex1.pk))

        self.assertContains(
            response,
            "CMS._plugins.push(['cms-plugin-{0}-{1}-{2}-{3}'".format('placeholderapp', 'example1', 'char_2', ex1.pk))

    def test_add_tag(self):
        user = self.get_staff()
        page = create_page('Test', 'col_two.html', 'en')
        page_content = self.get_page_title_obj(page)
        edit_url = get_object_edit_url(page_content)
        ex1 = self._get_example_obj()
        template_text = '''{% extends "base.html" %}
{% load cms_tags %}

{% block content %}
{% render_model_add instance %}
{% endblock content %}
'''
        request = self.get_page_request(page, user, edit_url)
        response = detail_view(request, ex1.pk, template_string=template_text)
        self.assertContains(
            response,
            '<template class="cms-plugin cms-plugin-start cms-plugin-{0}-{1}-add-{2} cms-render-model-add"></template>'
            '<img src="/static/cms/img/toolbar/render_model_placeholder.png">'
            '<template class="cms-plugin cms-plugin-end cms-plugin-{0}-{1}-add-{2} cms-render-model-add">'
            '</template>'.format(
                'placeholderapp', 'example1', ex1.pk
            )
        )

    def test_add_tag_class(self):
        user = self.get_staff()
        page = create_page('Test', 'col_two.html', 'en')
        page_content = self.get_page_title_obj(page)
        edit_url = get_object_edit_url(page_content)
        ex1 = self._get_example_obj()
        template_text = '''{% extends "base.html" %}
{% load cms_tags %}

{% block content %}
{% render_model_add instance_class %}
{% endblock content %}
'''
        request = self.get_page_request(page, user, edit_url)
        response = detail_view(request, ex1.pk, template_string=template_text)
        self.assertContains(
            response,
            '<template class="cms-plugin cms-plugin-start cms-plugin-{0}-{1}-add-{2} cms-render-model-add"></template>'
            '<img src="/static/cms/img/toolbar/render_model_placeholder.png">'
            '<template class="cms-plugin cms-plugin-end cms-plugin-{0}-{1}-add-{2} cms-render-model-add">'
            '</template>'.format(
                'placeholderapp', 'example1', '0'
            )
        )

    def test_add_tag_classview(self):
        user = self.get_staff()
        page = create_page('Test', 'col_two.html', 'en')
        page_content = self.get_page_title_obj(page)
        edit_url = get_object_edit_url(page_content)
        ex1 = self._get_example_obj()
        template_text = '''{% extends "base.html" %}
{% load cms_tags %}

{% block content %}
{% render_model_add instance_class %}
{% endblock content %}
'''
        request = self.get_page_request(page, user, edit_url)
        view_func = ClassDetail.as_view(template_string=template_text)
        response = view_func(request, pk=ex1.pk, template_string=template_text)
        self.assertContains(
            response,
            '<template class="cms-plugin cms-plugin-start cms-plugin-{0}-{1}-add-{2} cms-render-model-add"></template>'
            '<img src="/static/cms/img/toolbar/render_model_placeholder.png">'
            '<template class="cms-plugin cms-plugin-end cms-plugin-{0}-{1}-add-{2} cms-render-model-add">'
            '</template>'.format(
                'placeholderapp', 'example1', '0'
            )
        )

    def test_block_tag(self):
        user = self.get_staff()
        page = create_page('Test', 'col_two.html', 'en')
        page_content = self.get_page_title_obj(page)
        edit_url = get_object_edit_url(page_content)
        ex1 = Example1(char_1="char_1", char_2="char_2", char_3="char_3",
                       char_4="char_4", date_field=datetime.date(2012, 1, 1))
        ex1.save()

        # This template does not render anything as content is saved in a
        # variable and never inserted in the page
        template_text = '''{% extends "base.html" %}
{% load cms_tags %}

{% block content %}
{% render_model_block instance as rendered_model %}
    {{ instance }}
    <h1>{{ instance.char_1 }} - {{  instance.char_2 }}</h1>
    {{ instance.date_field|date:"Y" }}
    {% if instance.char_1 %}
    <a href="{% url 'detail' instance.pk %}">successful if</a>
    {% endif %}
{% endrender_model_block %}
{% endblock content %}
'''
        request = self.get_page_request(page, user, edit_url)
        response = detail_view(request, ex1.pk, template_string=template_text)
        self.assertNotContains(
            response,
            '<template class="cms-plugin cms-plugin-start cms-plugin-{0}-{1}-{2} cms-render-model-icon"></template>'
            '<img src="/static/cms/img/toolbar/render_model_icon.png">'
            '<template class="cms-plugin cms-plugin-end cms-plugin-{0}-{1}-{2} cms-render-model-icon">'
            '</template>'.format(
                'placeholderapp', 'example1', ex1.pk
            )
        )

        # This template does not render anything as content is saved in a
        # variable and inserted in the page afterwards
        template_text = '''{% extends "base.html" %}
{% load cms_tags %}

{% block content %}
{% render_model_block instance as rendered_model %}
    {{ instance }}
    <h1>{{ instance.char_1 }} - {{  instance.char_2 }}</h1>
    <span class="date">{{ instance.date_field|date:"Y" }}</span>
    {% if instance.char_1 %}
    <a href="{% url 'detail' instance.pk %}">successful if</a>
    {% endif %}
{% endrender_model_block %}
{{ rendered_model }}
{% endblock content %}
'''
        request = self.get_page_request(page, user, edit_url)
        response = detail_view(request, ex1.pk, template_string=template_text)
        # Assertions on the content of the block tag
        self.assertContains(
            response,
            '<template class="cms-plugin cms-plugin-start cms-plugin-{0}-{1}-{2} cms-render-model '
            'cms-render-model-block">'.format(
                'placeholderapp', 'example1', ex1.pk
            )
        )
        self.assertContains(response, '<h1>%s - %s</h1>' % (ex1.char_1, ex1.char_2))
        self.assertContains(response, '<span class="date">%s</span>' % (ex1.date_field.strftime("%Y")))
        self.assertContains(
            response, '<a href="%s">successful if</a>\n    \n<template' % (reverse('detail', args=(ex1.pk,)))
        )

        # This template is rendered directly
        template_text = '''{% extends "base.html" %}
{% load cms_tags %}

{% block content %}
{% render_model_block instance %}
    {{ instance }}
    <h1>{{ instance.char_1 }} - {{  instance.char_2 }}</h1>
    <span class="date">{{ instance.date_field|date:"Y" }}</span>
    {% if instance.char_1 %}
    <a href="{% url 'detail' instance.pk %}">successful if</a>
    {% endif %}
{% endrender_model_block %}
{% endblock content %}
'''
        request = self.get_page_request(page, user, edit_url)
        response = detail_view(request, ex1.pk, template_string=template_text)
        # Assertions on the content of the block tag
        self.assertContains(
            response,
            '<template class="cms-plugin cms-plugin-start cms-plugin-{0}-{1}-{2} cms-render-model '
            'cms-render-model-block">'.format(
                'placeholderapp', 'example1', ex1.pk
            )
        )
        self.assertContains(response, '<h1>%s - %s</h1>' % (ex1.char_1, ex1.char_2))
        self.assertContains(response, '<span class="date">%s</span>' % (ex1.date_field.strftime("%Y")))
        self.assertContains(
            response, '<a href="%s">successful if</a>\n    \n<template' % (reverse('detail', args=(ex1.pk,)))
        )

        # Changelist check
        template_text = '''{% extends "base.html" %}
{% load cms_tags %}

{% block content %}
{% render_model_block instance 'changelist' %}
    {{ instance }}
{% endrender_model_block %}
{% endblock content %}
'''
        request = self.get_page_request(page, user, edit_url)
        response = detail_view(request, ex1.pk, template_string=template_text)
        # Assertions on the content of the block tag
        self.assertContains(
            response,
            '<template class="cms-plugin cms-plugin-start cms-plugin-{0}-{1}-changelist-{2} cms-render-model '
            'cms-render-model-block"></template>'.format(
                'placeholderapp', 'example1', ex1.pk
            )
        )
        self.assertContains(
            response,
            "edit_plugin: '%s?language=%s&amp;edit_fields=changelist'" % (
                admin_reverse('placeholderapp_example1_changelist'), 'en'
            )
        )

    def test_invalid_attribute(self):
        user = self.get_staff()
        page = create_page('Test', 'col_two.html', 'en')
        page_content = self.get_page_title_obj(page)
        edit_url = get_object_edit_url(page_content)
        ex1 = self._get_example_obj()
        template_text = '''{% extends "base.html" %}
{% load cms_tags %}

{% block content %}
<h1>{% render_model instance "fake_field" %}</h1>
{% endblock content %}
'''
        request = self.get_page_request(page, user, edit_url)
        response = detail_view(request, ex1.pk, template_string=template_text)
        self.assertContains(
            response,
            '<template class="cms-plugin cms-plugin-start cms-plugin-{0}-{1}-{2}-{3} cms-render-model">'
            '</template>'.format(
                'placeholderapp', 'example1', 'fake_field', ex1.pk
            )
        )
        self.assertContains(
            response,
            '<template class="cms-plugin cms-plugin-end cms-plugin-{0}-{1}-{2}-{3} cms-render-model">'
            '</template>'.format(
                'placeholderapp', 'example1', 'fake_field', ex1.pk
            )
        )

        # no attribute
        template_text = '''{% extends "base.html" %}
{% load cms_tags %}

{% block content %}
<h1>{% render_model instance "" %}</h1>
{% endblock content %}
'''
        request = self.get_page_request(page, user, edit_url)
        response = detail_view(request, ex1.pk, template_string=template_text)
        self.assertContains(
            response,
            f'<template class="cms-plugin cms-plugin-start cms-plugin-{ex1.pk} cms-render-model"></template>')
        self.assertContains(
            response,
            f'<template class="cms-plugin cms-plugin-end cms-plugin-{ex1.pk} cms-render-model"></template>')

    def test_callable_item(self):
        user = self.get_staff()
        page = create_page('Test', 'col_two.html', 'en')
        page_content = self.get_page_title_obj(page)
        edit_url = get_object_edit_url(page_content)
        ex1 = self._get_example_obj()
        template_text = '''{% extends "base.html" %}
{% load cms_tags %}

{% block content %}
<h1>{% render_model instance "callable_item" %}</h1>
{% endblock content %}
'''
        request = self.get_page_request(page, user, edit_url)
        response = detail_view(request, ex1.pk, template_string=template_text)
        self.assertContains(
            response,
            '<h1><template class="cms-plugin cms-plugin-start cms-plugin-{0}-{1}-{2}-{3} cms-render-model"></template>'
            'one'
            '<template class="cms-plugin cms-plugin-end cms-plugin-{0}-{1}-{2}-{3} cms-render-model">'
            '</template></h1>'.format(
                'placeholderapp', 'example1', 'callable_item', ex1.pk
            )
        )

    def test_view_method(self):
        user = self.get_staff()
        page = create_page('Test', 'col_two.html', 'en')
        page_content = self.get_page_title_obj(page)
        edit_url = get_object_edit_url(page_content)
        ex1 = self._get_example_obj()
        template_text = '''{% extends "base.html" %}
{% load cms_tags %}

{% block content %}
<h1>{% render_model instance "callable_item" "char_1,char_2" "en" "" "" "dynamic_url" %}</h1>
{% endblock content %}
'''
        request = self.get_page_request(page, user, edit_url)
        response = detail_view(request, ex1.pk, template_string=template_text)
        self.assertContains(
            response, "edit_plugin: '/admin/placeholderapp/example1/edit-field/%s/en/" % ex1.pk)

    def test_view_url(self):
        user = self.get_staff()
        page = create_page('Test', 'col_two.html', 'en')
        page_content = self.get_page_title_obj(page)
        edit_url = get_object_edit_url(page_content)
        ex1 = self._get_example_obj()
        template_text = '''{% extends "base.html" %}
{% load cms_tags %}

{% block content %}
<h1>{% render_model instance "callable_item" "char_1,char_2" "en" "" "admin:placeholderapp_example1_edit_field" %}</h1>
{% endblock content %}
'''
        request = self.get_page_request(page, user, edit_url)
        response = detail_view(request, ex1.pk, template_string=template_text)
        self.assertContains(
            response, "edit_plugin: '/admin/placeholderapp/example1/edit-field/%s/en/" % ex1.pk
        )

    def test_method_attribute(self):
        user = self.get_staff()
        page = create_page('Test', 'col_two.html', 'en')
        page_content = self.get_page_title_obj(page)
        edit_url = get_object_edit_url(page_content)
        ex1 = self._get_example_obj()
        template_text = '''{% extends "base.html" %}
{% load cms_tags %}

{% block content %}
<h1>{% render_model instance "callable_item" "char_1,char_2" "en" "" "" "static_admin_url" %}</h1>
{% endblock content %}
'''
        request = self.get_page_request(page, user, edit_url)
        ex1.set_static_url(request)
        response = detail_view(request, ex1.pk, template_string=template_text)
        self.assertContains(
            response,
            '<h1>'
            '<template class="cms-plugin cms-plugin-start cms-plugin-{0}-{1}-{2}-{3} cms-render-model"></template>'
            'one'
            '<template class="cms-plugin cms-plugin-end cms-plugin-{0}-{1}-{2}-{3} cms-render-model"></template>'
            '</h1>'.format(
                'placeholderapp', 'example1', 'callable_item', ex1.pk
            )
        )

    def test_admin_url(self):
        user = self.get_staff()
        page = create_page('Test', 'col_two.html', 'en')
        page_content = self.get_page_title_obj(page)
        edit_url = get_object_edit_url(page_content)
        ex1 = self._get_example_obj()
        template_text = '''{% extends "base.html" %}
{% load cms_tags %}

{% block content %}
<h1>{% render_model instance "callable_item" "char_1" "en" "" "admin:placeholderapp_example1_edit_field" %}</h1>
{% endblock content %}
'''
        request = self.get_page_request(page, user, edit_url)
        response = detail_view(request, ex1.pk, template_string=template_text)
        expected_output = (
            '<h1>'
            '<template class="cms-plugin cms-plugin-start cms-plugin-{0}-{1}-{2}-{3} cms-render-model"></template>'
            'one'
            '<template class="cms-plugin cms-plugin-end cms-plugin-{0}-{1}-{2}-{3} cms-render-model"></template>'
            '</h1>'
        ).format('placeholderapp', 'example1', 'callable_item', ex1.pk)
        self.assertContains(response, expected_output)

    def test_admin_url_extra_field(self):
        user = self.get_staff()
        page = create_page('Test', 'col_two.html', 'en')
        page_content = self.get_page_title_obj(page)
        edit_url = get_object_edit_url(page_content)
        ex1 = self._get_example_obj()
        template_text = '''{% extends "base.html" %}
{% load cms_tags %}

{% block content %}
<h1>{% render_model instance "callable_item" "char_2" %}</h1>
{% endblock content %}
'''
        request = self.get_page_request(page, user, edit_url)
        response = detail_view(request, ex1.pk, template_string=template_text)
        self.assertContains(
            response,
            '<h1>'
            '<template class="cms-plugin cms-plugin-start cms-plugin-{0}-{1}-{2}-{3} cms-render-model"></template>'
            'one'
            '<template class="cms-plugin cms-plugin-end cms-plugin-{0}-{1}-{2}-{3} cms-render-model"></template>'
            '</h1>'.format(
                'placeholderapp', 'example1', 'callable_item', ex1.pk
            )
        )
        self.assertContains(response, "/admin/placeholderapp/example1/edit-field/%s/en/" % ex1.pk)
        self.assertTrue(re.search(self.edit_fields_rx % "char_2", response.content.decode('utf8')))

    def test_admin_url_multiple_fields(self):
        user = self.get_staff()
        page = create_page('Test', 'col_two.html', 'en')
        page_content = self.get_page_title_obj(page)
        edit_url = get_object_edit_url(page_content)
        ex1 = self._get_example_obj()
        template_text = '''{% extends "base.html" %}
{% load cms_tags %}

{% block content %}
<h1>{% render_model instance "callable_item" "char_1,char_2" "en" "" "admin:placeholderapp_example1_edit_field" %}</h1>
{% endblock content %}
'''
        request = self.get_page_request(page, user, edit_url)
        response = detail_view(request, ex1.pk, template_string=template_text)
        self.assertContains(
            response,
            '<h1>'
            '<template class="cms-plugin cms-plugin-start cms-plugin-{0}-{1}-{2}-{3} cms-render-model"></template>'
            'one'
            '<template class="cms-plugin cms-plugin-end cms-plugin-{0}-{1}-{2}-{3} cms-render-model"></template>'
            '</h1>'.format(
                'placeholderapp', 'example1', 'callable_item', ex1.pk
            )
        )
        self.assertContains(response, "/admin/placeholderapp/example1/edit-field/%s/en/" % ex1.pk)
        self.assertTrue(re.search(self.edit_fields_rx % "char_1", response.content.decode('utf8')))
        self.assertTrue(re.search(self.edit_fields_rx % "char_1%2Cchar_2", response.content.decode('utf8')))

    def test_instance_method(self):
        user = self.get_staff()
        page = create_page('Test', 'col_two.html', 'en')
        page_content = self.get_page_title_obj(page)
        edit_url = get_object_edit_url(page_content)
        ex1 = self._get_example_obj()
        template_text = '''{% extends "base.html" %}
{% load cms_tags %}

{% block content %}
<h1>{% render_model instance "callable_item" %}</h1>
{% endblock content %}
'''
        request = self.get_page_request(page, user, edit_url)
        response = detail_view(request, ex1.pk, template_string=template_text)
        self.assertContains(
            response,
            '<h1>'
            '<template class="cms-plugin cms-plugin-start cms-plugin-{0}-{1}-{2}-{3} cms-render-model"></template>'
            'one'
            '<template class="cms-plugin cms-plugin-end cms-plugin-{0}-{1}-{2}-{3} cms-render-model"></template>'
            '</h1>'.format(
                'placeholderapp', 'example1', 'callable_item', ex1.pk
            )
        )

    def test_item_from_context(self):
        user = self.get_staff()
        page = create_page('Test', 'col_two.html', 'en')
        page_content = self.get_page_title_obj(page)
        edit_url = get_object_edit_url(page_content)
        ex1 = self._get_example_obj()
        template_text = '''{% extends "base.html" %}
{% load cms_tags %}

{% block content %}
<h1>{% render_model instance item_name %}</h1>
{% endblock content %}
'''
        request = self.get_page_request(page, user, edit_url)
        response = detail_view(request, ex1.pk, template_string=template_text,
                               item_name="callable_item")
        self.assertContains(
            response,
            '<h1>'
            '<template class="cms-plugin cms-plugin-start cms-plugin-{0}-{1}-{2}-{3} cms-render-model"></template>'
            'one'
            '<template class="cms-plugin cms-plugin-end cms-plugin-{0}-{1}-{2}-{3} cms-render-model"></template>'
            '</h1>'.format(
                'placeholderapp', 'example1', 'callable_item', ex1.pk
            )
        )

    def test_edit_field(self):
        from django.contrib.admin import site

        exadmin = site._registry[Example1]
        user = self.get_superuser()
        page = create_page('Test', 'col_two.html', 'en')
        page_content = self.get_page_title_obj(page)
        edit_url = get_object_edit_url(page_content)
        ex1 = self._get_example_obj()

        request = self.get_page_request(page, user, edit_url)
        request.GET['edit_fields'] = 'char_1'
        response = exadmin.edit_field(request, ex1.pk, "en")
        self.assertContains(response, 'id="id_char_1"')
        self.assertContains(response, 'value="one"')

    def test_edit_field_not_allowed(self):
        from django.contrib.admin import site

        exadmin = site._registry[Example1]
        user = self.get_superuser()
        page = create_page('Test', 'col_two.html', 'en')
        page_content = self.get_page_title_obj(page)
        edit_url = get_object_edit_url(page_content)
        ex1 = self._get_example_obj()

        request = self.get_page_request(page, user, edit_url)
        request.GET['edit_fields'] = 'char_3'
        response = exadmin.edit_field(request, ex1.pk, "en")
        self.assertEqual(response.status_code, 200)
        self.assertContains(response, 'Field char_3 not found')

    def test_edit_page(self):
        language = "en"
        user = self.get_superuser()
        page = create_page('Test', 'col_two.html', language)
        title = page.get_content_obj(language)
        title.menu_title = 'Menu Test'
        title.page_title = 'Page Test'
        title.title = 'Main Test'
        title.save()
        page.reload()
        edit_url = get_object_edit_url(title)
        request = self.get_page_request(page, user, edit_url)
        response = details(request, page.get_path(language))
        response.render()
        self.assertContains(
            response,
<<<<<<< HEAD
            '<template class="cms-plugin cms-plugin-start cms-plugin-cms-page-get_page_title-{0} cms-render-model">'  # noqa: UP032
=======
            f'<template class="cms-plugin cms-plugin-start cms-plugin-cms-page-get_page_title-{page.pk} cms-render-model">'
            '</template>'
            f'{page.get_page_title(language)}'
            f'<template class="cms-plugin cms-plugin-end cms-plugin-cms-page-get_page_title-{page.pk} cms-render-model">'
>>>>>>> 13448533
            '</template>'
        )
        self.assertContains(
            response,
<<<<<<< HEAD
            '<template class="cms-plugin cms-plugin-start cms-plugin-cms-page-get_menu_title-{0} cms-render-model">'  # noqa: UP032
            '</template>'
            '{1}'
            '<template class="cms-plugin cms-plugin-end cms-plugin-cms-page-get_menu_title-{0} cms-render-model">'
            '</template>'.format(
                page.pk, page.get_menu_title(language)
            )  # noqa: UP032
=======
            f'<template class="cms-plugin cms-plugin-start cms-plugin-cms-page-get_menu_title-{page.pk} cms-render-model">'
            '</template>'
            f'{page.get_menu_title(language)}'
            f'<template class="cms-plugin cms-plugin-end cms-plugin-cms-page-get_menu_title-{page.pk} cms-render-model">'
            '</template>'
>>>>>>> 13448533
        )
        self.assertContains(
            response,
            f'<template class="cms-plugin cms-plugin-start cms-plugin-cms-page-get_title-{page.pk} cms-render-model">'
            '</template>'
            f'{page.get_title(language)}'
            f'<template class="cms-plugin cms-plugin-end cms-plugin-cms-page-get_title-{page.pk} cms-render-model">'
            '</template>'
        )
        self.assertContains(
            response,
            '<template class="cms-plugin cms-plugin-start cms-plugin-cms-page-changelist-%s cms-render-model '
            'cms-render-model-block"></template>\n        <h3>Menu</h3>' % page.pk
        )


class ToolbarUtilsTestCase(ToolbarTestBase):
    @override_settings(CMS_ENDPOINT_LIVE_URL_QUERYSTRING_PARAM_ENABLED=True)
    @override_settings(CMS_ENDPOINT_LIVE_URL_QUERYSTRING_PARAM="test-live-link")
    def test_add_live_url_querystring_param_no_querystring(self):
        """
        When the endpoint returns a value without a querystring param, one should be added to the
        url returned
        """
        page = create_page("home", 'nav_playground.html', "en")
        page_content = page.get_content_obj()
        live_url = page.get_absolute_url()

        edit_url = get_object_edit_url(page_content)
        preview_url = get_object_preview_url(page_content)

        self.assertIn(f"?test-live-link={live_url}", edit_url)
        self.assertIn(f"?test-live-link={live_url}", preview_url)
        self.assertEqual(edit_url.count("?"), 1)
        self.assertEqual(preview_url.count("?"), 1)
        self.assertEqual(edit_url.count("&"), 0)
        self.assertEqual(preview_url.count("&"), 0)

    @override_settings(CMS_ENDPOINT_LIVE_URL_QUERYSTRING_PARAM_ENABLED=True)
    @override_settings(CMS_ENDPOINT_LIVE_URL_QUERYSTRING_PARAM="test-live-link")
    @patch("cms.utils.urlutils.admin_reverse")
    def test_add_live_url_querystring_param_with_querystring(self, patched_admin_reverse):
        """
        With the endpoint returning an existing querystring param, the additional param should be appended
        to the existing with &.
        """
        page = create_page("home", 'nav_playground.html', "en")
        page_content = page.get_content_obj()
        app_label = page_content._meta.app_label
        model_name = page_content._meta.model_name
        live_url = page.get_absolute_url()
        content_type = ContentType.objects.get(app_label=app_label, model=model_name)
        # Get the original edit endpoint url, and patch it with additional querystring parameter
        base_edit_url = admin_reverse('cms_placeholder_render_object_edit', args=[content_type.pk, page_content.pk])

        with patch.object(utils, "admin_reverse", return_value=f"{base_edit_url}?base_qsp=base_value"):
            edit_url = get_object_edit_url(page_content)

        # Get the original edit endpoint url, and patch it with additional querystring parameter
        base_preview_url = admin_reverse(
            'cms_placeholder_render_object_preview', args=[content_type.pk, page_content.pk]
        )

        with patch.object(utils, "admin_reverse", return_value=f"{base_preview_url}?base_qsp=base_value"):
            preview_url = get_object_edit_url(page_content)

        self.assertIn(f"?base_qsp=base_value&test-live-link={live_url}", edit_url)
        self.assertIn(f"?base_qsp=base_value&test-live-link={live_url}", preview_url)
        self.assertEqual(edit_url.count("?"), 1)
        self.assertEqual(preview_url.count("?"), 1)
        self.assertEqual(edit_url.count("&"), 1)
        self.assertEqual(preview_url.count("&"), 1)

    def test_add_live_url_querystring_param_no_querystring_setting_disabled(self):
        """
        With the querystring param configured, but CMS_ENDPOINT_LIVE_URL_QUERYSTRING_PARAM_ENABLED not set True,
        don't add the querystring params
        """
        page = create_page("home", 'nav_playground.html', "en")
        page_content = page.get_content_obj()
        content_type = ContentType.objects.get_for_model(page_content)
        language = get_language()
        with override(language):
            expected_edit_url = admin_reverse(
                'cms_placeholder_render_object_edit', args=[content_type.pk, page_content.pk]
            )
            expected_preview_url = admin_reverse(
                'cms_placeholder_render_object_preview', args=[content_type.pk, page_content.pk]
            )

        edit_url = get_object_edit_url(page_content)
        preview_url = get_object_preview_url(page_content)

        self.assertEqual(edit_url, expected_edit_url)
        self.assertEqual(preview_url, expected_preview_url)
        self.assertEqual(edit_url.count("?"), 0)
        self.assertEqual(preview_url.count("?"), 0)
        self.assertEqual(edit_url.count("&"), 0)
        self.assertEqual(preview_url.count("&"), 0)

    @override_settings(CMS_ENDPOINT_LIVE_URL_QUERYSTRING_PARAM="test-live-link")
    @override_settings(CMS_ENDPOINT_LIVE_URL_QUERYSTRING_PARAM_ENABLED=True)
    def test_add_live_url_querystring_param_handles_wrong_content_type(self):
        """
        With CMS_ENDPOINT_LIVE_URL_QUERYSTRING_PARAM_ENABLED set True, and
        CMS_ENDPOINT_LIVE_URL_QUERYSTRING_PARAM provided, but a content type that isn't PageContent provided,
        don't add the querystring params
        """
        test_obj = self._get_example_obj()
        content_type = ContentType.objects.get_for_model(test_obj)
        language = get_language()
        with override(language):
            expected_edit_url = admin_reverse(
                'cms_placeholder_render_object_edit', args=[content_type.pk, test_obj.pk]
            )
            expected_preview_url = admin_reverse(
                'cms_placeholder_render_object_preview', args=[content_type.pk, test_obj.pk]
            )
        edit_url = add_live_url_querystring_param(test_obj, expected_edit_url)
        preview_url = add_live_url_querystring_param(test_obj, expected_preview_url)

        self.assertEqual(edit_url, expected_edit_url)
        self.assertEqual(preview_url, expected_preview_url)
        self.assertEqual(edit_url.count("?"), 0)
        self.assertEqual(preview_url.count("?"), 0)

    def test_get_object_for_language_one_language(self):
        page = create_page('Test', 'col_two.html', 'en')
        page_content = self.get_page_title_obj(page, "en")

        self.assertEqual(page_content, get_object_for_language(page_content, "en"))
        self.assertTrue(not hasattr(page_content, "_sibling_objects_for_language_cache"))
        self.assertIsNone(get_object_for_language(page_content, "de"))
        self.assertTrue(hasattr(page_content, "_sibling_objects_for_language_cache"))
        self.assertEqual(len(page_content._sibling_objects_for_language_cache), 1)

    def test_get_object_for_language_multiple_languages(self):
        page = create_page('Test', 'col_two.html', 'en')
        # Additional pages to ensure not a page content of another page is returned
        for code, verbose in get_language_tuple():
            create_page(f"Not this page ({verbose})", "col_two.html", code)

        page_content = {
            "en": self.get_page_title_obj(page, "en")
        }
        for code, verbose in get_language_tuple():
            if code != "en":
                page_content[code] = create_page_content(code, verbose, page)

        self.assertEqual(page_content["en"], get_object_for_language(page_content["en"], "en"))
        self.assertTrue(not hasattr(page_content["en"], "_sibling_objects_for_language_cache"))
        self.assertEqual(get_object_for_language(page_content["en"], "de"), page_content["de"])
        self.assertTrue(hasattr(page_content["en"], "_sibling_objects_for_language_cache"))
        self.assertEqual(len(page_content["en"]._sibling_objects_for_language_cache), len(get_language_tuple()))


class CharPkFrontendPlaceholderAdminTest(ToolbarTestBase):

    def get_admin(self):
        admin.autodiscover()
        return admin.site._registry[CharPksExample]

    def test_url_char_pk(self):
        """
        Tests whether the frontend admin matches the edit_fields url with alphanumeric pks
        """
        ex = CharPksExample(
            char_1='one',
            slug='some-Special_slug_123',
        )
        ex.save()
        superuser = self.get_superuser()
        with UserLoginContext(self, superuser):
            response = self.client.get(admin_reverse('placeholderapp_charpksexample_edit_field', args=(ex.pk, 'en')),
                                       data={'edit_fields': 'char_1'})
            # if we get a response pattern matches
            self.assertEqual(response.status_code, 200)

    def test_url_numeric_pk(self):
        """
        Tests whether the frontend admin matches the edit_fields url with numeric pks
        """
        ex = self._get_example_obj()
        superuser = self.get_superuser()
        with UserLoginContext(self, superuser):
            response = self.client.get(admin_reverse('placeholderapp_example1_edit_field', args=(ex.pk, 'en')),
                                       data={'edit_fields': 'char_1'})
            # if we get a response pattern matches
            self.assertEqual(response.status_code, 200)

    def test_view_numeric_pk(self):
        """
        Tests whether the admin urls triggered when the toolbar is active works
        (i.e.: no NoReverseMatch is raised) with numeric pks
        """
        page = create_page('Test', 'col_two.html', 'en')
        page_content = self.get_page_title_obj(page)
        edit_url = get_object_edit_url(page_content)
        ex = self._get_example_obj()
        superuser = self.get_superuser()
        request = self.get_page_request(page, superuser, edit_url)
        response = detail_view(request, ex.pk)
        # if we get a response pattern matches
        self.assertEqual(response.status_code, 200)


class ToolbarAPITests(TestCase):
    def test_find_item(self):
        api = ToolbarAPIMixin()
        first = api.add_link_item('First', 'http://www.example.org')
        second = api.add_link_item('Second', 'http://www.example.org')
        all_links = api.find_items(LinkItem)
        self.assertEqual(len(all_links), 2)
        result = api.find_first(LinkItem, name='First')
        self.assertNotEqual(result, None)
        self.assertEqual(result.index, 0)
        self.assertEqual(result.item, first)
        result = api.find_first(LinkItem, name='Second')
        self.assertNotEqual(result, None)
        self.assertEqual(result.index, 1)
        self.assertEqual(result.item, second)
        no_result = api.find_first(LinkItem, name='Third')
        self.assertEqual(no_result, None)

    def test_find_item_lazy(self):
        lazy_attribute = lazy(lambda x: x, str)('Test')
        api = ToolbarAPIMixin()
        api.add_link_item(lazy_attribute, None)
        result = api.find_first(LinkItem, name='Test')
        self.assertNotEqual(result, None)
        self.assertEqual(result.index, 0)

    def test_not_is_staff(self):
        request = RequestFactory().get('/en/')
        request.session = {}
        request.LANGUAGE_CODE = 'en'
        request.user = AnonymousUser()
        toolbar = CMSToolbar(request)
        self.assertEqual(len(toolbar.get_left_items()), 0)
        self.assertEqual(len(toolbar.get_right_items()), 0)

    def test_item_search_result(self):
        item = object()
        result = ItemSearchResult(item, 2)
        self.assertEqual(result.item, item)
        self.assertEqual(int(result), 2)
        result += 2
        self.assertEqual(result.item, item)
        self.assertEqual(result.index, 4)


class TestLanguageMenu(CMSTestCase):
    @override_settings(
        LANGUAGE_CODE='en',
        LANGUAGES=(('en', 'English'),),
        CMS_LANGUAGES={
            1: [
                {'code': 'en',
                 'name': 'English',
                 'public': True},
            ],
        }
    )
    def test_no_language_menu(self):
        """No language menu appears if only one language is available"""
        request = self.get_page_request(None, self.get_superuser(), '/')
        toolbar = CMSToolbar(request)
        toolbar.populate()
        self.assertNotIn(LANGUAGE_MENU_IDENTIFIER, toolbar.menus)

    def test_language_menu(self):
        """A language menu appears if more than one language is available"""
        request = self.get_page_request(None, self.get_superuser(), '/')
        toolbar = CMSToolbar(request)
        toolbar.populate()
        self.assertIn(LANGUAGE_MENU_IDENTIFIER, toolbar.menus)<|MERGE_RESOLUTION|>--- conflicted
+++ resolved
@@ -1952,19 +1952,11 @@
         response.render()
         self.assertContains(
             response,
-<<<<<<< HEAD
             '<template class="cms-plugin cms-plugin-start cms-plugin-cms-page-get_page_title-{0} cms-render-model">'  # noqa: UP032
-=======
-            f'<template class="cms-plugin cms-plugin-start cms-plugin-cms-page-get_page_title-{page.pk} cms-render-model">'
             '</template>'
-            f'{page.get_page_title(language)}'
-            f'<template class="cms-plugin cms-plugin-end cms-plugin-cms-page-get_page_title-{page.pk} cms-render-model">'
->>>>>>> 13448533
-            '</template>'
-        )
-        self.assertContains(
-            response,
-<<<<<<< HEAD
+        )
+        self.assertContains(
+            response,
             '<template class="cms-plugin cms-plugin-start cms-plugin-cms-page-get_menu_title-{0} cms-render-model">'  # noqa: UP032
             '</template>'
             '{1}'
@@ -1972,13 +1964,6 @@
             '</template>'.format(
                 page.pk, page.get_menu_title(language)
             )  # noqa: UP032
-=======
-            f'<template class="cms-plugin cms-plugin-start cms-plugin-cms-page-get_menu_title-{page.pk} cms-render-model">'
-            '</template>'
-            f'{page.get_menu_title(language)}'
-            f'<template class="cms-plugin cms-plugin-end cms-plugin-cms-page-get_menu_title-{page.pk} cms-render-model">'
-            '</template>'
->>>>>>> 13448533
         )
         self.assertContains(
             response,
