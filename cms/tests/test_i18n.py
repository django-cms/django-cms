--- conflicted
+++ resolved
@@ -5,19 +5,13 @@
 
 from cms import api
 from cms.test_utils.testcases import CMSTestCase
-<<<<<<< HEAD
 from cms.utils import i18n, get_language_from_request
 
 from cms.utils.compat import DJANGO_2_2
 
 if DJANGO_2_2:
     from django.utils.translation import LANGUAGE_SESSION_KEY
-
-=======
-from cms.utils import get_language_from_request, i18n
-from cms.utils.compat import DJANGO_3_0, DJANGO_3_1, DJANGO_3_2
->>>>>>> 6990a412
-
+    
 
 @override_settings(
     LANGUAGE_CODE='en',
