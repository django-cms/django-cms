--- conflicted
+++ resolved
@@ -1057,13 +1057,9 @@
                 'plugin_parent': text_plugin_en.pk,
 
             }
-<<<<<<< HEAD
-            add_url = URL_CMS_ADD_PLUGIN % page_one.pk + '?' + urlencode(
+            add_url = URL_CMS_PLUGIN_PAGE_ADD % page_one.pk + '?' + urlencode(
                 get_data
             )
-=======
-            add_url = URL_CMS_PLUGIN_PAGE_ADD % page_one.pk
->>>>>>> 23522562
             response = self.client.post(add_url, post_data)
             self.assertEqual(response.status_code, 200)
             self.assertTemplateUsed(
