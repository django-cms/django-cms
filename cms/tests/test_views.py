--- conflicted
+++ resolved
@@ -21,12 +21,10 @@
     get_object_structure_url,
 )
 from cms.utils.conf import get_cms_setting
-<<<<<<< HEAD
 from cms.utils.page import get_page_from_request
-from cms.views import details
-=======
+
 from cms.views import details, login
->>>>>>> 79646194
+
 from menus.menu_pool import menu_pool
 
 
@@ -273,7 +271,7 @@
         self.assertEqual(response.status_code, 302)
         self.assertRedirects(response, '/de/jobs/')
 
-<<<<<<< HEAD
+
     def test_page_sanitisation_xss_attack(self):
         """
             When sending a request the CMS uses get_page_from_request to return the appropriate page.
@@ -286,7 +284,7 @@
 
         # Ensure that the script is sanitised in page render
         self.assertEqual(response, None)
-=======
+
     def test_malicious_content_login_request(self):
         user = self.get_superuser()
         request = self.get_request(
@@ -297,7 +295,6 @@
         response = login(request)
 
         self.assertNotIn(response.url, "<script>alert('Attack')</script>")
->>>>>>> 79646194
 
 
 @override_settings(ROOT_URLCONF='cms.test_utils.project.urls')
