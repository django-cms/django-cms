import re
import sys

from django.conf import settings
from django.contrib.auth import get_user_model
from django.contrib.auth.models import Permission
from django.contrib.contenttypes.models import ContentType
from django.core.cache import cache
from django.http import Http404, HttpResponse
from django.template import Variable
from django.test.utils import override_settings
from django.urls import clear_url_caches, reverse
from django.utils import translation
from django.utils.deprecation import MiddlewareMixin
from django.utils.translation import override as force_language

from cms.api import create_page, create_page_content
from cms.middleware.toolbar import ToolbarMiddleware
from cms.models import PageContent, PagePermission, Placeholder, UserSettings
from cms.page_rendering import _handle_no_page
from cms.test_utils.testcases import CMSTestCase
from cms.test_utils.util.fuzzy_int import FuzzyInt
from cms.toolbar.utils import (
    get_object_edit_url,
    get_object_preview_url,
    get_object_structure_url,
)
from cms.utils.conf import get_cms_setting
from cms.utils.page import get_page_from_request
from cms.utils.urlutils import admin_reverse
from cms.views import details, login, render_object_structure
from menus.menu_pool import menu_pool

APP_NAME = "SampleApp"
APP_MODULE = "cms.test_utils.project.sampleapp.cms_apps"


# Middleware that sets language based on subdomain - used in test_language_code_is_respected_with_prefix_subdomains
class LanguageSettingMiddleware(MiddlewareMixin):
    """Middleware that sets language based on subdomain.
    Example URLs:
    - de.example.com -> German
    - en.example.com -> English
    Falls back to German if no valid language subdomain is found.
    """

    def process_request(self, request):
        # Get the hostname from the request and remove port if present
        hostname = request.get_host().split(":")[0]

        # Extract language code from the subdomain
        try:
            language_code = hostname.split(".")[0].lower()

            # Only allow English and German
            if language_code == "en":
                request.LANGUAGE_CODE = "en"
                translation.activate("en")
            else:
                # Default to German for any other subdomain
                request.LANGUAGE_CODE = "de"
                translation.activate("de")
        except IndexError:
            pass


@override_settings(
    CMS_PERMISSION=True,
    ROOT_URLCONF="cms.test_utils.project.urls",
)
class ViewTests(CMSTestCase):
    def setUp(self):
        clear_url_caches()

    def tearDown(self):
        super().tearDown()
        clear_url_caches()

    def test_welcome_screen_debug_on(self):
        clear_url_caches()
        with self.settings(DEBUG=True):
            response = self.client.get("/en/")
            self.assertEqual(response.status_code, 200)
            self.assertEqual(response.template_name, "cms/welcome.html")

    def test_welcome_screen_debug_off(self):
        with self.settings(DEBUG=False):
            response = self.client.get("/en/")
            self.assertEqual(response.status_code, 200)
            self.assertEqual(response.template_name, "cms/welcome.html")

    def test_handle_no_page(self):
        """
        Test handle nopage correctly works with DEBUG=True
        """
        request = self.get_request("/not-existing/")
        self.assertRaises(Http404, _handle_no_page, request)

    def test_handle_no_page_for_root_url(self):
        """
        Test if _handle_no_page correctly works for root url
        """
        request = self.get_request("/en/")
        response = _handle_no_page(request)
        self.assertEqual(response.status_code, 302)
        self.assertEqual(response.url, reverse("admin:cms_pagecontent_changelist"))

    def test_handle_no_page_for_root_url_no_homepage(self):
        """
        Test details view when visiting root and homepage doesn't exist
        """
        create_page("one", "nav_playground.html", "en")
        response = self.client.get("/en/")
        self.assertEqual(response.status_code, 302)

    def test_apphook_not_hooked(self):
        """
        Test details view when apphook pool has apphooks, but they're not
        actually hooked
        """
        if APP_MODULE in sys.modules:
            del sys.modules[APP_MODULE]
        apphooks = (f"{APP_MODULE}.{APP_NAME}",)
        page = create_page("page2", "nav_playground.html", "en")
        with self.settings(CMS_APPHOOKS=apphooks):
            self.apphook_clear()
            response = self.client.get(page.get_absolute_url())
            self.assertEqual(response.status_code, 200)
            self.apphook_clear()

    def test_redirect_preview_in_edit_mode(self):
        user = self.get_superuser()
        page = create_page("page", "nav_playground.html", "fr")
        page_content = create_page_content("en", "home", page, redirect="https://example.com")

        page.set_as_homepage()
<<<<<<< HEAD

        with self.login_user_context(user), force_language("fr"):
            edit_url = get_object_edit_url(page_content, language="fr")
            response = self.client.get(edit_url, follow=True)

            expected = f"""
                <div class="cms-screenblock">
                <div class="cms-screenblock-inner">
                <h1>This page has no preview!</h1>
                <p>It is being redirected to: <a href="{page_content.redirect}">{page_content.redirect}</a></p>
                </div>
                </div>
            """
            self.assertContains(response, expected, count=1, html=True)
=======
        expected = f"""
            <div class="cms-screenblock">
            <div class="cms-screenblock-inner">
            <h1>This page has no preview!</h1>
            <p>It is being redirected to: <a href="{page_content.redirect}">{page_content.redirect}</a></p>
            </div>
            </div>
        """
        with self.login_user_context(user), force_language('fr'):
            with self.subTest("Edit endpoint shows redirect message"):
                url = get_object_edit_url(page_content, language='fr')
                response = self.client.get(url)
                self.assertContains(response, expected, count=1, html=True)
            with self.subTest("Preview endpoint shows redirect message"):
                url = get_object_preview_url(page_content, language='fr')
                response = self.client.get(url)
                self.assertContains(response, expected, count=1, html=True)
>>>>>>> 1d68f32e

    def test_external_redirect(self):
        # test external redirect
        redirect_one = "https://www.django-cms.org/"
        one = create_page("one", "nav_playground.html", "en", redirect=redirect_one)
        url = one.get_absolute_url()
        request = self.get_request(url)
        response = details(request, one.get_path("en"))
        self.assertEqual(response.status_code, 302)
        self.assertEqual(response["Location"], redirect_one)

    def test_internal_neutral_redirect(self):
        # test internal language neutral redirect
        redirect_one = "https://www.django-cms.org/"
        redirect_two = "/"
        one = create_page("one", "nav_playground.html", "en", redirect=redirect_one)
        two = create_page("two", "nav_playground.html", "en", parent=one, redirect=redirect_two)
        url = two.get_absolute_url()
        request = self.get_request(url)
        response = details(request, two.get_path("en"))
        self.assertEqual(response.status_code, 302)
        self.assertEqual(response["Location"], "/en/")

    def test_internal_forced_redirect(self):
        # test internal forced language redirect
        redirect_one = "https://www.django-cms.org/"
        redirect_three = "/en/"
        one = create_page("one", "nav_playground.html", "en", redirect=redirect_one)
        three = create_page("three", "nav_playground.html", "en", parent=one, redirect=redirect_three)
        url = three.get_absolute_url()
        request = self.get_request(url)
        response = details(request, three.get_path("en"))
        self.assertEqual(response.status_code, 302)
        self.assertEqual(response["Location"], redirect_three)

    def test_redirect_to_self(self):
        one = create_page("one", "nav_playground.html", "en", redirect="/one/")
        url = one.get_absolute_url()
        request = self.get_request(url)
        response = details(request, one.get_path("en"))
        self.assertEqual(response.status_code, 200)

    def test_redirect_to_self_with_host(self):
        one = create_page("one", "nav_playground.html", "en", redirect="http://testserver/en/one/")
        url = one.get_absolute_url()
        request = self.get_request(url)
        response = details(request, one.get_path("en"))
        self.assertEqual(response.status_code, 200)

    def test_redirect_not_preserving_query_parameters(self):
        # test redirect checking that the query parameters aren't preserved
        redirect = "/en/"
        one = create_page("one", "nav_playground.html", "en", redirect=redirect)
        url = one.get_absolute_url()
        params = "?param_name=param_value"
        request = self.get_request(url + params)
        response = details(request, one.get_path(language="en"))
        self.assertEqual(response.status_code, 302)
        self.assertEqual(response["Location"], redirect)

    @override_settings(CMS_REDIRECT_PRESERVE_QUERY_PARAMS=True)
    def test_redirect_preserving_query_parameters(self):
        # test redirect checking that query parameters are preserved
        redirect = "/en/"
        one = create_page("one", "nav_playground.html", "en", redirect=redirect)
        url = one.get_absolute_url()
        params = "?param_name=param_value"
        request = self.get_request(url + params)
        response = details(request, one.get_path(language="en"))
        self.assertEqual(response.status_code, 302)
        self.assertEqual(response["Location"], redirect + params)

    @override_settings(CMS_REDIRECT_TO_LOWERCASE_SLUG=True)
    def test_redirecting_to_lowercase_slug(self):
        redirect = "/en/one/"
        one = create_page("one", "nav_playground.html", "en", redirect=redirect)
        url = reverse("pages-details-by-slug", kwargs={"slug": "One"})
        request = self.get_request(url)
        response = details(request, one.get_path(language="en"))
        self.assertEqual(response.status_code, 302)
        self.assertEqual(response["Location"], redirect)

    def test_login_required(self):
        self.create_homepage("page", "nav_playground.html", "en", login_required=True)
        plain_url = "/accounts/"
        login_rx = re.compile("%s\\?(signin=|next=/en/)&" % plain_url)
        with self.settings(LOGIN_URL=plain_url + "?signin"):
            request = self.get_request("/en/")
            response = details(request, "")
            self.assertEqual(response.status_code, 302)
            self.assertTrue(login_rx.search(response["Location"]))
        login_rx = re.compile("%s\\?(signin=|next=/)&" % plain_url)
        with self.settings(USE_I18N=False, LOGIN_URL=plain_url + "?signin"):
            request = self.get_request("/")
            response = details(request, "")
            self.assertEqual(response.status_code, 302)
            self.assertTrue(login_rx.search(response["Location"]))

    def test_edit_permission(self):
        page = create_page("page", "nav_playground.html", "en")
        page_content = self.get_pagecontent_obj(page)
        page_preview_url = get_object_preview_url(page_content)
        # Anon user
        response = self.client.get(page_preview_url)
        self.assertRedirects(response, f"/en/admin/login/?next={page_preview_url}")

        # Superuser
        user = self.get_superuser()
        with self.login_user_context(user):
            response = self.client.get(page_preview_url)
        toolbar = response.wsgi_request.toolbar
        edit_button = toolbar.get_right_items()[2].buttons[0]
        self.assertEqual(edit_button.name, "Edit")
        self.assertEqual(edit_button.url, get_object_edit_url(page_content))
        self.assertEqual(edit_button.extra_classes, ["cms-btn", "cms-btn-action", "cms-btn-switch-edit"])

        # Admin but with no permission
        user = self.get_staff_user_with_no_permissions()
        user.user_permissions.add(Permission.objects.get(codename="change_page"))

        with self.login_user_context(user):
            response = self.client.get(page_preview_url)
        toolbar = response.wsgi_request.toolbar
        self.assertEqual(len(toolbar.get_right_items()), 2)  # Only has Create button and color switch

        PagePermission.objects.create(can_change=True, user=user, page=page)
        with self.login_user_context(user):
            response = self.client.get(page_preview_url)
        toolbar = response.wsgi_request.toolbar
        edit_button = toolbar.get_right_items()[2].buttons[0]
        self.assertEqual(edit_button.name, "Edit")
        self.assertEqual(edit_button.url, get_object_edit_url(page_content))
        self.assertEqual(edit_button.extra_classes, ["cms-btn", "cms-btn-action", "cms-btn-switch-edit"])

    def test_toolbar_switch_urls(self):
        from django.utils.translation import gettext_lazy as _

        user = self.get_superuser()
        user_settings = UserSettings(language="en", user=user)
        placeholder = Placeholder(slot="clipboard")
        placeholder.save()
        user_settings.clipboard = placeholder
        user_settings.save()

        page = create_page("page", "nav_playground.html", "en")
        page_content = create_page_content("fr", "french home", page)

        page.set_as_homepage()

        with self.login_user_context(user), force_language("fr"):
            edit_url = get_object_edit_url(page_content, language="fr")
            preview_url = get_object_preview_url(page_content, language="fr")
            structure_url = get_object_structure_url(page_content, language="fr")

            response = self.client.get(edit_url)
            expected = f"""
                <a href="{structure_url}" class="cms-btn cms-btn-disabled" title="Toggle structure"
                data-cms-structure-btn='{{ "url": "{structure_url}", "name": "Structure" }}'
                data-cms-content-btn='{{ "url": "{edit_url}", "name": "Content" }}'>
                <span class="cms-icon cms-icon-plugins"></span></a>
            """
            self.assertContains(
                response,
                expected,
                count=1,
                html=True,
            )
            toolbar = response.wsgi_request.toolbar
            self.assertEqual(len(toolbar.get_right_items()[2].buttons), 1)
            preview_button = toolbar.get_right_items()[2].buttons[0]
            self.assertEqual(preview_button.name, _("Preview"))
            self.assertEqual(preview_button.url, preview_url)
            self.assertEqual(preview_button.extra_classes, ["cms-btn", "cms-btn-switch-save"])

            response = self.client.get(preview_url)
            self.assertContains(
                response,
                expected,
                count=1,
                html=True,
            )
            toolbar = response.wsgi_request.toolbar
            self.assertEqual(len(toolbar.get_right_items()[2].buttons), 1)
            edit_button = toolbar.get_right_items()[2].buttons[0]
            self.assertEqual(edit_button.name, _("Edit"))
            self.assertEqual(edit_button.url, edit_url)
            self.assertEqual(edit_button.extra_classes, ["cms-btn", "cms-btn-action", "cms-btn-switch-edit"])

    def test_incorrect_slug_for_language(self):
        """
        Test details view when page slug and current language don't match.
        In this case we refer to the user's current language and the page slug we have for that language.
        """
        create_page("home", "nav_playground.html", "en")
        cms_page = create_page("stevejobs", "nav_playground.html", "en")
        create_page_content("de", "jobs", cms_page)
        response = self.client.get("/de/stevejobs/")
        self.assertEqual(response.status_code, 302)
        self.assertRedirects(response, "/de/jobs/")

    @override_settings(
        MIDDLEWARE=[
            "django.contrib.sessions.middleware.SessionMiddleware",
            "django.contrib.auth.middleware.AuthenticationMiddleware",
            "django.middleware.locale.LocaleMiddleware",
            "cms.tests.test_views.LanguageSettingMiddleware",
            "django.middleware.common.CommonMiddleware",
            "django.middleware.csrf.CsrfViewMiddleware",
            "django.middleware.clickjacking.XFrameOptionsMiddleware",
            "cms.middleware.user.CurrentUserMiddleware",
            "cms.middleware.page.CurrentPageMiddleware",
            "cms.middleware.toolbar.ToolbarMiddleware",
            "cms.middleware.language.LanguageCookieMiddleware",
        ],
        ALLOWED_HOSTS=["en.example.com", "de.example.com"],
    )
    def test_language_code_is_respected_with_prefix_subdomains(self):
        """
        Test that the language code is respected with subdomains.
        Tests that:
        - German subdomain (de.example.com) serves content in German
        - English subdomain (en.example.com) serves content in English
        """
        # Create a homepage with English and German versions
        page = create_page("home", "nav_playground.html", "en")
        create_page_content("de", "heim", page)
        page.set_as_homepage()

        # Test German subdomain
        response = self.client.get("/", HTTP_HOST="de.example.com")
        self.assertEqual(response.status_code, 302)
        self.assertRedirects(response, "/de/")
        self.assertEqual(response.wsgi_request.LANGUAGE_CODE, "de")

        # Test English subdomain
        response = self.client.get("/", HTTP_HOST="en.example.com")
        self.assertEqual(response.status_code, 302)
        self.assertRedirects(response, "/en/")
        self.assertEqual(response.wsgi_request.LANGUAGE_CODE, "en")

    def test_page_sanitisation_xss_attack(self):
        """
        When sending a request the CMS uses get_page_from_request to return the appropriate page.
        None should be returned
        """
        request = self.get_request("/")
        request.path_info = "<script>alert('attack!')</script>"

        response = get_page_from_request(request)

        # If this method is passed a parameter which is not a valid primary key
        # for a page object nothing should be returned.
        self.assertEqual(response, None)

    def test_malicious_content_login_request(self):
        username = getattr(self.get_superuser(), get_user_model().USERNAME_FIELD)
        request = self.get_request(
            "/en/admin/login/?q=<script>alert('Attack')</script>",
            post_data={"username": username, "password": username},
        )

        response = login(request)

        self.assertNotIn(response.url, "<script>alert('Attack')</script>")

    def test_queries(self):
        create_page("home", "simple.html", "en")
        cms_page = create_page("dreinhardt", "simple.html", "en")
        url = cms_page.get_absolute_url()
        with self.assertNumQueries(5):
            # 1. get_page_from_request: checks PageUrl
            # 2. get page contents: PageContent
            # 3. Check permissions
            # 4. Get placeholders
            # 5. Get plugins
            self.client.get(url)


@override_settings(ROOT_URLCONF="cms.test_utils.project.urls")
class ContextTests(CMSTestCase):
    def test_context_current_page(self):
        """
        Asserts the number of queries triggered by
        `cms.context_processors.cms_settings` and `cms.middleware.page`
        """
        from django.template import context

        page_template = "nav_playground.html"
        original_context = {"TEMPLATES": settings.TEMPLATES}
        page = self.create_homepage("page", page_template, "en")
        page_2 = create_page("page-2", page_template, "en", parent=page)

        # Tests for standard django applications
        # 1 query is executed in get_app_patterns(), not related
        # to cms.context_processors.cms_settings.
        # Executing this oputside queries assertion context ensure
        # repetability
        self.client.get("/en/plain_view/")

        cache.clear()
        menu_pool.clear()
        context._standard_context_processors = None

        # Number of queries when context processor is enabled
        with self.settings(**original_context):
            with self.assertNumQueries(FuzzyInt(0, 17)):
                response = self.client.get("/en/plain_view/")
            # One query when determining current page
            with self.assertNumQueries(FuzzyInt(0, 1)):
                self.assertFalse(response.context["request"].current_page)
                self.assertFalse(response.context["request"]._current_page_cache)
            # Zero more queries when determining the current template
            with self.assertNumQueries(0):
                # Template is the first in the CMS_TEMPLATES list
                template = Variable("CMS_TEMPLATE").resolve(response.context)
                self.assertEqual(template, get_cms_setting("TEMPLATES")[0][0])
        cache.clear()
        menu_pool.clear()

        # Number of queries when context processors is enabled
        with self.settings(**original_context):
            with self.assertNumQueries(FuzzyInt(13, 30)) as context:
                response = self.client.get("/en/page-2/")
                template = Variable("CMS_TEMPLATE").resolve(response.context)
                self.assertEqual(template, page_template)
                num_queries_page = len(context.captured_queries)
        cache.clear()
        menu_pool.clear()
        page_2.update_translations(template="INHERIT")

        with self.settings(**original_context):
            # One query more triggered as page inherits template from ancestor
            with self.assertNumQueries(num_queries_page + 1):
                response = self.client.get("/en/page-2/")
                template = Variable("CMS_TEMPLATE").resolve(response.context)
                self.assertEqual(template, page_template)


class EndpointTests(CMSTestCase):
    def setUp(self) -> None:
        page_template = "simple.html"
        self.page = self.create_homepage("page", page_template, "en")

        self.page_content_en = self.page.get_content_obj()
        self.page_content_fr = create_page_content("fr", "french home", self.page)
        self.content_type = ContentType.objects.get_for_model(PageContent)

        self.client.force_login(self.get_superuser())

    def tearDown(self) -> None:
        self.page.delete()

    def test_render_object_structure(self):
        request = self.get_request("/")
        request.user = self.get_superuser()
        mid = ToolbarMiddleware(lambda req: HttpResponse(""))
        mid(request)
        response = render_object_structure(request, self.content_type.id, self.page_content_en.pk)

        self.assertEqual(request.current_page, self.page)
        self.assertContains(response, '<div class="cms-toolbar">')

    def test_render_object_structure_i18n(self):
        """Structure view shows the page content's language not the request's language."""
        placeholder = self.page.get_placeholders("fr").first()
        self._add_plugin_to_placeholder(placeholder, "TextPlugin", language="fr")
        with force_language("fr"):
            setting, _ = UserSettings.objects.get_or_create(user=self.get_superuser())
            setting.language = "fr"
            setting.save()
            structure_endpoint_url = admin_reverse(
                "cms_placeholder_render_object_structure",
                args=(
                    self.content_type.id,
                    self.page_content_fr.pk,
                ),
            )
            response = self.client.get(structure_endpoint_url)
            self.assertContains(response, "<strong>Texte</strong>")

            setting.language = "en"
            setting.save()

            response = self.client.get(structure_endpoint_url)
            self.assertContains(response, "<strong>Text</strong>")<|MERGE_RESOLUTION|>--- conflicted
+++ resolved
@@ -134,22 +134,6 @@
         page_content = create_page_content("en", "home", page, redirect="https://example.com")
 
         page.set_as_homepage()
-<<<<<<< HEAD
-
-        with self.login_user_context(user), force_language("fr"):
-            edit_url = get_object_edit_url(page_content, language="fr")
-            response = self.client.get(edit_url, follow=True)
-
-            expected = f"""
-                <div class="cms-screenblock">
-                <div class="cms-screenblock-inner">
-                <h1>This page has no preview!</h1>
-                <p>It is being redirected to: <a href="{page_content.redirect}">{page_content.redirect}</a></p>
-                </div>
-                </div>
-            """
-            self.assertContains(response, expected, count=1, html=True)
-=======
         expected = f"""
             <div class="cms-screenblock">
             <div class="cms-screenblock-inner">
@@ -167,7 +151,6 @@
                 url = get_object_preview_url(page_content, language='fr')
                 response = self.client.get(url)
                 self.assertContains(response, expected, count=1, html=True)
->>>>>>> 1d68f32e
 
     def test_external_redirect(self):
         # test external redirect
