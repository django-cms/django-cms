--- conflicted
+++ resolved
@@ -92,7 +92,7 @@
         with self.settings(**overrides):
             with self.assertNumQueries(FuzzyInt(13, 25)):
                 self.client.get(page1_url)
-            with self.assertNumQueries(FuzzyInt(5, 12)):
+            with self.assertNumQueries(FuzzyInt(5, 13)):
                 self.client.get(page1_url)
 
         overrides['CMS_PLACEHOLDER_CACHE'] = False
@@ -174,7 +174,7 @@
             with self.assertNumQueries(6):
                 output2 = self.render_template_obj(template, {}, request)
             with self.settings(CMS_PAGE_CACHE=False):
-                with self.assertNumQueries(FuzzyInt(8, 15)):
+                with self.assertNumQueries(FuzzyInt(8, 16)):
                     response = self.client.get(page1_url)
                     resp2 = response.content.decode('utf8').split("$$$")[1]
             self.assertNotEqual(output, output2)
@@ -465,24 +465,10 @@
             add_plugin(placeholder, "TextPlugin", 'en', body="English")
             add_plugin(placeholder, "TextPlugin", 'de', body="Deutsch")
 
-<<<<<<< HEAD
-            # Publish
-            page.publish('en')
-
-            # Make an initial edit request
+            # Make an initial edit endpoint request
             with self.login_user_context(superuser):
-                with self.assertNumQueries(FuzzyInt(1, 30)):
+                with self.assertNumQueries(FuzzyInt(1, 35)):
                     response = self.client.get(page_edit_url)
-=======
-            # Set edit mode
-            session = self.client.session
-            session['cms_edit'] = True
-            session.save()
-
-            # Make an initial ?edit request
-            with self.assertNumQueries(FuzzyInt(1, 24)):
-                response = self.client.get(page1_url)
->>>>>>> 9f250754
             self.assertEqual(response.status_code, 200)
 
             # Set the cache
