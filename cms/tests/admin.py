--- conflicted
+++ resolved
@@ -589,13 +589,8 @@
             site = Site.objects.create(domain='django-cms.org', name='django-cms')
             page.site = site
             page.save()
-<<<<<<< HEAD
             page.publish("en")
-            self.assertTrue(page.is_home())
-=======
-            page.publish()
             self.assertTrue(page.is_home)
->>>>>>> 0a9ceef4
             response = self.admin_class.preview_page(request, page.pk)
             self.assertEqual(response.status_code, 302)
             self.assertEqual(response['Location'],
