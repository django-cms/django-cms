# -*- coding: utf-8 -*-
from __future__ import with_statement
import json
import datetime

from djangocms_text_ckeditor.cms_plugins import TextPlugin
from djangocms_text_ckeditor.models import Text
from django.contrib import admin
from django.contrib.admin.models import LogEntry
from django.contrib.admin.sites import site
from django.contrib.auth.models import Permission, AnonymousUser
from django.contrib.sites.models import Site
from django.core.urlresolvers import reverse
from django.http import (Http404, HttpResponseBadRequest, HttpResponseForbidden, HttpResponse)
from django.utils.datastructures import MultiValueDictKeyError
from django.utils.encoding import smart_str
from django.utils import timezone

from cms.test_utils.util.fuzzy_int import FuzzyInt
from cms.admin.change_list import CMSChangeList
from cms.admin.forms import PageForm, AdvancedSettingsForm
from cms.admin.pageadmin import PageAdmin
from cms.admin.permissionadmin import PagePermissionInlineAdmin
from cms.api import create_page, create_title, add_plugin, assign_user_to_page
from cms.compat import get_user_model
from cms.constants import PLUGIN_MOVE_ACTION
from cms.models import UserSettings, StaticPlaceholder
from cms.models.pagemodel import Page
from cms.models.permissionmodels import GlobalPagePermission, PagePermission
from cms.models.placeholdermodel import Placeholder
from cms.models.pluginmodel import CMSPlugin
from cms.models.titlemodels import Title
from cms.test_utils import testcases as base
from cms.test_utils.testcases import CMSTestCase, URL_CMS_PAGE_DELETE, URL_CMS_PAGE, URL_CMS_TRANSLATION_DELETE
from cms.test_utils.util.context_managers import SettingsOverride
from cms.utils import get_cms_setting
from cms.utils.compat import DJANGO_1_4
from cms.utils.compat.dj import force_unicode


class AdminTestsBase(CMSTestCase):
    @property
    def admin_class(self):
        return site._registry[Page]

    def _get_guys(self, admin_only=False, use_global_permissions=True):
        admiN_user = self.get_superuser()
        if admin_only:
            return admiN_user
        USERNAME = 'test'

        if get_user_model().USERNAME_FIELD == 'email':
            normal_guy = get_user_model().objects.create_user(USERNAME, 'test@test.com', 'test@test.com')
        else:
            normal_guy = get_user_model().objects.create_user(USERNAME, 'test@test.com', USERNAME)

        normal_guy.is_staff = True
        normal_guy.is_active = True
        normal_guy.save()
        normal_guy.user_permissions = Permission.objects.filter(
            codename__in=['change_page', 'change_title', 'add_page', 'add_title', 'delete_page', 'delete_title']
        )
        if use_global_permissions:
            gpp = GlobalPagePermission.objects.create(
                user=normal_guy,
                can_change=True,
                can_delete=True,
                can_change_advanced_settings=False,
                can_publish=True,
                can_change_permissions=False,
                can_move_page=True,
            )
            gpp.sites = Site.objects.all()
        return admiN_user, normal_guy


class AdminTestCase(AdminTestsBase):
    def test_permissioned_page_list(self):
        """
        Makes sure that a user with restricted page permissions can view
        the page list.
        """
        admin_user, normal_guy = self._get_guys(use_global_permissions=False)

        current_site = Site.objects.get(pk=1)
        page = create_page("Test page", "nav_playground.html", "en",
                           site=current_site, created_by=admin_user)

        PagePermission.objects.create(page=page, user=normal_guy)

        with self.login_user_context(normal_guy):
            resp = self.client.get(URL_CMS_PAGE)
            self.assertEqual(resp.status_code, 200)

    def test_edit_does_not_reset_page_adv_fields(self):
        """
        Makes sure that if a non-superuser with no rights to edit advanced page
        fields edits a page, those advanced fields are not touched.
        """
        OLD_PAGE_NAME = 'Test Page'
        NEW_PAGE_NAME = 'Test page 2'
        REVERSE_ID = 'Test'
        OVERRIDE_URL = 'my/override/url'

        admin_user, normal_guy = self._get_guys()

        current_site = Site.objects.get(pk=1)

        # The admin creates the page
        page = create_page(OLD_PAGE_NAME, "nav_playground.html", "en",
                           site=current_site, created_by=admin_user)
        page.reverse_id = REVERSE_ID
        page.save()
        title = page.get_title_obj()
        title.has_url_overwrite = True
        title.path = OVERRIDE_URL
        title.save()

        self.assertEqual(page.get_title(), OLD_PAGE_NAME)
        self.assertEqual(page.reverse_id, REVERSE_ID)
        self.assertEqual(title.overwrite_url, OVERRIDE_URL)

        # The user edits the page (change the page name for ex.)
        page_data = {
            'title': NEW_PAGE_NAME,
            'slug': page.get_slug(),
            'language': title.language,
            'site': page.site.pk,
            'template': page.template,
            'pagepermission_set-TOTAL_FORMS': 0,
            'pagepermission_set-INITIAL_FORMS': 0,
            'pagepermission_set-MAX_NUM_FORMS': 0,
            'pagepermission_set-2-TOTAL_FORMS': 0,
            'pagepermission_set-2-INITIAL_FORMS': 0,
            'pagepermission_set-2-MAX_NUM_FORMS': 0
        }
        # required only if user haves can_change_permission

        with self.login_user_context(normal_guy):
            resp = self.client.post(base.URL_CMS_PAGE_CHANGE % page.pk, page_data,
                                    follow=True)
            self.assertEqual(resp.status_code, 200)
            self.assertTemplateNotUsed(resp, 'admin/login.html')
            page = Page.objects.get(pk=page.pk)

            self.assertEqual(page.get_title(), NEW_PAGE_NAME)
            self.assertEqual(page.reverse_id, REVERSE_ID)
            title = page.get_title_obj()
            self.assertEqual(title.overwrite_url, OVERRIDE_URL)

            # The admin edits the page (change the page name for ex.)
            page_data = {
                'title': OLD_PAGE_NAME,
                'slug': page.get_slug(),
                'language': title.language,
                'site': page.site.pk,
                'template': page.template,
                'reverse_id': page.reverse_id,
                'pagepermission_set-TOTAL_FORMS': 0, # required only if user haves can_change_permission
                'pagepermission_set-INITIAL_FORMS': 0,
                'pagepermission_set-MAX_NUM_FORMS': 0,
                'pagepermission_set-2-TOTAL_FORMS': 0,
                'pagepermission_set-2-INITIAL_FORMS': 0,
                'pagepermission_set-2-MAX_NUM_FORMS': 0
            }

        with self.login_user_context(admin_user):
            resp = self.client.post(base.URL_CMS_PAGE_CHANGE % page.pk, page_data,
                                    follow=True)
            self.assertEqual(resp.status_code, 200)
            self.assertTemplateNotUsed(resp, 'admin/login.html')
            page = Page.objects.get(pk=page.pk)

            self.assertEqual(page.get_title(), OLD_PAGE_NAME)
            self.assertEqual(page.reverse_id, REVERSE_ID)
            title = page.get_title_obj()
            self.assertEqual(title.overwrite_url, None)

    def test_edit_does_not_reset_apphook(self):
        """
        Makes sure that if a non-superuser with no rights to edit advanced page
        fields edits a page, those advanced fields are not touched.
        """
        OLD_PAGE_NAME = 'Test Page'
        NEW_PAGE_NAME = 'Test page 2'
        REVERSE_ID = 'Test'
        APPLICATION_URLS = 'project.sampleapp.urls'

        admin_user, normal_guy = self._get_guys()

        current_site = Site.objects.get(pk=1)

        # The admin creates the page
        page = create_page(OLD_PAGE_NAME, "nav_playground.html", "en",
                           site=current_site, created_by=admin_user)
        page.reverse_id = REVERSE_ID
        page.save()
        title = page.get_title_obj()
        title.has_url_overwrite = True

        title.save()
        page.application_urls = APPLICATION_URLS
        page.save()
        self.assertEqual(page.get_title(), OLD_PAGE_NAME)
        self.assertEqual(page.reverse_id, REVERSE_ID)
        self.assertEqual(page.application_urls, APPLICATION_URLS)

        # The user edits the page (change the page name for ex.)
        page_data = {
            'title': NEW_PAGE_NAME,
            'slug': page.get_slug(),
            'language': title.language,
            'site': page.site.pk,
            'template': page.template,
            'pagepermission_set-TOTAL_FORMS': 0,
            'pagepermission_set-INITIAL_FORMS': 0,
            'pagepermission_set-MAX_NUM_FORMS': 0,
            'pagepermission_set-2-TOTAL_FORMS': 0,
            'pagepermission_set-2-INITIAL_FORMS': 0,
            'pagepermission_set-2-MAX_NUM_FORMS': 0,
        }

        with self.login_user_context(normal_guy):
            resp = self.client.post(base.URL_CMS_PAGE_CHANGE % page.pk, page_data,
                                    follow=True)
            self.assertEqual(resp.status_code, 200)
            self.assertTemplateNotUsed(resp, 'admin/login.html')
            page = Page.objects.get(pk=page.pk)
            self.assertEqual(page.get_title(), NEW_PAGE_NAME)
            self.assertEqual(page.reverse_id, REVERSE_ID)
            self.assertEqual(page.application_urls, APPLICATION_URLS)
            title = page.get_title_obj()
            # The admin edits the page (change the page name for ex.)
            page_data = {
                'title': OLD_PAGE_NAME,
                'slug': page.get_slug(),
                'language': title.language,
                'site': page.site.pk,
                'template': page.template,
                'reverse_id': page.reverse_id,
            }

        with self.login_user_context(admin_user):
            resp = self.client.post(base.URL_CMS_PAGE_ADVANCED_CHANGE % page.pk, page_data,
                                    follow=True)
            self.assertEqual(resp.status_code, 200)
            self.assertTemplateNotUsed(resp, 'admin/login.html')
            resp = self.client.post(base.URL_CMS_PAGE_CHANGE % page.pk, page_data,
                                    follow=True)
            self.assertEqual(resp.status_code, 200)
            self.assertTemplateNotUsed(resp, 'admin/login.html')
            page = Page.objects.get(pk=page.pk)

            self.assertEqual(page.get_title(), OLD_PAGE_NAME)
            self.assertEqual(page.reverse_id, REVERSE_ID)
            self.assertEqual(page.application_urls, '')

    def test_2apphooks_with_same_namespace(self):
        PAGE1 = 'Test Page'
        PAGE2 = 'Test page 2'
        APPLICATION_URLS = 'project.sampleapp.urls'

        admin_user, normal_guy = self._get_guys()

        current_site = Site.objects.get(pk=1)

        # The admin creates the page
        page = create_page(PAGE1, "nav_playground.html", "en",
                           site=current_site, created_by=admin_user)
        page2 = create_page(PAGE2, "nav_playground.html", "en",
                           site=current_site, created_by=admin_user)

        page.application_urls = APPLICATION_URLS
        page.application_namespace = "space1"
        page.save()
        page2.application_urls = APPLICATION_URLS
        page2.save()

        # The admin edits the page (change the page name for ex.)
        page_data = {
            'title': PAGE2,
            'slug': page2.get_slug(),
            'language': 'en',
            'site': page.site.pk,
            'template': page2.template,
            'application_urls':'SampleApp',
            'application_namespace':'space1',
        }

        with self.login_user_context(admin_user):
            resp = self.client.post(base.URL_CMS_PAGE_ADVANCED_CHANGE % page.pk, page_data)
            self.assertEqual(resp.status_code, 302)
            self.assertEqual(Page.objects.filter(application_namespace="space1").count(), 1)
            resp = self.client.post(base.URL_CMS_PAGE_ADVANCED_CHANGE % page2.pk, page_data)
            self.assertEqual(resp.status_code, 200)
            page_data['application_namespace'] = 'space2'
            resp = self.client.post(base.URL_CMS_PAGE_ADVANCED_CHANGE % page2.pk, page_data)
            self.assertEqual(resp.status_code, 302)

    def test_delete(self):
        admin_user = self.get_superuser()
        page = create_page("delete-page", "nav_playground.html", "en",
                           created_by=admin_user, published=True)
        create_page('child-page', "nav_playground.html", "en",
                    created_by=admin_user, published=True, parent=page)
        body = page.placeholders.get(slot='body')
        add_plugin(body, 'TextPlugin', 'en', body='text')
        page.publish('en')
        with self.login_user_context(admin_user):
            data = {'post': 'yes'}
            with self.assertNumQueries(FuzzyInt(300, 382)):
                response = self.client.post(URL_CMS_PAGE_DELETE % page.pk, data)
            self.assertRedirects(response, URL_CMS_PAGE)

    def test_search_fields(self):
        superuser = self.get_superuser()
        from django.contrib.admin import site

        with self.login_user_context(superuser):
            for model, admin_instance in site._registry.items():
                if model._meta.app_label != 'cms':
                    continue
                if not admin_instance.search_fields:
                    continue
                url = reverse('admin:cms_%s_changelist' % model._meta.module_name)
                response = self.client.get('%s?q=1' % url)
                errmsg = response.content
                self.assertEqual(response.status_code, 200, errmsg)

    def test_delete_translation(self):
        admin_user = self.get_superuser()
        page = create_page("delete-page-translation", "nav_playground.html", "en",
                           created_by=admin_user, published=True)
        create_title("de", "delete-page-translation-2", page, slug="delete-page-translation-2")
        create_title("es-mx", "delete-page-translation-es", page, slug="delete-page-translation-es")
        with self.login_user_context(admin_user):
            response = self.client.get(URL_CMS_TRANSLATION_DELETE % page.pk, {'language': 'de'})
            self.assertEqual(response.status_code, 200)
            response = self.client.post(URL_CMS_TRANSLATION_DELETE % page.pk, {'language': 'de'})
            self.assertRedirects(response, URL_CMS_PAGE)
            response = self.client.get(URL_CMS_TRANSLATION_DELETE % page.pk, {'language': 'es-mx'})
            self.assertEqual(response.status_code, 200)
            response = self.client.post(URL_CMS_TRANSLATION_DELETE % page.pk, {'language': 'es-mx'})
            self.assertRedirects(response, URL_CMS_PAGE)

    def test_change_dates(self):
        admin_user, staff = self._get_guys()
        page = create_page('test-page', 'nav_playground.html', 'en')
        page.publish('en')
        draft = page.get_draft_object()

        with self.settings(USE_TZ=False):
            original_date = draft.publication_date
            original_end_date = draft.publication_end_date
            new_date = timezone.now() - datetime.timedelta(days=1)
            new_end_date = timezone.now() + datetime.timedelta(days=1)
            url = reverse('admin:cms_page_dates', args=(draft.pk,))
            with self.login_user_context(admin_user):
                response = self.client.post(url, {
                    'language': 'en',
                    'site': draft.site.pk,
                    'publication_date_0': new_date.date(),
                    'publication_date_1': new_date.strftime("%H:%M:%S"),
                    'publication_end_date_0': new_end_date.date(),
                    'publication_end_date_1': new_end_date.strftime("%H:%M:%S"),
                })
                self.assertEqual(response.status_code, 302)
                draft = Page.objects.get(pk=draft.pk)
                self.assertNotEqual(draft.publication_date.timetuple(), original_date.timetuple())
                self.assertEqual(draft.publication_date.timetuple(), new_date.timetuple())
                self.assertEqual(draft.publication_end_date.timetuple(), new_end_date.timetuple())
                if original_end_date:
                    self.assertNotEqual(draft.publication_end_date.timetuple(), original_end_date.timetuple())

        with self.settings(USE_TZ=True):
            original_date = draft.publication_date
            original_end_date = draft.publication_end_date
            new_date = timezone.localtime(timezone.now()) - datetime.timedelta(days=1)
            new_end_date = timezone.localtime(timezone.now()) + datetime.timedelta(days=1)
            url = reverse('admin:cms_page_dates', args=(draft.pk,))
            with self.login_user_context(admin_user):
                response = self.client.post(url, {
                    'language': 'en',
                    'site': draft.site.pk,
                    'publication_date_0': new_date.date(),
                    'publication_date_1': new_date.strftime("%H:%M:%S"),
                    'publication_end_date_0': new_end_date.date(),
                    'publication_end_date_1': new_end_date.strftime("%H:%M:%S"),
                })
                self.assertEqual(response.status_code, 302)
                draft = Page.objects.get(pk=draft.pk)
                self.assertNotEqual(draft.publication_date.timetuple(), original_date.timetuple())
                self.assertEqual(timezone.localtime(draft.publication_date).timetuple(), new_date.timetuple())
                self.assertEqual(timezone.localtime(draft.publication_end_date).timetuple(), new_end_date.timetuple())
                if original_end_date:
                    self.assertNotEqual(draft.publication_end_date.timetuple(), original_end_date.timetuple())

    def test_change_template(self):
        admin_user, staff = self._get_guys()
        request = self.get_request('/admin/cms/page/1/', 'en')
        request.method = "POST"
        pageadmin = site._registry[Page]
        with self.login_user_context(staff):
            self.assertRaises(Http404, pageadmin.change_template, request, 1)
            page = create_page('test-page', 'nav_playground.html', 'en')
            response = pageadmin.change_template(request, page.pk)
            self.assertEqual(response.status_code, 403)
        url = reverse('admin:cms_page_change_template', args=(page.pk,))
        with self.login_user_context(admin_user):
            response = self.client.post(url, {'template': 'doesntexist'})
            self.assertEqual(response.status_code, 400)
            response = self.client.post(url, {'template': get_cms_setting('TEMPLATES')[0][0]})
            self.assertEqual(response.status_code, 200)

    def test_get_permissions(self):
        page = create_page('test-page', 'nav_playground.html', 'en')
        url = reverse('admin:cms_page_get_permissions', args=(page.pk,))
        response = self.client.get(url)
        self.assertEqual(response.status_code, 200)
        self.assertTemplateUsed(response, 'admin/login.html')
        admin_user = self.get_superuser()
        with self.login_user_context(admin_user):
            response = self.client.get(url)
            self.assertEqual(response.status_code, 200)
            self.assertTemplateNotUsed(response, 'admin/login.html')

    def test_changelist_items(self):
        admin_user = self.get_superuser()
        first_level_page = create_page('level1', 'nav_playground.html', 'en')
        second_level_page_top = create_page('level21', "nav_playground.html", "en",
                                            created_by=admin_user, published=True, parent=first_level_page)
        second_level_page_bottom = create_page('level22', "nav_playground.html", "en",
                                               created_by=admin_user, published=True, parent=self.reload(first_level_page))
        third_level_page = create_page('level3', "nav_playground.html", "en",
<<<<<<< HEAD
                                       created_by=admin_user, published=True, parent=second_level_page_top)
        self.assertEquals(Page.objects.all().count(), 4)
=======
                                       created_by=admin, published=True, parent=second_level_page_top)
        self.assertEqual(Page.objects.all().count(), 4)
>>>>>>> 72211134

        url = reverse('admin:cms_%s_changelist' % Page._meta.module_name)
        request = self.get_request(url)

        request.session = {}
        request.user = admin_user

        page_admin = site._registry[Page]

        cl_params = [request, page_admin.model, page_admin.list_display,
            page_admin.list_display_links, page_admin.list_filter,
            page_admin.date_hierarchy, page_admin.search_fields,
            page_admin.list_select_related, page_admin.list_per_page]
        if hasattr(page_admin, 'list_max_show_all'): # django 1.4
            cl_params.append(page_admin.list_max_show_all)
        cl_params.extend([page_admin.list_editable, page_admin])
        cl = CMSChangeList(*tuple(cl_params))

        cl.set_items(request)

        root_page = cl.get_items()[0]

        self.assertEqual(root_page, first_level_page)
        self.assertEqual(root_page.get_children()[0], second_level_page_top)
        self.assertEqual(root_page.get_children()[1], second_level_page_bottom)
        self.assertEqual(root_page.get_children()[0].get_children()[0], third_level_page)

    def test_changelist_tree(self):
        """ This test checks for proper jstree cookie unquoting.

        It should be converted to a selenium test to actually test the jstree behaviour.
        Cookie set below is just a forged example (from live session)
        """
        admin_user = self.get_superuser()
        first_level_page = create_page('level1', 'nav_playground.html', 'en')
        second_level_page_top = create_page('level21', "nav_playground.html", "en",
                                            created_by=admin_user, published=True, parent=first_level_page)
        second_level_page_bottom = create_page('level22', "nav_playground.html", "en",
                                               created_by=admin_user, published=True, parent=self.reload(first_level_page))
        third_level_page = create_page('level3', "nav_playground.html", "en",
                                       created_by=admin_user, published=True, parent=second_level_page_top)

        url = reverse('admin:cms_%s_changelist' % Page._meta.module_name)
        
        if get_user_model().USERNAME_FIELD == 'email':
            self.client.login(username='admin@django-cms.org', password='admin@django-cms.org')
        else:    
            self.client.login(username='admin', password='admin')
        
        self.client.cookies['djangocms_nodes_open'] = 'page_1%2Cpage_2'
        response = self.client.get(url)
        self.assertEqual(response.status_code, 200)
        self.assertEqual(response.context["open_menu_trees"], [1, 2])
        # tests descendants method for the lazy load ajax call
        url = "%s%d/descendants/" % (url, first_level_page.pk)
        response = self.client.get(url)
        self.assertEqual(response.status_code, 200)
        # should include both direct descendant pages
        self.assertContains(response, 'id="page_%s"' % second_level_page_top.pk)
        self.assertContains(response, 'id="page_%s"' % second_level_page_bottom.pk)
        # but not any further down the tree
        self.assertNotContains(response, 'id="page_%s"' % third_level_page.pk)

    def test_unihandecode_doesnt_break_404_in_admin(self):
        self.get_superuser()

        if get_user_model().USERNAME_FIELD == 'email':
            self.client.login(username='admin@django-cms.org', password='admin@django-cms.org')
        else:
            self.client.login(username='admin', password='admin')
        
        response = self.client.get('/en/admin/cms/page/1/?language=en')
        self.assertEqual(response.status_code, 404)


class AdminTests(AdminTestsBase):
    # TODO: needs tests for actual permissions, not only superuser/normaluser

    def setUp(self):
        self.page = create_page("testpage", "nav_playground.html", "en")

    def get_admin(self):
        User = get_user_model()

        fields = dict(email="admin@django-cms.org", is_staff=True, is_superuser=True)

        if(User.USERNAME_FIELD != 'email'):
            fields[User.USERNAME_FIELD] = "admin"

        usr = User(**fields)
        usr.set_password(getattr(usr, User.USERNAME_FIELD))
        usr.save()
        return usr

    def get_permless(self):
        User = get_user_model()

        fields = dict(email="permless@django-cms.org", is_staff=True)

        if(User.USERNAME_FIELD != 'email'):
            fields[User.USERNAME_FIELD] = "permless"

        usr = User(**fields)
        usr.set_password(getattr(usr, User.USERNAME_FIELD))
        usr.save()
        return usr

    def get_page(self):
        return self.page

    def test_change_publish_unpublish(self):
        page = self.get_page()
        permless = self.get_permless()
        with self.login_user_context(permless):
            request = self.get_request()
            response = self.admin_class.publish_page(request, page.pk, "en")
            self.assertEqual(response.status_code, 403)
            page = self.reload(page)
            self.assertFalse(page.is_published('en'))

            request = self.get_request(post_data={'no': 'data'})
            response = self.admin_class.publish_page(request, page.pk, "en")
            # Forbidden
            self.assertEqual(response.status_code, 403)
            self.assertFalse(page.is_published('en'))

        admin_user = self.get_admin()
        with self.login_user_context(admin_user):
            request = self.get_request(post_data={'no': 'data'})
            response = self.admin_class.publish_page(request, page.pk, "en")
            self.assertEqual(response.status_code, 302)

            page = self.reload(page)
            self.assertTrue(page.is_published('en'))

            response = self.admin_class.unpublish(request, page.pk, "en")
            self.assertEqual(response.status_code, 200)

            page = self.reload(page)
            self.assertFalse(page.is_published('en'))

    def test_change_status_adds_log_entry(self):
        page = self.get_page()
        admin_user = self.get_admin()
        with self.login_user_context(admin_user):
            request = self.get_request(post_data={'no': 'data'})
            self.assertFalse(LogEntry.objects.count())
            response = self.admin_class.publish_page(request, page.pk, "en")
            self.assertEqual(response.status_code, 302)
            self.assertEqual(1, LogEntry.objects.count())
            self.assertEqual(page.pk, int(LogEntry.objects.all()[0].object_id))

    def test_change_innavigation(self):
        page = self.get_page()
        permless = self.get_permless()
        admin_user = self.get_admin()
        with self.login_user_context(permless):
            request = self.get_request()
            response = self.admin_class.change_innavigation(request, page.pk)
            self.assertEqual(response.status_code, 403)
        with self.login_user_context(permless):
            request = self.get_request(post_data={'no': 'data'})
            self.assertRaises(Http404, self.admin_class.change_innavigation,
                              request, page.pk + 100)
        with self.login_user_context(permless):
            request = self.get_request(post_data={'no': 'data'})
            response = self.admin_class.change_innavigation(request, page.pk)
            self.assertEqual(response.status_code, 403)
        with self.login_user_context(admin_user):
            request = self.get_request(post_data={'no': 'data'})
            old = page.in_navigation
            response = self.admin_class.change_innavigation(request, page.pk)
            self.assertEqual(response.status_code, 200)
            page = self.reload(page)
            self.assertEqual(old, not page.in_navigation)

    def test_publish_page_requires_perms(self):
        permless = self.get_permless()
        with self.login_user_context(permless):
            request = self.get_request()
            request.method = "POST"
            response = self.admin_class.publish_page(request, Page.objects.all()[0].pk, "en")
            self.assertEqual(response.status_code, 403)

    def test_revert_page_requires_perms(self):
        permless = self.get_permless()
        with self.login_user_context(permless):
            request = self.get_request()
            request.method = "POST"
            response = self.admin_class.revert_page(request, Page.objects.all()[0].pk, 'en')
            self.assertEqual(response.status_code, 403)

    def test_revert_page_redirects(self):
        admin_user = self.get_admin()
        self.page.publish("en")  # Ensure public copy exists before reverting
        with self.login_user_context(admin_user):
            response = self.client.get(reverse('admin:cms_page_revert_page', args=(self.page.pk, 'en')))
            self.assertEqual(response.status_code, 302)
            url = response['Location']
            self.assertTrue(url.endswith('?edit_off'))

    def test_remove_plugin_requires_post(self):
        ph = Placeholder.objects.create(slot='test')
        plugin = add_plugin(ph, 'TextPlugin', 'en', body='test')
        admin_user = self.get_admin()
        with self.login_user_context(admin_user):
            request = self.get_request()
            response = self.admin_class.delete_plugin(request, plugin.pk)
            self.assertEqual(response.status_code, 200)

    def test_move_plugin(self):
        ph = Placeholder.objects.create(slot='test')
        plugin = add_plugin(ph, 'TextPlugin', 'en', body='test')
        page = self.get_page()
        source, target = list(page.placeholders.all())[:2]
        pageplugin = add_plugin(source, 'TextPlugin', 'en', body='test')
        plugin_class = pageplugin.get_plugin_class_instance()
        expected = {'reload': plugin_class.requires_reload(PLUGIN_MOVE_ACTION)}
        placeholder = Placeholder.objects.all()[0]
        permless = self.get_permless()
        admin_user = self.get_admin()
        with self.login_user_context(permless):
            request = self.get_request()
            response = self.admin_class.move_plugin(request)
            self.assertEqual(response.status_code, 405)
            request = self.get_request(post_data={'not_usable': '1'})
            self.assertRaises(MultiValueDictKeyError, self.admin_class.move_plugin, request)
        with self.login_user_context(admin_user):
            request = self.get_request(post_data={'ids': plugin.pk})
            self.assertRaises(MultiValueDictKeyError, self.admin_class.move_plugin, request)
        with self.login_user_context(admin_user):
            request = self.get_request(post_data={'plugin_id': pageplugin.pk,
                'placeholder_id': 'invalid-placeholder', 'plugin_language': 'en'})
            self.assertRaises(ValueError, self.admin_class.move_plugin, request)
        with self.login_user_context(permless):
            request = self.get_request(post_data={'plugin_id': pageplugin.pk,
                'placeholder_id': placeholder.pk, 'plugin_parent': '', 'plugin_language': 'en'})
<<<<<<< HEAD
            self.assertEquals(self.admin_class.move_plugin(request).status_code, HttpResponseForbidden.status_code)
        with self.login_user_context(admin_user):
=======
            self.assertEqual(self.admin_class.move_plugin(request).status_code, HttpResponseForbidden.status_code)
        with self.login_user_context(admin):
>>>>>>> 72211134
            request = self.get_request(post_data={'plugin_id': pageplugin.pk,
                'placeholder_id': placeholder.pk, 'plugin_parent': '', 'plugin_language': 'en'})
            response = self.admin_class.move_plugin(request)
            self.assertEqual(response.status_code, 200)
            self.assertEqual(json.loads(response.content.decode('utf8')), expected)
        with self.login_user_context(permless):
            request = self.get_request(post_data={'plugin_id': pageplugin.pk,
                'placeholder_id': placeholder.id, 'plugin_parent': '', 'plugin_language': 'en'})
<<<<<<< HEAD
            self.assertEquals(self.admin_class.move_plugin(request).status_code, HttpResponseForbidden.status_code)
        with self.login_user_context(admin_user):
=======
            self.assertEqual(self.admin_class.move_plugin(request).status_code, HttpResponseForbidden.status_code)
        with self.login_user_context(admin):
>>>>>>> 72211134
            request = self.get_request(post_data={'plugin_id': pageplugin.pk,
                'placeholder_id': placeholder.id, 'plugin_parent': '', 'plugin_language': 'en'})
            response = self.admin_class.move_plugin(request)
            self.assertEqual(response.status_code, 200)
            self.assertEqual(json.loads(response.content.decode('utf8')), expected)

    def test_move_language(self):
        page = self.get_page()
        source, target = list(page.placeholders.all())[:2]
        col = add_plugin(source, 'MultiColumnPlugin', 'en')
        sub_col = add_plugin(source, 'ColumnPlugin', 'en', target=col)
        col2 = add_plugin(source, 'MultiColumnPlugin', 'de')

        admin_user = self.get_admin()
        with self.login_user_context(admin_user):
            request = self.get_request(post_data={'plugin_id': sub_col.pk,
                'placeholder_id': source.id, 'plugin_parent': col2.pk, 'plugin_language': 'de'})
            response = self.admin_class.move_plugin(request)
            self.assertEqual(response.status_code, 200)
        sub_col = CMSPlugin.objects.get(pk=sub_col.pk)
        self.assertEqual(sub_col.language, "de")
        self.assertEqual(sub_col.parent_id, col2.pk)

    def test_preview_page(self):
        permless = self.get_permless()
        with self.login_user_context(permless):
            request = self.get_request()
            self.assertRaises(Http404, self.admin_class.preview_page, request, 404, "en")
        page = self.get_page()
        page.publish("en")
        base_url = page.get_absolute_url()
        with self.login_user_context(permless):
            request = self.get_request('/?public=true')
            response = self.admin_class.preview_page(request, page.pk, 'en')
            self.assertEqual(response.status_code, 302)
            self.assertEqual(response['Location'], '%s?edit&language=en' % base_url)
            request = self.get_request()
            response = self.admin_class.preview_page(request, page.pk, 'en')
            self.assertEqual(response.status_code, 302)
            self.assertEqual(response['Location'], '%s?edit&language=en' % base_url)
            current_site = Site.objects.create(domain='django-cms.org', name='django-cms')
            page.site = current_site
            page.save()
            page.publish("en")
            self.assertTrue(page.is_home)
            response = self.admin_class.preview_page(request, page.pk, 'en')
            self.assertEqual(response.status_code, 302)
            self.assertEqual(response['Location'],
                             'http://django-cms.org%s?edit&language=en' % base_url)

    def test_too_many_plugins_global(self):
        conf = {
            'body': {
                'limits': {
                    'global': 1,
                },
            },
        }
        admin_user = self.get_admin()
        url = reverse('admin:cms_page_add_plugin')
        with SettingsOverride(CMS_PERMISSION=False,
                              CMS_PLACEHOLDER_CONF=conf):
            page = create_page('somepage', 'nav_playground.html', 'en')
            body = page.placeholders.get(slot='body')
            add_plugin(body, 'TextPlugin', 'en', body='text')
            with self.login_user_context(admin_user):
                data = {
                    'plugin_type': 'TextPlugin',
                    'placeholder_id': body.pk,
                    'plugin_language': 'en',
                }
                response = self.client.post(url, data)
                self.assertEqual(response.status_code, HttpResponseBadRequest.status_code)

    def test_too_many_plugins_type(self):
        conf = {
            'body': {
                'limits': {
                    'TextPlugin': 1,
                },
            },
        }
        admin_user = self.get_admin()
        url = reverse('admin:cms_page_add_plugin')
        with SettingsOverride(CMS_PERMISSION=False,
                              CMS_PLACEHOLDER_CONF=conf):
            page = create_page('somepage', 'nav_playground.html', 'en')
            body = page.placeholders.get(slot='body')
            add_plugin(body, 'TextPlugin', 'en', body='text')
            with self.login_user_context(admin_user):
                data = {
                    'plugin_type': 'TextPlugin',
                    'placeholder_id': body.pk,
                    'plugin_language': 'en',
                    'plugin_parent': '',
                }
                response = self.client.post(url, data)
                self.assertEqual(response.status_code, HttpResponseBadRequest.status_code)

    def test_edit_title_dirty_bit(self):
        language = "en"
        admin_user = self.get_admin()
        page = create_page('A', 'nav_playground.html', language)
        page_admin = PageAdmin(Page, None)
        page_admin._current_page = page
        page.publish("en")
        draft_page = page.get_draft_object()
        admin_url = reverse("admin:cms_page_edit_title_fields", args=(
            draft_page.pk, language
        ))

        post_data = {
            'title': "A Title"
        }
        with self.login_user_context(admin_user):
            self.client.post(admin_url, post_data)
            draft_page = Page.objects.get(pk=page.pk).get_draft_object()
            self.assertTrue(draft_page.is_dirty('en'))

    def test_edit_title_languages(self):
        language = "en"
        admin_user = self.get_admin()
        page = create_page('A', 'nav_playground.html', language)
        page_admin = PageAdmin(Page, None)
        page_admin._current_page = page
        page.publish("en")
        draft_page = page.get_draft_object()
        admin_url = reverse("admin:cms_page_edit_title_fields", args=(
            draft_page.pk, language
        ))

        post_data = {
            'title': "A Title"
        }
        with self.login_user_context(admin_user):
            self.client.post(admin_url, post_data)
            draft_page = Page.objects.get(pk=page.pk).get_draft_object()
            self.assertTrue(draft_page.is_dirty('en'))


class NoDBAdminTests(CMSTestCase):
    @property
    def admin_class(self):
        return site._registry[Page]

    def test_lookup_allowed_site__exact(self):
        self.assertTrue(self.admin_class.lookup_allowed('site__exact', '1'))

    def test_lookup_allowed_published(self):
        self.assertTrue(self.admin_class.lookup_allowed('published', value='1'))


class PluginPermissionTests(AdminTestsBase):
    def setUp(self):
        self._page = create_page('test page', 'nav_playground.html', 'en')
        self._placeholder = self._page.placeholders.all()[0]

    def _get_admin(self):
        User = get_user_model()

        fields = dict(email="admin@django-cms.org", is_staff=True, is_active=True)

        if(User.USERNAME_FIELD != 'email'):
            fields[User.USERNAME_FIELD] = "admin"

        admin_user = User(**fields)

        admin_user.set_password('admin')
        admin_user.save()
        return admin_user

    def _get_page_admin(self):
        return admin.site._registry[Page]

    def _give_permission(self, user, model, permission_type, save=True):
        codename = '%s_%s' % (permission_type, model._meta.object_name.lower())
        user.user_permissions.add(Permission.objects.get(codename=codename))

    def _give_page_permission_rights(self, user):
        self._give_permission(user, PagePermission, 'add')
        self._give_permission(user, PagePermission, 'change')
        self._give_permission(user, PagePermission, 'delete')

    def _get_change_page_request(self, user, page):
        return type('Request', (object,), {
            'user': user,
            'path': base.URL_CMS_PAGE_CHANGE % page.pk
        })

    def _give_cms_permissions(self, user, save=True):
        for perm_type in ['add', 'change', 'delete']:
            for model in [Page, Title]:
                self._give_permission(user, model, perm_type, False)
        gpp = GlobalPagePermission.objects.create(
            user=user,
            can_change=True,
            can_delete=True,
            can_change_advanced_settings=False,
            can_publish=True,
            can_change_permissions=False,
            can_move_page=True,
        )
        gpp.sites = Site.objects.all()
        if save:
            user.save()

    def _create_plugin(self):
        plugin = add_plugin(self._placeholder, 'TextPlugin', 'en')
        return plugin

    def test_plugin_add_requires_permissions(self):
        """User tries to add a plugin but has no permissions. He can add the plugin after he got the permissions"""
        admin = self._get_admin()
        self._give_cms_permissions(admin)

        if get_user_model().USERNAME_FIELD == 'email':
            self.client.login(username='admin@django-cms.org', password='admin')
        else:
            self.client.login(username='admin', password='admin')
        
        url = reverse('admin:cms_page_add_plugin')
        data = {
            'plugin_type': 'TextPlugin',
            'placeholder_id': self._placeholder.pk,
            'plugin_language': 'en',
            'plugin_parent': '',
        }
        response = self.client.post(url, data)
        self.assertEqual(response.status_code, HttpResponseForbidden.status_code)
        self._give_permission(admin, Text, 'add')
        response = self.client.post(url, data)
        self.assertEqual(response.status_code, HttpResponse.status_code)

    def test_plugin_edit_requires_permissions(self):
        """User tries to edit a plugin but has no permissions. He can edit the plugin after he got the permissions"""
        plugin = self._create_plugin()
        _, normal_guy = self._get_guys()

        if get_user_model().USERNAME_FIELD == 'email':
            self.client.login(username='test@test.com', password='test@test.com')
        else:
            self.client.login(username='test', password='test')
        
        url = reverse('admin:cms_page_edit_plugin', args=[plugin.id])
        response = self.client.post(url, dict())
        self.assertEqual(response.status_code, HttpResponseForbidden.status_code)
        # After he got the permissions, he can edit the plugin
        self._give_permission(normal_guy, Text, 'change')
        response = self.client.post(url, dict())
        self.assertEqual(response.status_code, HttpResponse.status_code)

    def test_plugin_remove_requires_permissions(self):
        """User tries to remove a plugin but has no permissions. He can remove the plugin after he got the permissions"""
        plugin = self._create_plugin()
        _, normal_guy = self._get_guys()
        
        if get_user_model().USERNAME_FIELD == 'email':
            self.client.login(username='test@test.com', password='test@test.com')
        else:
            self.client.login(username='test', password='test')

        url = reverse('admin:cms_page_delete_plugin', args=[plugin.pk])
        data = dict(plugin_id=plugin.id)
        response = self.client.post(url, data)
        self.assertEqual(response.status_code, HttpResponseForbidden.status_code)
        # After he got the permissions, he can edit the plugin
        self._give_permission(normal_guy, Text, 'delete')
        response = self.client.post(url, data)
        self.assertEqual(response.status_code, 302)

    def test_plugin_move_requires_permissions(self):
        """User tries to move a plugin but has no permissions. He can move the plugin after he got the permissions"""
        plugin = self._create_plugin()
        _, normal_guy = self._get_guys()
        
        if get_user_model().USERNAME_FIELD == 'email':
            self.client.login(username='test@test.com', password='test@test.com')
        else:
            self.client.login(username='test', password='test')

        url = reverse('admin:cms_page_move_plugin')
        data = dict(plugin_id=plugin.id,
                    placeholder_id=self._placeholder.pk,
                    plugin_parent='',
        )
        response = self.client.post(url, data)
        self.assertEqual(response.status_code, HttpResponseForbidden.status_code)
        # After he got the permissions, he can edit the plugin
        self._give_permission(normal_guy, Text, 'change')
        response = self.client.post(url, data)
        self.assertEqual(response.status_code, HttpResponse.status_code)

    def test_plugins_copy_requires_permissions(self):
        """User tries to copy plugin but has no permissions. He can copy plugins after he got the permissions"""
        plugin = self._create_plugin()
        _, normal_guy = self._get_guys()
        
        if get_user_model().USERNAME_FIELD == 'email':
            self.client.login(username='test@test.com', password='test@test.com')
        else:
            self.client.login(username='test', password='test')

        url = reverse('admin:cms_page_copy_plugins')
        data = dict(source_plugin_id=plugin.id,
                    source_placeholder_id=self._placeholder.pk,
                    source_language='en',
                    target_language='fr',
                    target_placeholder_id=self._placeholder.pk,
        )
        response = self.client.post(url, data)
        self.assertEqual(response.status_code, HttpResponseForbidden.status_code)
        # After he got the permissions, he can edit the plugin
        self._give_permission(normal_guy, Text, 'add')
        response = self.client.post(url, data)
        self.assertEqual(response.status_code, HttpResponse.status_code)

    def test_plugins_copy_placeholder_ref(self):
        """User copies a placeholder into a clipboard. A PlaceholderReferencePlugin is created. Afterwards he copies this
         into a placeholder and the PlaceholderReferencePlugin unpacks its content. After that he clear the clipboard"""
        self.assertEqual(Placeholder.objects.count(), 2)
        self._create_plugin()
        self._create_plugin()
        admin_user = self.get_superuser()
        clipboard = Placeholder()
        clipboard.save()
        self.assertEqual(CMSPlugin.objects.count(), 2)
        settings = UserSettings(language="fr", clipboard=clipboard, user=admin_user)
        settings.save()
        self.assertEqual(Placeholder.objects.count(), 3)
        
        if get_user_model().USERNAME_FIELD == 'email':
            self.client.login(username='admin@django-cms.org', password='admin@django-cms.org')
        else:
            self.client.login(username='admin', password='admin')

        url = reverse('admin:cms_page_copy_plugins')
        data = dict(source_plugin_id='',
                    source_placeholder_id=self._placeholder.pk,
                    source_language='en',
                    target_language='en',
                    target_placeholder_id=clipboard.pk,
        )
        response = self.client.post(url, data)
        self.assertEqual(response.status_code, HttpResponse.status_code)
        clipboard_plugins = clipboard.get_plugins()
        self.assertEqual(CMSPlugin.objects.count(), 5)
        self.assertEqual(clipboard_plugins.count(), 1)
        self.assertEqual(clipboard_plugins[0].plugin_type, "PlaceholderPlugin")
        placeholder_plugin, _ = clipboard_plugins[0].get_plugin_instance()
        ref_placeholder = placeholder_plugin.placeholder_ref
        copied_plugins = ref_placeholder.get_plugins()
        self.assertEqual(copied_plugins.count(), 2)
        data = dict(source_plugin_id=placeholder_plugin.pk,
                    source_placeholder_id=clipboard.pk,
                    source_language='en',
                    target_language='fr',
                    target_placeholder_id=self._placeholder.pk,
        )
        response = self.client.post(url, data)
        self.assertEqual(response.status_code, HttpResponse.status_code)
        plugins = self._placeholder.get_plugins()
        self.assertEqual(plugins.count(), 4)
        self.assertEqual(CMSPlugin.objects.count(), 7)
        self.assertEqual(Placeholder.objects.count(), 4)
        url = reverse('admin:cms_page_clear_placeholder', args=[clipboard.pk])
        response = self.client.post(url, {'test': 0})
        self.assertEqual(response.status_code, 302)
        self.assertEqual(CMSPlugin.objects.count(), 4)
        self.assertEqual(Placeholder.objects.count(), 3)

    def test_plugins_copy_language(self):
        """User tries to copy plugin but has no permissions. He can copy plugins after he got the permissions"""
        self._create_plugin()
        _, normal_guy = self._get_guys()

        if get_user_model().USERNAME_FIELD != 'email':
            self.client.login(username='test', password='test')
        else:
            self.client.login(username='test@test.com', password='test@test.com')
        
        self.assertEqual(1, CMSPlugin.objects.all().count())
        url = reverse('admin:cms_page_copy_language', args=[self._page.pk])
        data = dict(
            source_language='en',
            target_language='fr',
        )
        response = self.client.post(url, data)
        self.assertEqual(response.status_code, HttpResponseForbidden.status_code)
        # After he got the permissions, he can edit the plugin
        self._give_permission(normal_guy, Text, 'add')
        response = self.client.post(url, data)
        self.assertEqual(response.status_code, HttpResponse.status_code)
        self.assertEqual(2, CMSPlugin.objects.all().count())

    def test_page_permission_inline_visibility(self):
        User = get_user_model()

        fields = dict(email='user@domain.com', password='user', is_staff=True)

        if get_user_model().USERNAME_FIELD != 'email':
            fields[get_user_model().USERNAME_FIELD] = 'user'

        user = User(**fields)
        user.save()
        self._give_page_permission_rights(user)
        page = create_page('A', 'nav_playground.html', 'en')
        page_permission = PagePermission.objects.create(
            can_change_permissions=True, user=user, page=page)
        request = self._get_change_page_request(user, page)
        page_admin = PageAdmin(Page, None)
        page_admin._current_page = page
        # user has can_change_permission
        # => must see the PagePermissionInline
        self.assertTrue(
            any(type(inline) is PagePermissionInlineAdmin
                for inline in page_admin.get_inline_instances(request,
                                                              page if not DJANGO_1_4 else None)))

        page = Page.objects.get(pk=page.pk)
        # remove can_change_permission
        page_permission.can_change_permissions = False
        page_permission.save()
        request = self._get_change_page_request(user, page)
        page_admin = PageAdmin(Page, None)
        page_admin._current_page = page
        # => PagePermissionInline is no longer visible
        self.assertFalse(
            any(type(inline) is PagePermissionInlineAdmin
                for inline in page_admin.get_inline_instances(request, page if not DJANGO_1_4 else None)))

    def test_edit_title_is_allowed_for_staff_user(self):
        """
        We check here both the permission on a single page, and the global permissions
        """
        user = self._create_user('user', is_staff=True)
        another_user = self._create_user('another_user', is_staff=True)

        page = create_page('A', 'nav_playground.html', 'en')
        admin_url = reverse("admin:cms_page_edit_title_fields", args=(
            page.pk, 'en'
        ))
        page_admin = PageAdmin(Page, None)
        page_admin._current_page = page

        username = getattr(user, get_user_model().USERNAME_FIELD)
        self.client.login(username=username, password=username)
        response = self.client.get(admin_url)
        self.assertEqual(response.status_code, HttpResponseForbidden.status_code)

        assign_user_to_page(page, user, grant_all=True)
        username = getattr(user, get_user_model().USERNAME_FIELD)
        self.client.login(username=username, password=username)
        response = self.client.get(admin_url)
        self.assertEqual(response.status_code, HttpResponse.status_code)

        self._give_cms_permissions(another_user)
        username = getattr(another_user, get_user_model().USERNAME_FIELD)
        self.client.login(username=username, password=username)
        response = self.client.get(admin_url)
        self.assertEqual(response.status_code, HttpResponse.status_code)

    def test_plugin_add_returns_valid_pk_for_plugin(self):
        admin_user = self._get_admin()
        self._give_cms_permissions(admin_user)
        self._give_permission(admin_user, Text, 'add')

        username = getattr(admin_user, get_user_model().USERNAME_FIELD)
        self.client.login(username=username, password='admin')
        
        url = reverse('admin:cms_page_add_plugin')
        data = {
            'plugin_type': 'TextPlugin',
            'placeholder_id': self._placeholder.pk,
            'plugin_language': 'en',
            'plugin_parent': '',
        }
        response = self.client.post(url, data)
        self.assertEqual(response.status_code, HttpResponse.status_code)
        self.assertEqual(response['content-type'], 'application/json')
        pk = response.content.decode('utf8').split("edit-plugin/")[1].split("/")[0]
        self.assertTrue(CMSPlugin.objects.filter(pk=int(pk)).exists())


class AdminFormsTests(AdminTestsBase):
    def test_clean_overwrite_url(self):
        user = AnonymousUser()
        user.is_superuser = True
        user.pk = 1
        request = type('Request', (object,), {'user': user})
        with SettingsOverride():
            data = {
                'title': 'TestPage',
                'slug': 'test-page',
                'language': 'en',
                'overwrite_url': '/overwrite/url/',
                'site': Site.objects.get_current().pk,
                'template': get_cms_setting('TEMPLATES')[0][0],
                'published': True
            }

            form = PageForm(data)
            self.assertTrue(form.is_valid(), form.errors.as_text())
            # WTF? WHY DOES form.save() not handle this stuff???
            instance = form.save()
            instance.permission_user_cache = user
            instance.permission_advanced_settings_cache = True
            Title.objects.set_or_create(request, instance, form, 'en')
            form = PageForm(data, instance=instance)
            self.assertTrue(form.is_valid(), form.errors.as_text())

    def test_missmatching_site_parent_dotsite(self):
        site0 = Site.objects.create(domain='foo.com', name='foo.com')
        site1 = Site.objects.create(domain='foo.com', name='foo.com')
        parent_page = Page.objects.create(
            template='nav_playground.html',
            site=site0)
        new_page_data = {
            'title': 'Title',
            'slug': 'slug',
            'language': 'en',
            'site': site1.pk,
            'template': get_cms_setting('TEMPLATES')[0][0],
            'reverse_id': '',
            'parent': parent_page.pk,
        }
        form = PageForm(data=new_page_data, files=None)
        self.assertFalse(form.is_valid())
        self.assertIn(u"Site doesn't match the parent's page site",
                      form.errors['__all__'])

    def test_reverse_id_error_location(self):
        ''' Test moving the reverse_id validation error to a field specific one '''

        # this is the Reverse ID we'll re-use to break things.
        dupe_id = 'p1'
        curren_site = Site.objects.get_current()
        create_page('Page 1', 'nav_playground.html', 'en', reverse_id=dupe_id)
        page2 = create_page('Page 2', 'nav_playground.html', 'en')
        # Assemble a bunch of data to test the page form
        page2_data = {
            'language': 'en',
            'site': curren_site.pk,
            'reverse_id': dupe_id,
            'template': 'col_two.html',
        }
        form = AdvancedSettingsForm(data=page2_data, files=None)
        self.assertFalse(form.is_valid())

        # reverse_id is the only item that is in __all__ as every other field
        # has it's own clean method. Moving it to be a field error means
        # __all__ is now not available.
        self.assertNotIn('__all__', form.errors)
        # In moving it to it's own field, it should be in form.errors, and
        # the values contained therein should match these.
        self.assertIn('reverse_id', form.errors)
        self.assertEqual(1, len(form.errors['reverse_id']))
        self.assertEqual([u'A page with this reverse URL id exists already.'],
                         form.errors['reverse_id'])
        page2_data['reverse_id'] = ""

        form = AdvancedSettingsForm(data=page2_data, files=None)
        self.assertTrue(form.is_valid())
        admin_user = self._get_guys(admin_only=True)
        # reset some of page2_data so we can use cms.api.create_page
        page2 = page2.reload()
        page2.site = curren_site
        page2.save()
        with self.login_user_context(admin_user):
            # re-reset the page2_data for the admin form instance.
            page2_data['reverse_id'] = dupe_id
            page2_data['site'] = curren_site.pk

            # post to the admin change form for page 2, and test that the
            # reverse_id form row has an errors class. Django's admin avoids
            # collapsing these, so that the error is visible.
            resp = self.client.post(base.URL_CMS_PAGE_ADVANCED_CHANGE % page2.pk, page2_data)
            self.assertContains(resp, '<div class="form-row errors reverse_id">')

    def test_render_edit_mode(self):
        from django.core.cache import cache

        cache.clear()
        create_page('Test', 'static.html', 'en', published=True)
        for placeholder in Placeholder.objects.all():
            add_plugin(placeholder, TextPlugin, 'en', body='<b>Test</b>')

        user = self.get_superuser()
        self.assertEqual(Placeholder.objects.all().count(), 4)
        with self.login_user_context(user):
            with self.assertNumQueries(FuzzyInt(40, 65)):
                output = force_unicode(self.client.get('/en/?edit').content)
            self.assertIn('<b>Test</b>', output)
            self.assertEqual(Placeholder.objects.all().count(), 9)
            self.assertEqual(StaticPlaceholder.objects.count(), 2)
            for placeholder in Placeholder.objects.all():
                add_plugin(placeholder, TextPlugin, 'en', body='<b>Test</b>')
            with self.assertNumQueries(FuzzyInt(40, 60)):
                output = force_unicode(self.client.get('/en/?edit').content)
            self.assertIn('<b>Test</b>', output)
        with self.assertNumQueries(FuzzyInt(18, 34)):
            force_unicode(self.client.get('/en/?edit').content)
        with self.assertNumQueries(FuzzyInt(13, 15)):
            force_unicode(self.client.get('/en/').content)

    def test_tree_view_queries(self):
        from django.core.cache import cache

        cache.clear()
        for i in range(10):
            create_page('Test%s' % i, 'col_two.html', 'en', published=True)
        for placeholder in Placeholder.objects.all():
            add_plugin(placeholder, TextPlugin, 'en', body='<b>Test</b>')

        user = self.get_superuser()
        with self.login_user_context(user):
            with self.assertNumQueries(FuzzyInt(18, 33)):
                force_unicode(self.client.get('/en/admin/cms/page/'))


class AdminPageEditContentSizeTests(AdminTestsBase):
    """
    System user count influences the size of the page edit page,
    but the users are only 2 times present on the page

    The test relates to extra=0
    at PagePermissionInlineAdminForm and ViewRestrictionInlineAdmin
    """

    def test_editpage_contentsize(self):
        """
        Expected a username only 2 times in the content, but a relationship
        between usercount and pagesize
        """
        with SettingsOverride(CMS_PERMISSION=True):
            admin_user = self.get_superuser()
            PAGE_NAME = 'TestPage'
            USER_NAME = 'test_size_user_0'
            current_site = Site.objects.get(pk=1)
            page = create_page(PAGE_NAME, "nav_playground.html", "en", site=current_site, created_by=admin_user)
            page.save()
            self._page = page
            with self.login_user_context(admin_user):
                url = base.URL_CMS_PAGE_PERMISSION_CHANGE % self._page.pk
                response = self.client.get(url)
                self.assertEqual(response.status_code, 200)
                old_response_size = len(response.content)
                old_user_count = get_user_model().objects.count()
                # create additionals user and reload the page
                get_user_model().objects.create_user(username=USER_NAME, email=USER_NAME+'@django-cms.org', password=USER_NAME)
                user_count = get_user_model().objects.count()
                more_users_in_db = old_user_count < user_count
                # we have more users
                self.assertTrue(more_users_in_db, "New users got NOT created")
                response = self.client.get(url)
                new_response_size = len(response.content)
                page_size_grown = old_response_size < new_response_size
                # expect that the pagesize gets influenced by the useramount of the system
                self.assertTrue(page_size_grown, "Page size has not grown after user creation")
                # usernames are only 2 times in content
                text = smart_str(response.content, response._charset)

                foundcount = text.count(USER_NAME)
                # 2 forms contain usernames as options
                self.assertEqual(foundcount, 2,
                                 "Username %s appeared %s times in response.content, expected 2 times" % (
                                     USER_NAME, foundcount))<|MERGE_RESOLUTION|>--- conflicted
+++ resolved
@@ -432,13 +432,8 @@
         second_level_page_bottom = create_page('level22', "nav_playground.html", "en",
                                                created_by=admin_user, published=True, parent=self.reload(first_level_page))
         third_level_page = create_page('level3', "nav_playground.html", "en",
-<<<<<<< HEAD
                                        created_by=admin_user, published=True, parent=second_level_page_top)
-        self.assertEquals(Page.objects.all().count(), 4)
-=======
-                                       created_by=admin, published=True, parent=second_level_page_top)
         self.assertEqual(Page.objects.all().count(), 4)
->>>>>>> 72211134
 
         url = reverse('admin:cms_%s_changelist' % Page._meta.module_name)
         request = self.get_request(url)
@@ -676,13 +671,8 @@
         with self.login_user_context(permless):
             request = self.get_request(post_data={'plugin_id': pageplugin.pk,
                 'placeholder_id': placeholder.pk, 'plugin_parent': '', 'plugin_language': 'en'})
-<<<<<<< HEAD
-            self.assertEquals(self.admin_class.move_plugin(request).status_code, HttpResponseForbidden.status_code)
-        with self.login_user_context(admin_user):
-=======
             self.assertEqual(self.admin_class.move_plugin(request).status_code, HttpResponseForbidden.status_code)
-        with self.login_user_context(admin):
->>>>>>> 72211134
+        with self.login_user_context(admin_user):
             request = self.get_request(post_data={'plugin_id': pageplugin.pk,
                 'placeholder_id': placeholder.pk, 'plugin_parent': '', 'plugin_language': 'en'})
             response = self.admin_class.move_plugin(request)
@@ -691,13 +681,8 @@
         with self.login_user_context(permless):
             request = self.get_request(post_data={'plugin_id': pageplugin.pk,
                 'placeholder_id': placeholder.id, 'plugin_parent': '', 'plugin_language': 'en'})
-<<<<<<< HEAD
-            self.assertEquals(self.admin_class.move_plugin(request).status_code, HttpResponseForbidden.status_code)
-        with self.login_user_context(admin_user):
-=======
             self.assertEqual(self.admin_class.move_plugin(request).status_code, HttpResponseForbidden.status_code)
-        with self.login_user_context(admin):
->>>>>>> 72211134
+        with self.login_user_context(admin_user):
             request = self.get_request(post_data={'plugin_id': pageplugin.pk,
                 'placeholder_id': placeholder.id, 'plugin_parent': '', 'plugin_language': 'en'})
             response = self.admin_class.move_plugin(request)
