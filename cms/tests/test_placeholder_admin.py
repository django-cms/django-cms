from django.contrib.contenttypes.models import ContentType
from django.db import connection
from django.forms.models import model_to_dict
from django.test.utils import CaptureQueriesContext, override_settings

from cms.api import add_plugin, create_page
from cms.models import CMSPlugin, Placeholder, UserSettings
from cms.test_utils.testcases import CMSTestCase
from cms.utils.urlutils import admin_reverse


class PlaceholderAdminTestCase(CMSTestCase):
    def test_add_plugin_endpoint(self):
        """
        The Placeholder admin add_plugin endpoint works
        """
        superuser = self.get_superuser()
        placeholder = Placeholder.objects.create(slot="test")
        plugins = placeholder.get_plugins("en").filter(plugin_type="LinkPlugin")
        uri = self.get_add_plugin_uri(
            placeholder=placeholder,
            plugin_type="LinkPlugin",
            language="en",
        )
        with self.login_user_context(superuser):
            data = {"name": "A Link", "external_link": "https://www.django-cms.org"}
            response = self.client.post(uri, data)

        self.assertEqual(response.status_code, 200)
        self.assertEqual(plugins.count(), 1)

    def test_add_plugins_from_placeholder(self):
        """
        User can copy plugins from one placeholder to another
        """
        superuser = self.get_superuser()
        source_placeholder = Placeholder.objects.create(slot="source")
        target_placeholder = Placeholder.objects.create(slot="target")
        source_plugin = self._add_plugin_to_placeholder(source_placeholder)
        endpoint = self.get_copy_plugin_uri(source_plugin)
        with self.login_user_context(superuser):
            data = {
                "source_language": "en",
                "source_placeholder_id": source_placeholder.pk,
                "target_language": "en",
                "target_placeholder_id": target_placeholder.pk,
            }
            response = self.client.post(endpoint, data)

        # Test that the target placeholder has the plugin copied from the source placeholder
        self.assertEqual(response.status_code, 200)
        self.assertTrue(source_placeholder.get_plugins("en").filter(pk=source_plugin.pk).exists())
        self.assertTrue(target_placeholder.get_plugins("en").filter(plugin_type=source_plugin.plugin_type).exists())

    def test_copy_plugins_to_clipboard(self):
        """
        User can copy plugins from a placeholder to the clipboard
        """
        superuser = self.get_superuser()
        user_settings = UserSettings.objects.create(
            language="en",
            user=superuser,
            clipboard=Placeholder.objects.create(),
        )
        source_placeholder = Placeholder.objects.create(slot="source")
        source_plugin = self._add_plugin_to_placeholder(source_placeholder)
        endpoint = self.get_copy_plugin_uri(source_plugin)
        with self.login_user_context(superuser):
            data = {
                "source_language": "en",
                "source_placeholder_id": source_placeholder.pk,
                "source_plugin_id": source_plugin.pk,
                "target_language": "en",
                "target_placeholder_id": user_settings.clipboard.pk,
            }
            response = self.client.post(endpoint, data)

        # Test that the target placeholder has the plugin copied from the source placeholder (clipboard)
        self.assertEqual(response.status_code, 200)
        self.assertTrue(source_placeholder.get_plugins("en").filter(pk=source_plugin.pk).exists())
        self.assertTrue(
            user_settings.clipboard.get_plugins("en").filter(plugin_type=source_plugin.plugin_type).exists()
        )

    def test_copy_placeholder_to_clipboard(self):
        """
        User can copy a placeholder to the clipboard
        """
        superuser = self.get_superuser()
        user_settings = UserSettings.objects.create(
            language="en",
            user=superuser,
            clipboard=Placeholder.objects.create(),
        )
<<<<<<< HEAD
        user_settings.clipboard.source = user_settings
        user_settings.clipboard.save()

        source_placeholder = Placeholder.objects.create(slot='source')
=======
        source_placeholder = Placeholder.objects.create(slot="source")
>>>>>>> 76cb708f
        source_plugin = self._add_plugin_to_placeholder(source_placeholder)
        endpoint = self.get_copy_plugin_uri(source_plugin)
        with self.login_user_context(superuser):
            data = {
                "source_language": "en",
                "source_placeholder_id": source_placeholder.pk,
                "target_language": "en",
                "target_placeholder_id": user_settings.clipboard.pk,
            }
            response = self.client.post(endpoint, data)

        self.assertEqual(response.status_code, 200)
        self.assertTrue(source_placeholder.get_plugins("en").filter(pk=source_plugin.pk).exists())
        self.assertTrue(user_settings.clipboard.get_plugins("en").filter(plugin_type="PlaceholderPlugin").exists())

    def test_edit_plugin_endpoint(self):
        """
        The Placeholder admin edit_plugins endpoint works
        """
        superuser = self.get_superuser()
        placeholder = Placeholder.objects.create(slot="edit_plugin_placeholder")
        plugin = self._add_plugin_to_placeholder(placeholder)
        endpoint = self.get_change_plugin_uri(plugin)
        with self.login_user_context(superuser):
            data = model_to_dict(plugin, fields=["name", "external_link"])
            data["name"] = "Contents modified"
            response = self.client.post(endpoint, data)
            plugin.refresh_from_db()

        self.assertEqual(response.status_code, 200)
        self.assertEqual(plugin.name, data["name"])

    def test_delete_plugin_endpoint(self):
        """
        The Placeholder admin delete_plugin endpoint works
        """
        superuser = self.get_superuser()
        placeholder = Placeholder.objects.create(slot="source")
        plugin = self._add_plugin_to_placeholder(placeholder)
        endpoint = self.get_delete_plugin_uri(plugin)
        with self.login_user_context(superuser):
            data = {"post": True}
            response = self.client.post(endpoint, data)

        self.assertEqual(response.status_code, 302)
        self.assertFalse(CMSPlugin.objects.filter(pk=plugin.pk).exists())

    def test_clear_placeholder_endpoint(self):
        """
        The Placeholder admin delete_plugin endpoint works
        """
        superuser = self.get_superuser()
        placeholder = Placeholder.objects.create(slot="source")
        self._add_plugin_to_placeholder(placeholder)
        endpoint = self.get_clear_placeholder_url(placeholder)
        with self.login_user_context(superuser):
            response = self.client.post(endpoint, {"test": 0})

        self.assertEqual(response.status_code, 302)
        self.assertEqual(placeholder.get_plugins("en").count(), 0)

    def _fill_page_body(self, page, lang):
        ph_en = page.get_placeholders(lang).get(slot="placeholder")
        # add misc plugins
        mcol1 = add_plugin(ph_en, "MultiColumnPlugin", lang, position="first-child")
        add_plugin(ph_en, "ColumnPlugin", lang, position="first-child", target=mcol1)
        col2 = add_plugin(ph_en, "ColumnPlugin", lang, position="first-child", target=mcol1)
        mcol2 = add_plugin(ph_en, "MultiColumnPlugin", lang, position="first-child", target=col2)
        add_plugin(ph_en, "ColumnPlugin", lang, position="first-child", target=mcol2)
        col4 = add_plugin(ph_en, "ColumnPlugin", lang, position="first-child", target=mcol2)
        # add *nested* plugin without model
        add_plugin(ph_en, "NoCustomModel", lang, target=col4)
        # add *nested* link and text plugins
        add_plugin(ph_en, "LinkPlugin", lang, target=col4, name="A Link", external_link="https://www.django-cms.org")
        add_plugin(ph_en, "StylePlugin", lang, target=col4, tag_type="div")

    @override_settings(
        CMS_PLACEHOLDER_CONF={
            "simple.html": {"excluded_plugins": ["InheritPlugin"]},
        }
    )
    def test_object_edit_endpoint(self):
        page = create_page("Page 1", "simple.html", "en")
        self._fill_page_body(page, "en")
        content = page.get_content_obj()
        content_type = ContentType.objects.get(app_label="cms", model="pagecontent")
        user = self.get_superuser()
        settings = UserSettings.objects.create(
            language="en", user=user, clipboard=Placeholder.objects.create(slot="clipboard")
        )
        settings.clipboard.source = settings
        settings.clipboard.save()
        endpoint = admin_reverse(
            "cms_placeholder_render_object_edit",
            args=(
                content_type.pk,
                content.pk,
            ),
        )
        with self.login_user_context(user):
            with CaptureQueriesContext(connection) as queries:
                response = self.client.get(endpoint)
        self.assertEqual(response.status_code, 200)
        self.assertEqual(len(queries), 15, "\n".join([f"{i}. {q['sql']}" for i, q in enumerate(queries, start=1)]))
        # Queries
        # 1. SELECT "auth_user"."id", "auth_user"."password", "auth_user"."last_login", "auth_user"."is_superuser", "auth_user"."username", "auth_user"."first_name", "auth_user"."last_name", "auth_user"."email", "auth_user"."is_staff", "auth_user"."is_active", "auth_user"."date_joined" FROM "auth_user" WHERE "auth_user"."id" = 1 LIMIT 21
        # 2. SELECT "django_content_type"."id", "django_content_type"."app_label", "django_content_type"."model" FROM "django_content_type" WHERE "django_content_type"."id" = 18 LIMIT 21
        # 3. SELECT "cms_pagecontent"."id", "cms_pagecontent"."language", "cms_pagecontent"."title", "cms_pagecontent"."page_title", "cms_pagecontent"."menu_title", "cms_pagecontent"."meta_description", "cms_pagecontent"."redirect", "cms_pagecontent"."page_id", "cms_pagecontent"."creation_date", "cms_pagecontent"."created_by", "cms_pagecontent"."changed_by", "cms_pagecontent"."changed_date", "cms_pagecontent"."in_navigation", "cms_pagecontent"."soft_root", "cms_pagecontent"."template", "cms_pagecontent"."limit_visibility_in_menu", "cms_pagecontent"."xframe_options", "cms_page"."id", "cms_page"."path", "cms_page"."depth", "cms_page"."numchild", "cms_page"."parent_id", "cms_page"."site_id", "cms_page"."created_by", "cms_page"."changed_by", "cms_page"."creation_date", "cms_page"."changed_date", "cms_page"."reverse_id", "cms_page"."navigation_extenders", "cms_page"."login_required", "cms_page"."is_home", "cms_page"."application_urls", "cms_page"."application_namespace", "cms_page"."is_page_type" FROM "cms_pagecontent" INNER JOIN "cms_page" ON ("cms_pagecontent"."page_id" = "cms_page"."id") WHERE "cms_pagecontent"."id" = 1 LIMIT 21
        # 4. SELECT "cms_usersettings"."id", "cms_usersettings"."user_id", "cms_usersettings"."language", "cms_usersettings"."clipboard_id", "cms_placeholder"."id", "cms_placeholder"."slot", "cms_placeholder"."default_width", "cms_placeholder"."content_type_id", "cms_placeholder"."object_id" FROM "cms_usersettings" LEFT OUTER JOIN "cms_placeholder" ON ("cms_usersettings"."clipboard_id" = "cms_placeholder"."id") WHERE "cms_usersettings"."user_id" = 1 LIMIT 21
        # 5. SELECT "django_site"."id", "django_site"."domain", "django_site"."name" FROM "django_site" ORDER BY "django_site"."name" ASC
        # 6. SELECT "cms_cmsplugin"."id", "cms_cmsplugin"."placeholder_id", "cms_cmsplugin"."parent_id", "cms_cmsplugin"."position", "cms_cmsplugin"."language", "cms_cmsplugin"."plugin_type", "cms_cmsplugin"."creation_date", "cms_cmsplugin"."changed_date", "cms_placeholder"."id", "cms_placeholder"."slot", "cms_placeholder"."default_width", "cms_placeholder"."content_type_id", "cms_placeholder"."object_id" FROM "cms_cmsplugin" INNER JOIN "cms_placeholder" ON ("cms_cmsplugin"."placeholder_id" = "cms_placeholder"."id") WHERE "cms_cmsplugin"."placeholder_id" = 2 ORDER BY "cms_cmsplugin"."position" ASC LIMIT 1
        # 7. SELECT 1 AS "a" FROM "cms_pagepermission" INNER JOIN "cms_page" ON ("cms_pagepermission"."page_id" = "cms_page"."id") WHERE (("cms_pagepermission"."page_id" = 1 AND ("cms_pagepermission"."grant_on" = 5 OR "cms_pagepermission"."grant_on" = 3 OR "cms_pagepermission"."grant_on" = 1)) AND "cms_pagepermission"."can_view") LIMIT 1
        # 8. SELECT "cms_pagecontent"."id", "cms_pagecontent"."language", "cms_pagecontent"."title", "cms_pagecontent"."page_title", "cms_pagecontent"."menu_title", "cms_pagecontent"."meta_description", "cms_pagecontent"."redirect", "cms_pagecontent"."page_id", "cms_pagecontent"."creation_date", "cms_pagecontent"."created_by", "cms_pagecontent"."changed_by", "cms_pagecontent"."changed_date", "cms_pagecontent"."in_navigation", "cms_pagecontent"."soft_root", "cms_pagecontent"."template", "cms_pagecontent"."limit_visibility_in_menu", "cms_pagecontent"."xframe_options" FROM "cms_pagecontent" WHERE "cms_pagecontent"."page_id" = 1
        # 9. SELECT "extensionapp_mypagecontentextension"."id", "extensionapp_mypagecontentextension"."public_extension_id", "extensionapp_mypagecontentextension"."extended_object_id", "extensionapp_mypagecontentextension"."extra_title" FROM "extensionapp_mypagecontentextension" WHERE "extensionapp_mypagecontentextension"."extended_object_id" = 1 LIMIT 21
        # 10. SELECT "extensionapp_mypageextension"."id", "extensionapp_mypageextension"."public_extension_id", "extensionapp_mypageextension"."extended_object_id", "extensionapp_mypageextension"."extra" FROM "extensionapp_mypageextension" WHERE "extensionapp_mypageextension"."extended_object_id" = 1 LIMIT 21
        # 11. SELECT "cms_placeholder"."id", "cms_placeholder"."slot", "cms_placeholder"."default_width", "cms_placeholder"."content_type_id", "cms_placeholder"."object_id" FROM "cms_placeholder" WHERE ("cms_placeholder"."content_type_id" = 18 AND "cms_placeholder"."object_id" = 1)
        # 12. SELECT "cms_cmsplugin"."id", "cms_cmsplugin"."placeholder_id", "cms_cmsplugin"."parent_id", "cms_cmsplugin"."position", "cms_cmsplugin"."language", "cms_cmsplugin"."plugin_type", "cms_cmsplugin"."creation_date", "cms_cmsplugin"."changed_date" FROM "cms_cmsplugin" WHERE ("cms_cmsplugin"."language" = 'en' AND "cms_cmsplugin"."placeholder_id" IN (1)) ORDER BY "cms_cmsplugin"."position" ASC
        # 13. SELECT "cms_cmsplugin"."id", "cms_cmsplugin"."placeholder_id", "cms_cmsplugin"."parent_id", "cms_cmsplugin"."position", "cms_cmsplugin"."language", "cms_cmsplugin"."plugin_type", "cms_cmsplugin"."creation_date", "cms_cmsplugin"."changed_date", "multicolumn_multicolumns"."cmsplugin_ptr_id" FROM "multicolumn_multicolumns" INNER JOIN "cms_cmsplugin" ON ("multicolumn_multicolumns"."cmsplugin_ptr_id" = "cms_cmsplugin"."id") WHERE "multicolumn_multicolumns"."cmsplugin_ptr_id" IN (1, 4) ORDER BY "cms_cmsplugin"."position" ASC
        # 14. SELECT "cms_cmsplugin"."id", "cms_cmsplugin"."placeholder_id", "cms_cmsplugin"."parent_id", "cms_cmsplugin"."position", "cms_cmsplugin"."language", "cms_cmsplugin"."plugin_type", "cms_cmsplugin"."creation_date", "cms_cmsplugin"."changed_date", "link_link"."cmsplugin_ptr_id", "link_link"."name", "link_link"."external_link" FROM "link_link" INNER JOIN "cms_cmsplugin" ON ("link_link"."cmsplugin_ptr_id" = "cms_cmsplugin"."id") WHERE "link_link"."cmsplugin_ptr_id" IN (7) ORDER BY "cms_cmsplugin"."position" ASC
        # 15. SELECT "cms_cmsplugin"."id", "cms_cmsplugin"."placeholder_id", "cms_cmsplugin"."parent_id", "cms_cmsplugin"."position", "cms_cmsplugin"."language", "cms_cmsplugin"."plugin_type", "cms_cmsplugin"."creation_date", "cms_cmsplugin"."changed_date", "style_style"."cmsplugin_ptr_id", "style_style"."label", "style_style"."tag_type", "style_style"."class_name", "style_style"."additional_classes" FROM "style_style" INNER JOIN "cms_cmsplugin" ON ("style_style"."cmsplugin_ptr_id" = "cms_cmsplugin"."id") WHERE "style_style"."cmsplugin_ptr_id" IN (9) ORDER BY "cms_cmsplugin"."position" ASC

    @override_settings(
        CMS_PLACEHOLDER_CONF={
            "simple.html": {"excluded_plugins": ["InheritPlugin"]},
        }
    )
    def test_object_structure_endpoint(self):
        page = create_page("Page 1", "simple.html", "en")
        self._fill_page_body(page, "en")
        content = page.get_content_obj()
        content_type = ContentType.objects.get(app_label="cms", model="pagecontent")
        user = self.get_superuser()
        settings = UserSettings.objects.create(
            language="en", user=user, clipboard=Placeholder.objects.create(slot="clipboard")
        )
        settings.clipboard.source = settings
        settings.clipboard.save()

        endpoint = admin_reverse(
            "cms_placeholder_render_object_structure",
            args=(
                content_type.pk,
                content.pk,
            ),
        )
        with self.login_user_context(user):
            with CaptureQueriesContext(connection) as queries:
                response = self.client.get(endpoint)
        self.assertEqual(response.status_code, 200)
        self.assertEqual(len(queries), 17, "\n".join([f"{i}. {q['sql']}" for i, q in enumerate(queries, start=1)]))
        # Queries
        # 1. SELECT "auth_user"."id", "auth_user"."password", "auth_user"."last_login", "auth_user"."is_superuser", "auth_user"."username", "auth_user"."first_name", "auth_user"."last_name", "auth_user"."email", "auth_user"."is_staff", "auth_user"."is_active", "auth_user"."date_joined" FROM "auth_user" WHERE "auth_user"."id" = 1 LIMIT 21
        # 2. SELECT "django_content_type"."id", "django_content_type"."app_label", "django_content_type"."model" FROM "django_content_type" WHERE "django_content_type"."id" = 18 LIMIT 21
        # 3. SELECT "cms_pagecontent"."id", "cms_pagecontent"."language", "cms_pagecontent"."title", "cms_pagecontent"."page_title", "cms_pagecontent"."menu_title", "cms_pagecontent"."meta_description", "cms_pagecontent"."redirect", "cms_pagecontent"."page_id", "cms_pagecontent"."creation_date", "cms_pagecontent"."created_by", "cms_pagecontent"."changed_by", "cms_pagecontent"."changed_date", "cms_pagecontent"."in_navigation", "cms_pagecontent"."soft_root", "cms_pagecontent"."template", "cms_pagecontent"."limit_visibility_in_menu", "cms_pagecontent"."xframe_options", "cms_page"."id", "cms_page"."path", "cms_page"."depth", "cms_page"."numchild", "cms_page"."parent_id", "cms_page"."site_id", "cms_page"."created_by", "cms_page"."changed_by", "cms_page"."creation_date", "cms_page"."changed_date", "cms_page"."reverse_id", "cms_page"."navigation_extenders", "cms_page"."login_required", "cms_page"."is_home", "cms_page"."application_urls", "cms_page"."application_namespace", "cms_page"."is_page_type" FROM "cms_pagecontent" INNER JOIN "cms_page" ON ("cms_pagecontent"."page_id" = "cms_page"."id") WHERE "cms_pagecontent"."id" = 1 LIMIT 21
        # 4. SELECT "cms_usersettings"."id", "cms_usersettings"."user_id", "cms_usersettings"."language", "cms_usersettings"."clipboard_id", "cms_placeholder"."id", "cms_placeholder"."slot", "cms_placeholder"."default_width", "cms_placeholder"."content_type_id", "cms_placeholder"."object_id" FROM "cms_usersettings" LEFT OUTER JOIN "cms_placeholder" ON ("cms_usersettings"."clipboard_id" = "cms_placeholder"."id") WHERE "cms_usersettings"."user_id" = 1 LIMIT 21
        # 5. SELECT "cms_pagecontent"."id", "cms_pagecontent"."language", "cms_pagecontent"."title", "cms_pagecontent"."page_title", "cms_pagecontent"."menu_title", "cms_pagecontent"."meta_description", "cms_pagecontent"."redirect", "cms_pagecontent"."page_id", "cms_pagecontent"."creation_date", "cms_pagecontent"."created_by", "cms_pagecontent"."changed_by", "cms_pagecontent"."changed_date", "cms_pagecontent"."in_navigation", "cms_pagecontent"."soft_root", "cms_pagecontent"."template", "cms_pagecontent"."limit_visibility_in_menu", "cms_pagecontent"."xframe_options" FROM "cms_pagecontent" WHERE "cms_pagecontent"."page_id" = 1
        # 6. SELECT "django_site"."id", "django_site"."domain", "django_site"."name" FROM "django_site" ORDER BY "django_site"."name" ASC
        # 7. SELECT "cms_cmsplugin"."id", "cms_cmsplugin"."placeholder_id", "cms_cmsplugin"."parent_id", "cms_cmsplugin"."position", "cms_cmsplugin"."language", "cms_cmsplugin"."plugin_type", "cms_cmsplugin"."creation_date", "cms_cmsplugin"."changed_date", "cms_placeholder"."id", "cms_placeholder"."slot", "cms_placeholder"."default_width", "cms_placeholder"."content_type_id", "cms_placeholder"."object_id" FROM "cms_cmsplugin" INNER JOIN "cms_placeholder" ON ("cms_cmsplugin"."placeholder_id" = "cms_placeholder"."id") WHERE "cms_cmsplugin"."placeholder_id" = 2 ORDER BY "cms_cmsplugin"."position" ASC LIMIT 1
        # 8. SELECT 1 AS "a" FROM "cms_pagepermission" INNER JOIN "cms_page" ON ("cms_pagepermission"."page_id" = "cms_page"."id") WHERE (("cms_pagepermission"."page_id" = 1 AND ("cms_pagepermission"."grant_on" = 5 OR "cms_pagepermission"."grant_on" = 3 OR "cms_pagepermission"."grant_on" = 1)) AND "cms_pagepermission"."can_view") LIMIT 1
        # 9. SELECT "cms_pagecontent"."id", "cms_pagecontent"."language", "cms_pagecontent"."title", "cms_pagecontent"."page_title", "cms_pagecontent"."menu_title", "cms_pagecontent"."meta_description", "cms_pagecontent"."redirect", "cms_pagecontent"."page_id", "cms_pagecontent"."creation_date", "cms_pagecontent"."created_by", "cms_pagecontent"."changed_by", "cms_pagecontent"."changed_date", "cms_pagecontent"."in_navigation", "cms_pagecontent"."soft_root", "cms_pagecontent"."template", "cms_pagecontent"."limit_visibility_in_menu", "cms_pagecontent"."xframe_options" FROM "cms_pagecontent" WHERE "cms_pagecontent"."page_id" = 1
        # 10. SELECT "extensionapp_mypagecontentextension"."id", "extensionapp_mypagecontentextension"."public_extension_id", "extensionapp_mypagecontentextension"."extended_object_id", "extensionapp_mypagecontentextension"."extra_title" FROM "extensionapp_mypagecontentextension" WHERE "extensionapp_mypagecontentextension"."extended_object_id" = 1 LIMIT 21
        # 11. SELECT "extensionapp_mypageextension"."id", "extensionapp_mypageextension"."public_extension_id", "extensionapp_mypageextension"."extended_object_id", "extensionapp_mypageextension"."extra" FROM "extensionapp_mypageextension" WHERE "extensionapp_mypageextension"."extended_object_id" = 1 LIMIT 21
        # 12. SELECT "cms_placeholder"."id", "cms_placeholder"."slot", "cms_placeholder"."default_width", "cms_placeholder"."content_type_id", "cms_placeholder"."object_id" FROM "cms_placeholder" WHERE ("cms_placeholder"."content_type_id" = 18 AND "cms_placeholder"."object_id" = 1)
        # 13. SELECT "cms_cmsplugin"."id", "cms_cmsplugin"."placeholder_id", "cms_cmsplugin"."parent_id", "cms_cmsplugin"."position", "cms_cmsplugin"."language", "cms_cmsplugin"."plugin_type", "cms_cmsplugin"."creation_date", "cms_cmsplugin"."changed_date" FROM "cms_cmsplugin" WHERE ("cms_cmsplugin"."language" = 'en' AND "cms_cmsplugin"."placeholder_id" IN (1)) ORDER BY "cms_cmsplugin"."position" ASC
        # 14. SELECT "cms_cmsplugin"."id", "cms_cmsplugin"."placeholder_id", "cms_cmsplugin"."parent_id", "cms_cmsplugin"."position", "cms_cmsplugin"."language", "cms_cmsplugin"."plugin_type", "cms_cmsplugin"."creation_date", "cms_cmsplugin"."changed_date", "multicolumn_multicolumns"."cmsplugin_ptr_id" FROM "multicolumn_multicolumns" INNER JOIN "cms_cmsplugin" ON ("multicolumn_multicolumns"."cmsplugin_ptr_id" = "cms_cmsplugin"."id") WHERE "multicolumn_multicolumns"."cmsplugin_ptr_id" IN (1, 4) ORDER BY "cms_cmsplugin"."position" ASC
        # 15. SELECT "cms_cmsplugin"."id", "cms_cmsplugin"."placeholder_id", "cms_cmsplugin"."parent_id", "cms_cmsplugin"."position", "cms_cmsplugin"."language", "cms_cmsplugin"."plugin_type", "cms_cmsplugin"."creation_date", "cms_cmsplugin"."changed_date", "link_link"."cmsplugin_ptr_id", "link_link"."name", "link_link"."external_link" FROM "link_link" INNER JOIN "cms_cmsplugin" ON ("link_link"."cmsplugin_ptr_id" = "cms_cmsplugin"."id") WHERE "link_link"."cmsplugin_ptr_id" IN (7) ORDER BY "cms_cmsplugin"."position" ASC
        # 16. SELECT "cms_cmsplugin"."language" AS "language" FROM "cms_cmsplugin" WHERE "cms_cmsplugin"."placeholder_id" = 1 ORDER BY "cms_cmsplugin"."position" ASC
        # 17. SELECT "cms_cmsplugin"."id", "cms_cmsplugin"."placeholder_id", "cms_cmsplugin"."parent_id", "cms_cmsplugin"."position", "cms_cmsplugin"."language", "cms_cmsplugin"."plugin_type", "cms_cmsplugin"."creation_date", "cms_cmsplugin"."changed_date", "style_style"."cmsplugin_ptr_id", "style_style"."label", "style_style"."tag_type", "style_style"."class_name", "style_style"."additional_classes" FROM "style_style" INNER JOIN "cms_cmsplugin" ON ("style_style"."cmsplugin_ptr_id" = "cms_cmsplugin"."id") WHERE "style_style"."cmsplugin_ptr_id" IN (9) ORDER BY "cms_cmsplugin"."position" ASC

    def test_get_toolbar_endpoint(self):
        """Toolbar endpoint returns the toolbar including the page menu when called from the edit endpoint"""
        page = create_page("Page 1", "simple.html", "en")
        self._fill_page_body(page, "en")
        content = page.get_content_obj()
        content_type = ContentType.objects.get(app_label="cms", model="pagecontent")
        user = self.get_superuser()
        toolbar_endpoint = admin_reverse("cms_usersettings_get_toolbar")
        edit_endpoint = admin_reverse(
            "cms_placeholder_render_object_edit",
            args=(
                content_type.pk,
                content.pk,
            ),
        )

        with self.login_user_context(user):
            response = self.client.get(f"{toolbar_endpoint}?obj_id={content.id}&obj_type=cms.pagecontent&cms_path={edit_endpoint}")

        self.assertContains(response, '<span>Page<span class="cms-icon cms-icon-arrow"></span></span>')  # Contains page menu<|MERGE_RESOLUTION|>--- conflicted
+++ resolved
@@ -92,14 +92,10 @@
             user=superuser,
             clipboard=Placeholder.objects.create(),
         )
-<<<<<<< HEAD
         user_settings.clipboard.source = user_settings
         user_settings.clipboard.save()
 
         source_placeholder = Placeholder.objects.create(slot='source')
-=======
-        source_placeholder = Placeholder.objects.create(slot="source")
->>>>>>> 76cb708f
         source_plugin = self._add_plugin_to_placeholder(source_placeholder)
         endpoint = self.get_copy_plugin_uri(source_plugin)
         with self.login_user_context(superuser):
