import json

from django.contrib import admin
from django.contrib.admin.sites import site
from django.contrib.auth import get_user_model
from django.contrib.auth.models import Permission
from django.contrib.sites.models import Site
from django.http import Http404, HttpResponseBadRequest, HttpResponseNotFound
from django.test.utils import override_settings
from django.utils.encoding import force_str, smart_str
from djangocms_text_ckeditor.cms_plugins import TextPlugin
from djangocms_text_ckeditor.models import Text

from cms import api
from cms.api import add_plugin, create_page, create_title
from cms.constants import TEMPLATE_INHERITANCE_MAGIC
from cms.models import PageContent, StaticPlaceholder, UserSettings
from cms.models.pagemodel import Page
from cms.models.permissionmodels import GlobalPagePermission, PagePermission
from cms.models.placeholdermodel import Placeholder
from cms.test_utils import testcases as base
from cms.test_utils.testcases import (
    URL_CMS_PAGE_DELETE, URL_CMS_PAGE_PUBLISHED, CMSTestCase,
)
from cms.utils.conf import get_cms_setting
from cms.utils.urlutils import admin_reverse


class AdminTestsBase(CMSTestCase):

    @property
    def page_admin_class(self):
        return site._registry[Page]

    @property
    def pagecontent_admin_class(self):
        return site._registry[PageContent]

    def _get_guys(self, admin_only=False, use_global_permissions=True):
        admin_user = self.get_superuser()

        if admin_only:
            return admin_user
        staff_user = self._get_staff_user(use_global_permissions)
        return admin_user, staff_user

    def _get_staff_user(self, use_global_permissions=True):
        USERNAME = 'test'

        if get_user_model().USERNAME_FIELD == 'email':
            normal_guy = get_user_model().objects.create_user(USERNAME, 'test@test.com', 'test@test.com')
        else:
            normal_guy = get_user_model().objects.create_user(USERNAME, 'test@test.com', USERNAME)

        normal_guy.is_staff = True
        normal_guy.is_active = True
        perms = Permission.objects.filter(
            codename__in=['change_page', 'change_title', 'add_page', 'add_title', 'delete_page', 'delete_title']
        )
        normal_guy.save()
        normal_guy.user_permissions.set(perms)
        if use_global_permissions:
            gpp = GlobalPagePermission.objects.create(
                user=normal_guy,
                can_change=True,
                can_delete=True,
                can_change_advanced_settings=False,
                can_publish=True,
                can_change_permissions=False,
                can_move_page=True,
            )
            gpp.sites.set(Site.objects.all())
        return normal_guy


class AdminTestCase(AdminTestsBase):

    def test_extension_not_in_admin(self):
        admin_user, staff = self._get_guys()
        with self.login_user_context(admin_user):
            request = self.get_request(self.get_pages_admin_list_uri('en'))
            response = site.index(request)
            self.assertNotContains(response, '/mypagecontentextension/')
            self.assertNotContains(response, '/mypageextension/')

    @override_settings(CMS_PERMISSION=False)
    def test_2apphooks_with_same_namespace(self):
        PAGE1 = 'Test Page'
        PAGE2 = 'Test page 2'
        APPLICATION_URLS = 'project.sampleapp.urls'

        admin_user, normal_guy = self._get_guys()

        current_site = Site.objects.get(pk=1)

        # The admin creates the page
        page = create_page(PAGE1, "nav_playground.html", "en",
                           site=current_site, created_by=admin_user)
        page2 = create_page(PAGE2, "nav_playground.html", "en",
                            site=current_site, created_by=admin_user)

        page.application_urls = APPLICATION_URLS
        page.application_namespace = "space1"
        page.save()
        page2.application_urls = APPLICATION_URLS
        page2.save()

        # The admin edits the page (change the page name for ex.)
        page_data = {
            'title': PAGE2,
            'slug': page2.get_slug('en'),
            'template': page2.template,
            'application_urls': 'SampleApp',
            'application_namespace': 'space1',
        }

        with self.login_user_context(admin_user):
            resp = self.client.post(base.URL_CMS_PAGE_ADVANCED_CHANGE % page.pk, page_data)
            self.assertEqual(resp.status_code, 302)
            self.assertEqual(Page.objects.filter(application_namespace="space1").count(), 1)
            resp = self.client.post(base.URL_CMS_PAGE_ADVANCED_CHANGE % page2.pk, page_data)
            self.assertEqual(resp.status_code, 200)
            page_data['application_namespace'] = 'space2'
            resp = self.client.post(base.URL_CMS_PAGE_ADVANCED_CHANGE % page2.pk, page_data)
            self.assertEqual(resp.status_code, 302)

    def test_delete(self):
        admin_user = self.get_superuser()
        create_page("home", "nav_playground.html", "en", created_by=admin_user)
        page = create_page("delete-page", "nav_playground.html", "en", created_by=admin_user)
        create_page('child-page', "nav_playground.html", "en", created_by=admin_user, parent=page)
        body = page.get_placeholders("en").get(slot='body')
        add_plugin(body, 'TextPlugin', 'en', body='text')
        with self.login_user_context(admin_user):
            data = {'post': 'yes'}
            response = self.client.post(URL_CMS_PAGE_DELETE % page.pk, data)
            self.assertRedirects(response, self.get_pages_admin_list_uri('en'))

    def test_delete_diff_language(self):
        admin_user = self.get_superuser()
        create_page("home", "nav_playground.html", "en", created_by=admin_user)
        page = create_page("delete-page", "nav_playground.html", "en", created_by=admin_user)
        create_page('child-page', "nav_playground.html", "de", created_by=admin_user, parent=page)
        body = page.get_placeholders("en").get(slot='body')
        add_plugin(body, 'TextPlugin', 'en', body='text')
        with self.login_user_context(admin_user):
            data = {'post': 'yes'}
            response = self.client.post(URL_CMS_PAGE_DELETE % page.pk, data)
            self.assertRedirects(response, self.get_pages_admin_list_uri('en'))

    def test_search_fields(self):
        superuser = self.get_superuser()
        from django.contrib.admin import site

        with self.login_user_context(superuser):
            for model, admin_instance in site._registry.items():
                if model._meta.app_label != 'cms':
                    continue
                if not admin_instance.search_fields:
                    continue
                url = admin_reverse('cms_%s_changelist' % model._meta.model_name)
                response = self.client.get('%s?q=1' % url)
                errmsg = response.content
                self.assertEqual(response.status_code, 200, errmsg)

    def test_pagetree_filtered(self):
        superuser = self.get_superuser()
        create_page("root-page", "nav_playground.html", "en", created_by=superuser)
        with self.login_user_context(superuser):
            url = admin_reverse('cms_pagecontent_changelist')
            response = self.client.get('%s?template__exact=nav_playground.html' % url)
            errmsg = response.content
            self.assertEqual(response.status_code, 200, errmsg)

    def test_delete_translation(self):
        admin_user = self.get_superuser()
        page = create_page("delete-page-translation", "nav_playground.html", "en", created_by=admin_user)
        create_title("de", "delete-page-translation-2", page, slug="delete-page-translation-2")
        create_title("es-mx", "delete-page-translation-es", page, slug="delete-page-translation-es")
        with self.login_user_context(admin_user):
            response = self.client.get(self.get_page_delete_translation_uri('de', page))
            self.assertEqual(response.status_code, 200)
            response = self.client.post(self.get_page_delete_translation_uri('de', page))
            self.assertRedirects(response, self.get_pages_admin_list_uri('de'))
            response = self.client.get(self.get_page_delete_translation_uri('es-mx', page))
            self.assertEqual(response.status_code, 200)
            response = self.client.post(self.get_page_delete_translation_uri('es-mx', page))
            self.assertRedirects(response, self.get_pages_admin_list_uri('es-mx'))

    def test_change_template(self):
        template = get_cms_setting('TEMPLATES')[0][0]
        admin_user, staff = (self.get_superuser(), self.get_staff_user_with_no_permissions())

        with self.login_user_context(admin_user):
            response = self.client.post(
                self.get_admin_url(PageContent, 'change_template', 1),
                {'template': template}
            )
            self.assertEqual(response.status_code, 404)

        with self.login_user_context(staff):
            response = self.client.post(
                self.get_admin_url(PageContent, 'change_template', 1),
                {'template': template}
            )
            self.assertEqual(response.status_code, 403)

        page = create_page('test-page', template, 'en')
        endpoint = self.get_page_change_template_uri('en', page)

        with self.login_user_context(staff):
            response = self.client.post(endpoint, {'template': template})
            self.assertEqual(response.status_code, 403)

        with self.login_user_context(admin_user):
            response = self.client.post(endpoint, {'template': 'doesntexist'})
            self.assertEqual(response.status_code, 400)
            response = self.client.post(endpoint, {'template': template})
            self.assertEqual(response.status_code, 200)

    def test_changelist_items(self):
        admin_user = self.get_superuser()
        first_level_page = create_page('level1', 'nav_playground.html', 'en')
        second_level_page_top = create_page(
            'level21', "nav_playground.html", "en", created_by=admin_user, parent=first_level_page
        )
        second_level_page_bottom = create_page(
            'level22', "nav_playground.html", "en", created_by=admin_user, parent=self.reload(first_level_page)
        )
        third_level_page = create_page(
            'level3', "nav_playground.html", "en", created_by=admin_user, parent=second_level_page_top
        )
        self.assertEqual(Page.objects.all().count(), 4)

        with self.login_user_context(admin_user):
            response = self.client.get(self.get_pages_admin_list_uri('en'))
            cms_page_nodes = response.context_data['tree']['items']
            self.assertEqual(cms_page_nodes[0], first_level_page)
            self.assertEqual(cms_page_nodes[1], second_level_page_top)
            self.assertEqual(cms_page_nodes[2], third_level_page)
            self.assertEqual(cms_page_nodes[3], second_level_page_bottom)

    def test_changelist_get_results(self):
        admin_user = self.get_superuser()
        first_level_page = create_page('level1', 'nav_playground.html', 'en')
        second_level_page_top = create_page(
            'level21', "nav_playground.html", "en", created_by=admin_user, parent=first_level_page
        )
        create_page(
            'level22', "nav_playground.html", "en", created_by=admin_user, parent=self.reload(first_level_page)
        )
        create_page('level3', "nav_playground.html", "en", created_by=admin_user, parent=second_level_page_top)
        create_page(
            'level23', "nav_playground.html", "en", created_by=admin_user, parent=self.reload(first_level_page)
        )
        self.assertEqual(Page.objects.all().count(), 5)
        endpoint = self.get_pages_admin_list_uri()

        with self.login_user_context(admin_user):
            response = self.client.get(endpoint)
            self.assertEqual(response.context_data['tree']['items'].count(), 5)

        with self.login_user_context(admin_user):
            response = self.client.get(endpoint + '&q=level23')
            self.assertEqual(response.context_data['tree']['items'].count(), 1)

        with self.login_user_context(admin_user):
            response = self.client.get(endpoint + '&q=level2')
            self.assertEqual(response.context_data['tree']['items'].count(), 3)

    def test_empty_placeholder_with_nested_plugins(self):
        # It's important that this test clears a placeholder
        # which only has nested plugins.
        # This allows us to catch a strange bug that happened
        # under these conditions with the new related name handling.
        page_en = create_page("EmptyPlaceholderTestPage (EN)", "nav_playground.html", "en")
        ph = page_en.get_placeholders("en").get(slot="body")

        column_wrapper = add_plugin(ph, "MultiColumnPlugin", "en")

        add_plugin(ph, "ColumnPlugin", "en", parent=column_wrapper)
        add_plugin(ph, "ColumnPlugin", "en", parent=column_wrapper)

        # before cleaning the de placeholder
        self.assertEqual(ph.get_plugins('en').count(), 3)

        admin_user, staff = self._get_guys()
        endpoint = self.get_clear_placeholder_url(ph, language='en')

        with self.login_user_context(admin_user):
            response = self.client.post(endpoint, {'test': 0})

        self.assertEqual(response.status_code, 302)

        # After cleaning the de placeholder, en placeholder must still have all the plugins
        self.assertEqual(ph.get_plugins('en').count(), 0)

    def test_empty_placeholder_in_correct_language(self):
        """
        Test that Cleaning a placeholder only affect current language contents
        """
        # create some objects
        page_en = create_page("EmptyPlaceholderTestPage (EN)", "nav_playground.html", "en")
        ph = page_en.get_placeholders("en").get(slot="body")

        # add the text plugin to the en version of the page
        add_plugin(ph, "TextPlugin", "en", body="Hello World EN 1")
        add_plugin(ph, "TextPlugin", "en", body="Hello World EN 2")

        # creating a de title of the page and adding plugins to it
        create_title("de", page_en.get_page_title(), page_en, slug=page_en.get_slug('en'))
        add_plugin(ph, "TextPlugin", "de", body="Hello World DE")
        add_plugin(ph, "TextPlugin", "de", body="Hello World DE 2")
        add_plugin(ph, "TextPlugin", "de", body="Hello World DE 3")

        # before cleaning the de placeholder
        self.assertEqual(ph.get_plugins('en').count(), 2)
        self.assertEqual(ph.get_plugins('de').count(), 3)

        admin_user, staff = self._get_guys()
        endpoint = self.get_clear_placeholder_url(ph, language='de')

        with self.login_user_context(admin_user):
            response = self.client.post(endpoint, {'test': 0})

        self.assertEqual(response.status_code, 302)

        # After cleaning the de placeholder, en placeholder must still have all the plugins
        self.assertEqual(ph.get_plugins('en').count(), 2)
        self.assertEqual(ph.get_plugins('de').count(), 0)


class AdminTests(AdminTestsBase):
    # TODO: needs tests for actual permissions, not only superuser/normaluser

    def setUp(self):
        self.page = create_page("testpage", "nav_playground.html", "en")

    def get_admin(self):
        User = get_user_model()

        fields = dict(email="admin@django-cms.org", is_staff=True, is_superuser=True)

        if (User.USERNAME_FIELD != 'email'):
            fields[User.USERNAME_FIELD] = "admin"

        usr = User(**fields)
        usr.set_password(getattr(usr, User.USERNAME_FIELD))
        usr.save()
        return usr

    def get_permless(self):
        User = get_user_model()

        fields = dict(email="permless@django-cms.org", is_staff=True)

        if (User.USERNAME_FIELD != 'email'):
            fields[User.USERNAME_FIELD] = "permless"

        usr = User(**fields)
        usr.set_password(getattr(usr, User.USERNAME_FIELD))
        usr.save()
        return usr

    def get_page(self):
        return self.page

    def test_change_innavigation(self):
        page = self.get_page()
        content = self.get_page_title_obj(page, 'en')
        permless = self.get_permless()
        admin_user = self.get_admin()
        pagecontent_admin = self.pagecontent_admin_class
        with self.login_user_context(permless):
            request = self.get_request()
            response = pagecontent_admin.change_innavigation(request, content.pk)
            self.assertEqual(response.status_code, 405)
        with self.login_user_context(permless):
            request = self.get_request(post_data={'no': 'data'})
            response = pagecontent_admin.change_innavigation(request, content.pk)
            self.assertEqual(response.status_code, 403)
        with self.login_user_context(permless):
            request = self.get_request(post_data={'no': 'data'})
            self.assertEqual(response.status_code, 403)
        with self.login_user_context(admin_user):
            request = self.get_request(post_data={'no': 'data'})
            self.assertRaises(Http404, pagecontent_admin.change_innavigation,
                              request, content.pk + 100)
        with self.login_user_context(permless):
            request = self.get_request(post_data={'no': 'data'})
            response = pagecontent_admin.change_innavigation(request, content.pk)
            self.assertEqual(response.status_code, 403)
        with self.login_user_context(admin_user):
            request = self.get_request(post_data={'no': 'data'})
            old = page.get_in_navigation()
            response = pagecontent_admin.change_innavigation(request, content.pk)
            self.assertEqual(response.status_code, 204)
            page = self.reload(page)
            self.assertEqual(old, not page.get_in_navigation())

    def test_remove_plugin_requires_post(self):
        ph = self.page.get_placeholders('en')[0]
        plugin = add_plugin(ph, 'TextPlugin', 'en', body='test')
        admin_user = self.get_admin()
        with self.login_user_context(admin_user):
            endpoint = self.get_delete_plugin_uri(plugin)
            response = self.client.get(endpoint)
            self.assertEqual(response.status_code, 200)

    def test_too_many_plugins_global(self):
        conf = {
            'body': {
                'limits': {
                    'global': 1,
                },
            },
        }
        admin_user = self.get_admin()
        url = admin_reverse('cms_placeholder_add_plugin')
        with self.settings(CMS_PERMISSION=False, CMS_PLACEHOLDER_CONF=conf):
            page = create_page('somepage', 'nav_playground.html', 'en')
            body = page.get_placeholders("en").get(slot='body')
            add_plugin(body, 'TextPlugin', 'en', body='text')
            with self.login_user_context(admin_user):
                data = {
                    'plugin_type': 'TextPlugin',
                    'placeholder_id': body.pk,
                    'target_language': 'en',
                }
                response = self.client.post(url, data)
                self.assertEqual(response.status_code, HttpResponseBadRequest.status_code)

    def test_too_many_plugins_type(self):
        conf = {
            'body': {
                'limits': {
                    'TextPlugin': 1,
                },
            },
        }
        admin_user = self.get_admin()
        url = admin_reverse('cms_placeholder_add_plugin')
        with self.settings(CMS_PERMISSION=False, CMS_PLACEHOLDER_CONF=conf):
            page = create_page('somepage', 'nav_playground.html', 'en')
            body = page.get_placeholders("en").get(slot='body')
            add_plugin(body, 'TextPlugin', 'en', body='text')
            with self.login_user_context(admin_user):
                data = {
                    'plugin_type': 'TextPlugin',
                    'placeholder_id': body.pk,
                    'target_language': 'en',
                    'plugin_parent': '',
                }
                response = self.client.post(url, data)
                self.assertEqual(response.status_code, HttpResponseBadRequest.status_code)


class NoDBAdminTests(CMSTestCase):
    @property
    def admin_class(self):
        return site._registry[Page]

    def test_lookup_allowed_site__exact(self):
        self.assertTrue(self.admin_class.lookup_allowed('site__exact', '1'))

    def test_lookup_allowed_published(self):
        self.assertTrue(self.admin_class.lookup_allowed('published', value='1'))


class PluginPermissionTests(AdminTestsBase):
    def setUp(self):
        self._page = create_page('test page', 'nav_playground.html', 'en')
        self._placeholder = self._page.get_placeholders('en')[0]

    def _get_admin(self):
        User = get_user_model()

        fields = dict(email="admin@django-cms.org", is_staff=True, is_active=True)

        if (User.USERNAME_FIELD != 'email'):
            fields[User.USERNAME_FIELD] = "admin"

        admin_user = User(**fields)

        admin_user.set_password('admin')
        admin_user.save()
        return admin_user

    def _get_page_admin(self):
        return admin.site._registry[Page]

    def _give_permission(self, user, model, permission_type, save=True):
        codename = '%s_%s' % (permission_type, model._meta.object_name.lower())
        user.user_permissions.add(Permission.objects.get(codename=codename))

    def _give_page_permission_rights(self, user):
        self._give_permission(user, PagePermission, 'add')
        self._give_permission(user, PagePermission, 'change')
        self._give_permission(user, PagePermission, 'delete')

    def _get_change_page_request(self, user, page):
        return type('Request', (object,), {
            'user': user,
            'path': self.get_page_change_uri('en', page)
        })

    def _give_cms_permissions(self, user, save=True):
        for perm_type in ['add', 'change', 'delete']:
            for model in [Page, PageContent]:
                self._give_permission(user, model, perm_type, False)
        gpp = GlobalPagePermission.objects.create(
            user=user,
            can_change=True,
            can_delete=True,
            can_change_advanced_settings=False,
            can_publish=True,
            can_change_permissions=False,
            can_move_page=True,
        )
        gpp.sites = Site.objects.all()
        if save:
            user.save()

    def _create_plugin(self):
        plugin = add_plugin(self._placeholder, 'TextPlugin', 'en')
        return plugin

    def test_plugin_edit_wrong_url(self):
        """User tries to edit a plugin using a random url. 404 response returned"""
        plugin = self._create_plugin()
        _, normal_guy = self._get_guys()

        if get_user_model().USERNAME_FIELD == 'email':
            self.client.login(username='test@test.com', password='test@test.com')
        else:
            self.client.login(username='test', password='test')

        self._give_permission(normal_guy, Text, 'change')
        endpoint = '%sedit-plugin/%s/' % (admin_reverse('cms_placeholder_edit_plugin', args=[plugin.id]), plugin.id)
        endpoint += '?cms_path=/en/'
        response = self.client.post(endpoint, dict())

        self.assertEqual(response.status_code, HttpResponseNotFound.status_code)
        self.assertTrue("Page not found" in force_str(response.content))


class AdminFormsTests(AdminTestsBase):

    def test_clean_overwrite_url(self):
        """
        A manual path needs to be stripped from leading and trailing slashes.
        """
        superuser = self.get_superuser()
        cms_page = create_page('test page', 'nav_playground.html', 'en')
        page_data = {
            'title': 'test page',
            'slug': 'test-page',
            'overwrite_url': '/overwrite/url/',
            'template': cms_page.get_template('en'),
        }
        endpoint = self.get_page_change_uri('en', cms_page)

        with self.login_user_context(superuser):
            response = self.client.post(endpoint, page_data)
            self.assertRedirects(response, self.get_pages_admin_list_uri('en'))
            self.assertSequenceEqual(
                cms_page.urls.values_list('path', 'managed'),
                [('overwrite/url', False)],
            )

    def test_missmatching_site_parent_dotsite(self):
        superuser = self.get_superuser()
        new_site = Site.objects.create(id=2, domain='foo.com', name='foo.com')
        parent_page = api.create_page("test", get_cms_setting('TEMPLATES')[0][0], "fr", site=new_site)
        new_page_data = {
            'title': 'Title',
            'slug': 'slug',
            'parent_node': parent_page.node.pk,
        }
        with self.login_user_context(superuser):
            # Invalid parent
            endpoint = self.get_page_add_uri('en')
            response = self.client.post(endpoint, new_page_data)
            expected_error = (
                '<ul class="errorlist">'
                '<li>Site doesn&#39;t match the parent&#39;s page site</li></ul>'
            )
            self.assertEqual(response.status_code, 200)
            self.assertContains(response, expected_error, html=True)

    def test_form_errors(self):
        superuser = self.get_superuser()
        site0 = Site.objects.create(id=2, domain='foo.com', name='foo.com')
        page1 = api.create_page("test", get_cms_setting('TEMPLATES')[0][0], "fr", site=site0)

        new_page_data = {
            'title': 'Title',
            'slug': 'home',
            'parent_node': page1.node.pk,
        }
        endpoint = self.get_page_add_uri('en')

        with self.login_user_context(superuser):
            # Invalid parent
            response = self.client.post(endpoint, new_page_data)
            expected_error = (
                '<ul class="errorlist">'
                '<li>Site doesn&#39;t match the parent&#39;s page site</li></ul>'
            )
            self.assertEqual(response.status_code, 200)
            self.assertContains(response, expected_error, html=True)

        new_page_data = {
            'title': 'Title',
            'slug': '#',
        }

        with self.login_user_context(superuser):
            # Invalid slug
            response = self.client.post(endpoint, new_page_data)
            expected_error = '<ul class="errorlist"><li>Slug must not be empty.</li></ul>'
            self.assertEqual(response.status_code, 200)
            self.assertContains(response, expected_error, html=True)

        page2 = api.create_page("test", get_cms_setting('TEMPLATES')[0][0], "en")
        new_page_data = {
            'title': 'Title',
            'slug': 'test',
        }

        with self.login_user_context(superuser):
            # Duplicate slug / path
            response = self.client.post(endpoint, new_page_data)
            expected_error = (
                '<ul class="errorlist"><li>Page '
                '<a href="{}" target="_blank">test</a> '
                'has the same url \'test\' as current page.</li></ul>'
            ).format(self.get_page_change_uri('en', page2))
            self.assertEqual(response.status_code, 200)
            self.assertContains(response, expected_error, html=True)

    @override_settings(CMS_PERMISSION=False)
    def test_reverse_id_error_location(self):
        superuser = self.get_superuser()
        create_page('Page 1', 'nav_playground.html', 'en', reverse_id='p1')
        page2 = create_page('Page 2', 'nav_playground.html', 'en')
        page2_endpoint = self.get_admin_url(Page, 'advanced', page2.pk)

        # Assemble a bunch of data to test the page form
        page2_data = {
            'reverse_id': 'p1',
            'template': 'col_two.html',
        }

        with self.login_user_context(superuser):
            response = self.client.post(page2_endpoint, page2_data)
            expected_error = (
                '<ul class="errorlist">'
                '<li>A page with this reverse URL id exists already.</li></ul>'
            )
            self.assertEqual(response.status_code, 200)
            self.assertContains(response, expected_error.format(page2.pk), html=True)

    @override_settings(CMS_PERMISSION=False)
    def test_advanced_settings_endpoint_fails_gracefully(self):
        admin_user = self.get_superuser()
        page = create_page('Page 1', 'nav_playground.html', 'en')
        page_data = {
            'language': 'en',
            'template': 'col_two.html',
        }
        path = admin_reverse('cms_page_advanced', args=(page.pk,))

        # It's important to test fields that are validated
        # automatically by Django vs fields that are validated
        # via the clean() method by us.
        # Fields validated by Django will not be in cleaned data
        # if they have an error so if we rely on these in the clean()
        # method then an error will be raised.

        # So test that the form short circuits if there's errors.
        page_data['application_urls'] = 'TestApp'

        with self.login_user_context(admin_user):
            response = self.client.post(path, page_data)
            # Assert user is not redirected because there was a form error
            self.assertEqual(response.status_code, 200)

            page = page.reload()
            # Make sure no change was made
            self.assertEqual(page.application_urls, None)

    def test_render_edit_mode(self):
        from django.core.cache import cache

        cache.clear()

        homepage = create_page('Test', 'static.html', 'en')
        homepage.set_as_homepage()

        for placeholder in homepage.get_placeholders('en'):
            add_plugin(placeholder, TextPlugin, 'en', body='<b>Test</b>')

        user = self.get_superuser()
        self.assertEqual(homepage.get_placeholders('en').count(), 2)
        with self.login_user_context(user):
            output = force_str(
                self.client.get('/en/').content
            )
            self.assertIn('<b>Test</b>', output)
            self.assertEqual(StaticPlaceholder.objects.count(), 2)
            for placeholder in homepage.get_placeholders('en'):
                add_plugin(placeholder, TextPlugin, 'en', body='<b>Test</b>')
            output = force_str(
                self.client.get('/en/').content
            )
            self.assertIn('<b>Test</b>', output)

    def test_tree_view_queries(self):
        from django.core.cache import cache

        cache.clear()
        for i in range(10):
            create_page('Test%s' % i, 'col_two.html', 'en')
        for placeholder in Placeholder.objects.all():
            add_plugin(placeholder, TextPlugin, 'en', body='<b>Test</b>')

        user = self.get_superuser()
        with self.login_user_context(user):
            with self.assertNumQueries(6):
                force_str(self.client.get(self.get_pages_admin_list_uri('en')))

    def test_smart_link_pages(self):
        admin, staff_guy = self._get_guys()
        page_url = URL_CMS_PAGE_PUBLISHED  # Not sure how to achieve this with reverse...
        create_page('home', 'col_two.html', 'en')

        with self.login_user_context(staff_guy):
            multi_title_page = create_page('main_title', 'col_two.html', 'en',
                                           overwrite_url='overwritten_url',
                                           menu_title='menu_title')

            title = multi_title_page.get_content_obj()
            title.page_title = 'page_title'
            title.save()

            multi_title_page.save()

            # Non ajax call should return a 403 as this page shouldn't be accessed by anything else but ajax queries
            self.assertEqual(403, self.client.get(page_url).status_code)

<<<<<<< HEAD
            self.assertEqual(200,
                             self.client.get(page_url, HTTP_X_REQUESTED_WITH='XMLHttpRequest').status_code)
=======
            self.assertEqual(
                200, self.client.get(page_url, HTTP_X_REQUESTED_WITH='XMLHttpRequest').status_code
            )
>>>>>>> 0bef8673

            # Test that the query param is working as expected.
            self.assertEqual(
                1, len(json.loads(
                    self.client.get(
                        page_url, {'q': 'main_title'},
                        HTTP_X_REQUESTED_WITH='XMLHttpRequest'
                    ).content.decode("utf-8")
                ))
            )

            self.assertEqual(
                1, len(json.loads(
                    self.client.get(
                        page_url, {'q': 'menu_title'},
                        HTTP_X_REQUESTED_WITH='XMLHttpRequest'
                    ).content.decode("utf-8")
                ))
            )

            self.assertEqual(
                1, len(json.loads(
                    self.client.get(
                        page_url, {'q': 'overwritten_url'},
                        HTTP_X_REQUESTED_WITH='XMLHttpRequest'
                    ).content.decode("utf-8")
                ))
            )

            self.assertEqual(
                1, len(json.loads(
                    self.client.get(
                        page_url, {'q': 'page_title'},
                        HTTP_X_REQUESTED_WITH='XMLHttpRequest'
                    ).content.decode("utf-8")
                ))
            )


class AdminPageEditContentSizeTests(AdminTestsBase):
    """
    System user count influences the size of the page edit page,
    but the users are only 2 times present on the page

    The test relates to extra=0
    at PagePermissionInlineAdminForm and ViewRestrictionInlineAdmin
    """

    def test_editpage_contentsize(self):
        """
        Expected a username only 2 times in the content, but a relationship
        between usercount and pagesize
        """
        with self.settings(CMS_PERMISSION=True):
            admin_user = self.get_superuser()
            PAGE_NAME = 'TestPage'
            USER_NAME = 'test_size_user_0'
            current_site = Site.objects.get(pk=1)
            page = create_page(PAGE_NAME, "nav_playground.html", "en", site=current_site, created_by=admin_user)
            page.save()
            self._page = page
            with self.login_user_context(admin_user):
                url = base.URL_CMS_PAGE_ADVANCED_CHANGE % self._page.pk
                response = self.client.get(url)
                self.assertEqual(response.status_code, 200)
                old_response_size = len(response.content)
                old_user_count = get_user_model().objects.count()
                # create additionals user and reload the page
                get_user_model().objects.create_user(username=USER_NAME, email=USER_NAME + '@django-cms.org',
                                                     password=USER_NAME)
                user_count = get_user_model().objects.count()
                more_users_in_db = old_user_count < user_count
                # we have more users
                self.assertTrue(more_users_in_db, "New users got NOT created")
                response = self.client.get(url)
                new_response_size = len(response.content)
                page_size_grown = old_response_size < new_response_size
                # expect that the pagesize gets influenced by the useramount of the system
                self.assertTrue(page_size_grown, "Page size has not grown after user creation")
                # usernames are only 2 times in content
                text = smart_str(response.content, response.charset)
                foundcount = text.count(USER_NAME)
                # 2 forms contain usernames as options
                self.assertEqual(foundcount, 2,
                                 "Username %s appeared %s times in response.content, expected 2 times" % (
                                     USER_NAME, foundcount))


class AdminPageTreeTests(AdminTestsBase):

    def test_move_node(self):
        admin_user, staff = self._get_guys()
        page_admin = self.page_admin_class

        alpha = create_page('Alpha', 'nav_playground.html', 'en')
        beta = create_page('Beta', TEMPLATE_INHERITANCE_MAGIC, 'en')
        gamma = create_page('Gamma', TEMPLATE_INHERITANCE_MAGIC, 'en')
        delta = create_page('Delta', TEMPLATE_INHERITANCE_MAGIC, 'en')

        # Current structure:
        #   <root>
        #   ⊢ Alpha
        #   ⊢ Beta
        #   ⊢ Gamma
        #   ⊢ Delta

        # Move Beta to be a child of Alpha
        data = {
            'id': beta.pk,
            'position': 0,
            'target': alpha.pk,
        }

        with self.login_user_context(admin_user):
            request = self.get_request(post_data=data)
            response = page_admin.move_page(request, page_id=beta.pk)
            data = json.loads(response.content.decode('utf8'))

        self.assertEqual(response.status_code, 200)
        self.assertEqual(data['status'], 200)
        self.assertEqual(alpha.node._reload().get_descendants().count(), 1)

        # Current structure:
        #   <root>
        #   ⊢ Alpha
        #       ⊢ Beta
        #   ⊢ Gamma
        #   ⊢ Delta

        # Move Gamma to be a child of Beta
        data = {
            'id': gamma.pk,
            'position': 0,
            'target': beta.pk,
        }

        with self.login_user_context(admin_user):
            request = self.get_request(post_data=data)
            response = page_admin.move_page(request, page_id=gamma.pk)
            data = json.loads(response.content.decode('utf8'))

        self.assertEqual(response.status_code, 200)
        self.assertEqual(data['status'], 200)
        self.assertEqual(alpha.node._reload().get_descendants().count(), 2)
        self.assertEqual(beta.node._reload().get_descendants().count(), 1)

        # Current structure:
        #   <root>
        #   ⊢ Alpha
        #       ⊢ Beta
        #           ⊢ Gamma
        #   ⊢ Delta

        # Move Delta to be a child of Beta
        data = {
            'id': delta.pk,
            'position': 0,
            'target': gamma.pk,
        }

        with self.login_user_context(admin_user):
            request = self.get_request(post_data=data)
            response = page_admin.move_page(request, page_id=delta.pk)
            data = json.loads(response.content.decode('utf8'))

        self.assertEqual(response.status_code, 200)
        self.assertEqual(data['status'], 200)
        self.assertEqual(alpha.node._reload().get_descendants().count(), 3)
        self.assertEqual(beta.node._reload().get_descendants().count(), 2)
        self.assertEqual(gamma.node._reload().get_descendants().count(), 1)

        # Current structure:
        #   <root>
        #   ⊢ Alpha
        #       ⊢ Beta
        #           ⊢ Gamma
        #               ⊢ Delta

        # Move Beta to the root as node #1 (positions are 0-indexed)
        data = {
            'id': beta.pk,
            'position': 1,
        }

        with self.login_user_context(admin_user):
            request = self.get_request(post_data=data)
            response = page_admin.move_page(request, page_id=beta.pk)
            data = json.loads(response.content.decode('utf8'))

        self.assertEqual(response.status_code, 200)
        self.assertEqual(data['status'], 200)
        self.assertEqual(alpha.node._reload().get_descendants().count(), 0)
        self.assertEqual(beta.node._reload().get_descendants().count(), 2)
        self.assertEqual(gamma.node._reload().get_descendants().count(), 1)

        # Current structure:
        #   <root>
        #   ⊢ Alpha
        #   ⊢ Beta
        #       ⊢ Gamma
        #           ⊢ Delta

        # Move Beta to be a child of Alpha again
        data = {
            'id': beta.pk,
            'position': 0,
            'target': alpha.pk,
        }

        with self.login_user_context(admin_user):
            request = self.get_request(post_data=data)
            response = page_admin.move_page(request, page_id=beta.pk)
            data = json.loads(response.content.decode('utf8'))

        self.assertEqual(response.status_code, 200)
        self.assertEqual(data['status'], 200)
        self.assertEqual(alpha.node._reload().get_descendants().count(), 3)
        self.assertEqual(beta.node._reload().get_descendants().count(), 2)
        self.assertEqual(gamma.node._reload().get_descendants().count(), 1)

        # Current structure:
        #   <root>
        #   ⊢ Alpha
        #       ⊢ Beta
        #           ⊢ Gamma
        #               ⊢ Delta

        # Move Gamma to the root as node #1 (positions are 0-indexed)
        data = {
            'id': gamma.pk,
            'position': 1,
        }

        with self.login_user_context(admin_user):
            request = self.get_request(post_data=data)
            response = page_admin.move_page(request, page_id=gamma.pk)
            data = json.loads(response.content.decode('utf8'))

        self.assertEqual(response.status_code, 200)
        self.assertEqual(data['status'], 200)
        self.assertEqual(alpha.node._reload().get_descendants().count(), 1)
        self.assertEqual(beta.node._reload().get_descendants().count(), 0)
        self.assertEqual(gamma.node._reload().get_descendants().count(), 1)

        # Current structure:
        #   <root>
        #   ⊢ Alpha
        #       ⊢ Beta
        #   ⊢ Gamma
        #       ⊢ Delta

        # Move Delta to the root as node #1 (positions are 0-indexed)
        data = {
            'id': delta.pk,
            'position': 1,
        }

        with self.login_user_context(admin_user):
            request = self.get_request(post_data=data)
            response = page_admin.move_page(request, page_id=delta.pk)
            data = json.loads(response.content.decode('utf8'))

        self.assertEqual(response.status_code, 200)
        self.assertEqual(data['status'], 200)
        self.assertEqual(alpha.node._reload().get_descendants().count(), 1)
        self.assertEqual(beta.node._reload().get_descendants().count(), 0)
        self.assertEqual(gamma.node._reload().get_descendants().count(), 0)

        # Current structure:
        #   <root>
        #   ⊢ Alpha
        #       ⊢ Beta
        #   ⊢ Delta
        #   ⊢ Gamma

        # Move Gamma to be a child of Delta
        data = {
            'id': gamma.pk,
            'position': 1,
            'target': delta.pk,
        }

        with self.login_user_context(admin_user):
            request = self.get_request(post_data=data)
            response = page_admin.move_page(request, page_id=gamma.pk)
            data = json.loads(response.content.decode('utf8'))

        self.assertEqual(response.status_code, 200)
        self.assertEqual(data['status'], 200)
        self.assertEqual(alpha.node._reload().get_descendants().count(), 1)
        self.assertEqual(beta.node._reload().get_descendants().count(), 0)
        self.assertEqual(gamma.node._reload().get_descendants().count(), 0)
        self.assertEqual(delta.node._reload().get_descendants().count(), 1)

        # Final structure:
        #   <root>
        #   ⊢ Alpha
        #       ⊢ Beta
        #   ⊢ Delta
        #       ⊢ Gamma


class AdminInputSanitationTests(AdminTestsBase):

    @property
    def settings_admin_class(self):
        return site._registry[UserSettings]

    def test_admin_session_store(self):
        """
        Settings added to admin through session store should be escaped
        """
        admin_user, staff = self._get_guys()

        with self.login_user_context(admin_user):
            request = self.get_request(
                self.settings_admin_class.urls[0], post_data={
                    "settings": "<script>alert(\"hello world\")</script>",
                })
            response = self.settings_admin_class.session_store(request)

            self.assertEqual(response.content, b'"&lt;script&gt;alert(&quot;hello world&quot;)&lt;/script&gt;"')<|MERGE_RESOLUTION|>--- conflicted
+++ resolved
@@ -80,7 +80,7 @@
         with self.login_user_context(admin_user):
             request = self.get_request(self.get_pages_admin_list_uri('en'))
             response = site.index(request)
-            self.assertNotContains(response, '/mypagecontentextension/')
+            self.assertNotContains(response, '/mytitleextension/')
             self.assertNotContains(response, '/mypageextension/')
 
     @override_settings(CMS_PERMISSION=False)
@@ -308,7 +308,7 @@
         add_plugin(ph, "TextPlugin", "en", body="Hello World EN 2")
 
         # creating a de title of the page and adding plugins to it
-        create_title("de", page_en.get_page_title(), page_en, slug=page_en.get_slug('en'))
+        create_title("de", page_en.get_title(), page_en, slug=page_en.get_slug('en'))
         add_plugin(ph, "TextPlugin", "de", body="Hello World DE")
         add_plugin(ph, "TextPlugin", "de", body="Hello World DE 2")
         add_plugin(ph, "TextPlugin", "de", body="Hello World DE 3")
@@ -740,7 +740,7 @@
                                            overwrite_url='overwritten_url',
                                            menu_title='menu_title')
 
-            title = multi_title_page.get_content_obj()
+            title = multi_title_page.get_title_obj()
             title.page_title = 'page_title'
             title.save()
 
@@ -749,14 +749,9 @@
             # Non ajax call should return a 403 as this page shouldn't be accessed by anything else but ajax queries
             self.assertEqual(403, self.client.get(page_url).status_code)
 
-<<<<<<< HEAD
-            self.assertEqual(200,
-                             self.client.get(page_url, HTTP_X_REQUESTED_WITH='XMLHttpRequest').status_code)
-=======
             self.assertEqual(
                 200, self.client.get(page_url, HTTP_X_REQUESTED_WITH='XMLHttpRequest').status_code
             )
->>>>>>> 0bef8673
 
             # Test that the query param is working as expected.
             self.assertEqual(
