# -*- coding: utf-8 -*-
import json
import datetime

from djangocms_text_ckeditor.cms_plugins import TextPlugin
from djangocms_text_ckeditor.models import Text
from django.contrib import admin
from django.contrib.admin.models import LogEntry
from django.contrib.admin.sites import site, AdminSite
from django.contrib.auth import get_user_model
from django.contrib.auth.models import Permission, AnonymousUser
from django.contrib.sites.models import Site
from django.core.urlresolvers import reverse
from django.http import (Http404, HttpResponseBadRequest, HttpResponseForbidden, HttpResponse,
                         QueryDict, HttpResponseNotFound)
from django.utils.encoding import force_text, smart_str
from django.utils import timezone
from django.utils.http import urlencode
from django.utils.six.moves.urllib.parse import urlparse

from cms.admin.change_list import CMSChangeList
from cms.admin.forms import PageForm, AdvancedSettingsForm
from cms.admin.pageadmin import PageAdmin
from cms.admin.permissionadmin import PagePermissionInlineAdmin
from cms import api
from cms.api import create_page, create_title, add_plugin, assign_user_to_page, publish_page
from cms.constants import PLUGIN_MOVE_ACTION, TEMPLATE_INHERITANCE_MAGIC
from cms.models import UserSettings, StaticPlaceholder
from cms.models.pagemodel import Page
from cms.models.permissionmodels import GlobalPagePermission, PagePermission
from cms.models.placeholdermodel import Placeholder
from cms.models.pluginmodel import CMSPlugin
from cms.models.titlemodels import Title
from cms.test_utils import testcases as base
from cms.test_utils.testcases import (
    CMSTestCase, URL_CMS_PAGE_DELETE, URL_CMS_PAGE,URL_CMS_TRANSLATION_DELETE,
    URL_CMS_PAGE_CHANGE_LANGUAGE, URL_CMS_PAGE_CHANGE, URL_CMS_PAGE_PERMISSIONS,
    URL_CMS_PAGE_ADD, URL_CMS_PAGE_PUBLISHED
)
from cms.test_utils.util.fuzzy_int import FuzzyInt
from cms.utils import get_cms_setting
from cms.utils.i18n import force_language
from cms.utils.urlutils import admin_reverse


class AdminTestsBase(CMSTestCase):
    @property
    def admin_class(self):
        return site._registry[Page]

    def _get_guys(self, admin_only=False, use_global_permissions=True):
        admin_user = self.get_superuser()
        if admin_only:
            return admin_user
        USERNAME = 'test'

        if get_user_model().USERNAME_FIELD == 'email':
            normal_guy = get_user_model().objects.create_user(USERNAME, 'test@test.com', 'test@test.com')
        else:
            normal_guy = get_user_model().objects.create_user(USERNAME, 'test@test.com', USERNAME)

        normal_guy.is_staff = True
        normal_guy.is_active = True
        normal_guy.save()
        normal_guy.user_permissions = Permission.objects.filter(
            codename__in=['change_page', 'change_title', 'add_page', 'add_title', 'delete_page', 'delete_title']
        )
        if use_global_permissions:
            gpp = GlobalPagePermission.objects.create(
                user=normal_guy,
                can_change=True,
                can_delete=True,
                can_change_advanced_settings=False,
                can_publish=True,
                can_change_permissions=False,
                can_move_page=True,
            )
            gpp.sites = Site.objects.all()
        return admin_user, normal_guy


class AdminTestCase(AdminTestsBase):

    def test_extension_not_in_admin(self):
        admin_user, staff = self._get_guys()
        with self.login_user_context(admin_user):
            request = self.get_request(URL_CMS_PAGE_CHANGE % 1, 'en',)
            response = site.index(request)
            self.assertNotContains(response, '/mytitleextension/')
            self.assertNotContains(response, '/mypageextension/')

    def test_permissioned_page_list(self):
        """
        Makes sure that a user with restricted page permissions can view
        the page list.
        """
        admin_user, normal_guy = self._get_guys(use_global_permissions=False)

        current_site = Site.objects.get(pk=1)
        page = create_page("Test page", "nav_playground.html", "en",
                           site=current_site, created_by=admin_user)

        PagePermission.objects.create(page=page, user=normal_guy)

        with self.login_user_context(normal_guy):
            resp = self.client.get(URL_CMS_PAGE)
            self.assertEqual(resp.status_code, 200)

    def test_edit_does_not_reset_page_adv_fields(self):
        """
        Makes sure that if a non-superuser with no rights to edit advanced page
        fields edits a page, those advanced fields are not touched.
        """
        OLD_PAGE_NAME = 'Test Page'
        NEW_PAGE_NAME = 'Test page 2'
        REVERSE_ID = 'Test'
        OVERRIDE_URL = 'my/override/url'

        admin_user, normal_guy = self._get_guys()

        current_site = Site.objects.get(pk=1)

        # The admin creates the page
        page = create_page(OLD_PAGE_NAME, "nav_playground.html", "en",
                           site=current_site, created_by=admin_user)
        page.reverse_id = REVERSE_ID
        page.save()
        title = page.get_title_obj()
        title.has_url_overwrite = True
        title.path = OVERRIDE_URL
        title.save()

        self.assertEqual(page.get_title(), OLD_PAGE_NAME)
        self.assertEqual(page.reverse_id, REVERSE_ID)
        self.assertEqual(title.overwrite_url, OVERRIDE_URL)

        # The user edits the page (change the page name for ex.)
        page_data = {
            'title': NEW_PAGE_NAME,
            'slug': page.get_slug(),
            'language': title.language,
            'site': page.site.pk,
            'template': page.template,
            'pagepermission_set-TOTAL_FORMS': 0,
            'pagepermission_set-INITIAL_FORMS': 0,
            'pagepermission_set-MAX_NUM_FORMS': 0,
            'pagepermission_set-2-TOTAL_FORMS': 0,
            'pagepermission_set-2-INITIAL_FORMS': 0,
            'pagepermission_set-2-MAX_NUM_FORMS': 0
        }
        # required only if user haves can_change_permission
        with self.login_user_context(normal_guy):
            resp = self.client.post(base.URL_CMS_PAGE_CHANGE % page.pk, page_data,
                                    follow=True)
            self.assertEqual(resp.status_code, 200)
            self.assertTemplateNotUsed(resp, 'admin/login.html')
            page = Page.objects.get(pk=page.pk)

            self.assertEqual(page.get_title(), NEW_PAGE_NAME)
            self.assertEqual(page.reverse_id, REVERSE_ID)
            title = page.get_title_obj()
            self.assertEqual(title.overwrite_url, OVERRIDE_URL)

        # The admin edits the page (change the page name for ex.)
        page_data = {
            'title': OLD_PAGE_NAME,
            'slug': page.get_slug(),
            'language': title.language,
            'site': page.site.pk,
            'template': page.template,
            'reverse_id': page.reverse_id,
            'pagepermission_set-TOTAL_FORMS': 0,  # required only if user haves can_change_permission
            'pagepermission_set-INITIAL_FORMS': 0,
            'pagepermission_set-MAX_NUM_FORMS': 0,
            'pagepermission_set-2-TOTAL_FORMS': 0,
            'pagepermission_set-2-INITIAL_FORMS': 0,
            'pagepermission_set-2-MAX_NUM_FORMS': 0
        }
        with self.login_user_context(admin_user):
            resp = self.client.post(base.URL_CMS_PAGE_CHANGE % page.pk, page_data,
                                    follow=True)
            self.assertEqual(resp.status_code, 200)
            self.assertTemplateNotUsed(resp, 'admin/login.html')
            page = Page.objects.get(pk=page.pk)

            self.assertEqual(page.get_title(), OLD_PAGE_NAME)
            self.assertEqual(page.reverse_id, REVERSE_ID)
            title = page.get_title_obj()
            self.assertEqual(title.overwrite_url, OVERRIDE_URL)

    def test_edit_does_not_reset_apphook(self):
        """
        Makes sure that if a non-superuser with no rights to edit advanced page
        fields edits a page, those advanced fields are not touched.
        """
        OLD_PAGE_NAME = 'Test Page'
        NEW_PAGE_NAME = 'Test page 2'
        REVERSE_ID = 'Test'
        APPLICATION_URLS = 'project.sampleapp.urls'

        admin_user, normal_guy = self._get_guys()

        current_site = Site.objects.get(pk=1)

        # The admin creates the page
        page = create_page(OLD_PAGE_NAME, "nav_playground.html", "en",
                           site=current_site, created_by=admin_user)
        page.reverse_id = REVERSE_ID
        page.save()
        title = page.get_title_obj()
        title.has_url_overwrite = True

        title.save()
        page.application_urls = APPLICATION_URLS
        page.save()
        self.assertEqual(page.get_title(), OLD_PAGE_NAME)
        self.assertEqual(page.reverse_id, REVERSE_ID)
        self.assertEqual(page.application_urls, APPLICATION_URLS)

        # The user edits the page (change the page name for ex.)
        page_data = {
            'title': NEW_PAGE_NAME,
            'slug': page.get_slug(),
            'language': title.language,
            'site': page.site.pk,
            'template': page.template,
            'pagepermission_set-TOTAL_FORMS': 0,
            'pagepermission_set-INITIAL_FORMS': 0,
            'pagepermission_set-MAX_NUM_FORMS': 0,
            'pagepermission_set-2-TOTAL_FORMS': 0,
            'pagepermission_set-2-INITIAL_FORMS': 0,
            'pagepermission_set-2-MAX_NUM_FORMS': 0,
        }

        with self.login_user_context(normal_guy):
            resp = self.client.post(base.URL_CMS_PAGE_CHANGE % page.pk, page_data,
                                    follow=True)
            self.assertEqual(resp.status_code, 200)
            self.assertTemplateNotUsed(resp, 'admin/login.html')
            page = Page.objects.get(pk=page.pk)
            self.assertEqual(page.get_title(), NEW_PAGE_NAME)
            self.assertEqual(page.reverse_id, REVERSE_ID)
            self.assertEqual(page.application_urls, APPLICATION_URLS)
            title = page.get_title_obj()
            # The admin edits the page (change the page name for ex.)
            page_data = {
                'title': OLD_PAGE_NAME,
                'slug': page.get_slug(),
                'language': title.language,
                'site': page.site.pk,
                'template': page.template,
                'reverse_id': page.reverse_id,
            }

        with self.login_user_context(admin_user):
            resp = self.client.post(base.URL_CMS_PAGE_ADVANCED_CHANGE % page.pk, page_data,
                                    follow=True)
            self.assertEqual(resp.status_code, 200)
            self.assertTemplateNotUsed(resp, 'admin/login.html')
            resp = self.client.post(base.URL_CMS_PAGE_CHANGE % page.pk, page_data,
                                    follow=True)
            self.assertEqual(resp.status_code, 200)
            self.assertTemplateNotUsed(resp, 'admin/login.html')
            page = Page.objects.get(pk=page.pk)

            self.assertEqual(page.get_title(), OLD_PAGE_NAME)
            self.assertEqual(page.reverse_id, REVERSE_ID)
            self.assertEqual(page.application_urls, '')

    def test_2apphooks_with_same_namespace(self):
        PAGE1 = 'Test Page'
        PAGE2 = 'Test page 2'
        APPLICATION_URLS = 'project.sampleapp.urls'

        admin_user, normal_guy = self._get_guys()

        current_site = Site.objects.get(pk=1)

        # The admin creates the page
        page = create_page(PAGE1, "nav_playground.html", "en",
                           site=current_site, created_by=admin_user)
        page2 = create_page(PAGE2, "nav_playground.html", "en",
                            site=current_site, created_by=admin_user)

        page.application_urls = APPLICATION_URLS
        page.application_namespace = "space1"
        page.save()
        page2.application_urls = APPLICATION_URLS
        page2.save()

        # The admin edits the page (change the page name for ex.)
        page_data = {
            'title': PAGE2,
            'slug': page2.get_slug(),
            'language': 'en',
            'site': page.site.pk,
            'template': page2.template,
            'application_urls': 'SampleApp',
            'application_namespace': 'space1',
        }

        with self.login_user_context(admin_user):
            resp = self.client.post(base.URL_CMS_PAGE_ADVANCED_CHANGE % page.pk, page_data)
            self.assertEqual(resp.status_code, 302)
            self.assertEqual(Page.objects.filter(application_namespace="space1").count(), 1)
            resp = self.client.post(base.URL_CMS_PAGE_ADVANCED_CHANGE % page2.pk, page_data)
            self.assertEqual(resp.status_code, 200)
            page_data['application_namespace'] = 'space2'
            resp = self.client.post(base.URL_CMS_PAGE_ADVANCED_CHANGE % page2.pk, page_data)
            self.assertEqual(resp.status_code, 302)

    def test_delete(self):
        admin_user = self.get_superuser()
        create_page("home", "nav_playground.html", "en",
                           created_by=admin_user, published=True)
        page = create_page("delete-page", "nav_playground.html", "en",
                           created_by=admin_user, published=True)
        create_page('child-page', "nav_playground.html", "en",
                    created_by=admin_user, published=True, parent=page)
        body = page.placeholders.get(slot='body')
        add_plugin(body, 'TextPlugin', 'en', body='text')
        page.publish('en')
        with self.login_user_context(admin_user):
            data = {'post': 'yes'}
            response = self.client.post(URL_CMS_PAGE_DELETE % page.pk, data)
            self.assertRedirects(response, URL_CMS_PAGE)

    def test_delete_diff_language(self):
        admin_user = self.get_superuser()
        create_page("home", "nav_playground.html", "en",
                           created_by=admin_user, published=True)
        page = create_page("delete-page", "nav_playground.html", "en",
                           created_by=admin_user, published=True)
        create_page('child-page', "nav_playground.html", "de",
                    created_by=admin_user, published=True, parent=page)
        body = page.placeholders.get(slot='body')
        add_plugin(body, 'TextPlugin', 'en', body='text')
        page.publish('en')
        with self.login_user_context(admin_user):
            data = {'post': 'yes'}
            response = self.client.post(URL_CMS_PAGE_DELETE % page.pk, data)
            self.assertRedirects(response, URL_CMS_PAGE)

    def test_search_fields(self):
        superuser = self.get_superuser()
        from django.contrib.admin import site

        with self.login_user_context(superuser):
            for model, admin_instance in site._registry.items():
                if model._meta.app_label != 'cms':
                    continue
                if not admin_instance.search_fields:
                    continue
                url = admin_reverse('cms_%s_changelist' % model._meta.model_name)
                response = self.client.get('%s?q=1' % url)
                errmsg = response.content
                self.assertEqual(response.status_code, 200, errmsg)

    def test_pagetree_filtered(self):
        superuser = self.get_superuser()
        create_page("root-page", "nav_playground.html", "en",
                    created_by=superuser, published=True)
        with self.login_user_context(superuser):
            url = admin_reverse('cms_page_changelist')
            response = self.client.get('%s?template__exact=nav_playground.html' % url)
            errmsg = response.content
            self.assertEqual(response.status_code, 200, errmsg)

    def test_delete_translation(self):
        admin_user = self.get_superuser()
        page = create_page("delete-page-translation", "nav_playground.html", "en",
                           created_by=admin_user, published=True)
        create_title("de", "delete-page-translation-2", page, slug="delete-page-translation-2")
        create_title("es-mx", "delete-page-translation-es", page, slug="delete-page-translation-es")
        with self.login_user_context(admin_user):
            response = self.client.get(URL_CMS_TRANSLATION_DELETE % page.pk, {'language': 'de'})
            self.assertEqual(response.status_code, 200)
            response = self.client.post(URL_CMS_TRANSLATION_DELETE % page.pk, {'language': 'de'})
            self.assertRedirects(response, URL_CMS_PAGE)
            response = self.client.get(URL_CMS_TRANSLATION_DELETE % page.pk, {'language': 'es-mx'})
            self.assertEqual(response.status_code, 200)
            response = self.client.post(URL_CMS_TRANSLATION_DELETE % page.pk, {'language': 'es-mx'})
            self.assertRedirects(response, URL_CMS_PAGE)

    def test_change_dates(self):
        admin_user, staff = self._get_guys()

        with self.settings(USE_TZ=False, TIME_ZONE='UTC'):

            page = create_page('test-page', 'nav_playground.html', 'en')
            page.publish('en')
            draft = page.get_draft_object()

            original_date = draft.publication_date
            original_end_date = draft.publication_end_date
            new_date = timezone.now() - datetime.timedelta(days=1)
            new_end_date = timezone.now() + datetime.timedelta(days=1)
            url = admin_reverse('cms_page_dates', args=(draft.pk,))
            with self.login_user_context(admin_user):
                response = self.client.post(url, {
                    'language': 'en',
                    'site': draft.site.pk,
                    'publication_date_0': new_date.date(),
                    'publication_date_1': new_date.strftime("%H:%M:%S"),
                    'publication_end_date_0': new_end_date.date(),
                    'publication_end_date_1': new_end_date.strftime("%H:%M:%S"),
                })
                self.assertEqual(response.status_code, 302)
                draft = Page.objects.get(pk=draft.pk)
                self.assertNotEqual(draft.publication_date.timetuple(), original_date.timetuple())
                self.assertEqual(draft.publication_date.timetuple(), new_date.timetuple())
                self.assertEqual(draft.publication_end_date.timetuple(), new_end_date.timetuple())
                if original_end_date:
                    self.assertNotEqual(draft.publication_end_date.timetuple(), original_end_date.timetuple())

        with self.settings(USE_TZ=True, TIME_ZONE='UTC'):

            page = create_page('test-page-2', 'nav_playground.html', 'en')
            page.publish('en')
            draft = page.get_draft_object()

            original_date = draft.publication_date
            original_end_date = draft.publication_end_date
            new_date = timezone.localtime(timezone.now()) - datetime.timedelta(days=1)
            new_end_date = timezone.localtime(timezone.now()) + datetime.timedelta(days=1)
            url = admin_reverse('cms_page_dates', args=(draft.pk,))
            with self.login_user_context(admin_user):
                response = self.client.post(url, {
                    'language': 'en',
                    'site': draft.site.pk,
                    'publication_date_0': new_date.date(),
                    'publication_date_1': new_date.strftime("%H:%M:%S"),
                    'publication_end_date_0': new_end_date.date(),
                    'publication_end_date_1': new_end_date.strftime("%H:%M:%S"),
                })
                self.assertEqual(response.status_code, 302)
                draft = Page.objects.get(pk=draft.pk)
                self.assertNotEqual(draft.publication_date.timetuple(), original_date.timetuple())
                self.assertEqual(timezone.localtime(draft.publication_date).timetuple(), new_date.timetuple())
                self.assertEqual(timezone.localtime(draft.publication_end_date).timetuple(), new_end_date.timetuple())
                if original_end_date:
                    self.assertNotEqual(draft.publication_end_date.timetuple(), original_end_date.timetuple())

    def test_change_template(self):
        admin_user, staff = self._get_guys()
        request = self.get_request(URL_CMS_PAGE_CHANGE % 1, 'en')
        request.method = "POST"
        pageadmin = site._registry[Page]
        with self.login_user_context(staff):
            self.assertRaises(Http404, pageadmin.change_template, request, 1)
            page = create_page('test-page', 'nav_playground.html', 'en')
            response = pageadmin.change_template(request, page.pk)
            self.assertEqual(response.status_code, 403)
        url = admin_reverse('cms_page_change_template', args=(page.pk,))
        with self.login_user_context(admin_user):
            response = self.client.post(url, {'template': 'doesntexist'})
            self.assertEqual(response.status_code, 400)
            response = self.client.post(url, {'template': get_cms_setting('TEMPLATES')[0][0]})
            self.assertEqual(response.status_code, 200)

    def test_get_permissions(self):
        page = create_page('test-page', 'nav_playground.html', 'en')
        url = admin_reverse('cms_page_get_permissions', args=(page.pk,))
        response = self.client.get(url)
        self.assertEqual(response.status_code, 302)
        self.assertRedirects(response, '/en/admin/login/?next=%s' % (URL_CMS_PAGE_PERMISSIONS % page.pk))
        admin_user = self.get_superuser()
        with self.login_user_context(admin_user):
            response = self.client.get(url)
            self.assertEqual(response.status_code, 200)
            self.assertTemplateNotUsed(response, 'admin/login.html')

    def test_changelist_items(self):
        admin_user = self.get_superuser()
        first_level_page = create_page('level1', 'nav_playground.html', 'en')
        second_level_page_top = create_page('level21', "nav_playground.html", "en",
                                            created_by=admin_user, published=True, parent=first_level_page)
        second_level_page_bottom = create_page('level22', "nav_playground.html", "en",
                                               created_by=admin_user, published=True,
                                               parent=self.reload(first_level_page))
        third_level_page = create_page('level3', "nav_playground.html", "en",
                                       created_by=admin_user, published=True, parent=second_level_page_top)
        self.assertEqual(Page.objects.all().count(), 4)

        url = admin_reverse('cms_%s_changelist' % Page._meta.model_name)
        request = self.get_request(url)

        request.session = {}
        request.user = admin_user

        page_admin = site._registry[Page]

        cl_params = [request, page_admin.model, page_admin.list_display,
            page_admin.list_display_links, page_admin.list_filter,
            page_admin.date_hierarchy, page_admin.search_fields,
            page_admin.list_select_related, page_admin.list_per_page]
        if hasattr(page_admin, 'list_max_show_all'):  # django 1.4
            cl_params.append(page_admin.list_max_show_all)
        cl_params.extend([page_admin.list_editable, page_admin])
        cl = CMSChangeList(*tuple(cl_params))

        cl.set_items(request)

        root_page = cl.get_items()[0]

        self.assertEqual(root_page, first_level_page)
        self.assertEqual(root_page.get_children()[0], second_level_page_top)
        self.assertEqual(root_page.get_children()[1], second_level_page_bottom)
        self.assertEqual(root_page.get_children()[0].get_children()[0], third_level_page)

    def test_changelist_get_results(self):
        admin_user = self.get_superuser()
        first_level_page = create_page('level1', 'nav_playground.html', 'en', published=True)
        second_level_page_top = create_page('level21', "nav_playground.html", "en",
                                            created_by=admin_user, published=True,
                                            parent=first_level_page)
        second_level_page_bottom = create_page('level22', "nav_playground.html", "en", # nopyflakes
                                               created_by=admin_user, published=True,
                                               parent=self.reload(first_level_page))
        third_level_page = create_page('level3', "nav_playground.html", "en", # nopyflakes
                                       created_by=admin_user, published=True,
                                       parent=second_level_page_top)
        fourth_level_page = create_page('level23', "nav_playground.html", "en", # nopyflakes
                                        created_by=admin_user,
                                        parent=self.reload(first_level_page))
        self.assertEqual(Page.objects.all().count(), 9)

        url = admin_reverse('cms_%s_changelist' % Page._meta.model_name)

        request = self.get_request(url)
        request.session = {}
        request.user = admin_user

        page_admin = site._registry[Page]

        # full blown page list. only draft pages are taken into account
        cl_params = [request, page_admin.model, page_admin.list_display,
            page_admin.list_display_links, page_admin.list_filter,
            page_admin.date_hierarchy, page_admin.search_fields,
            page_admin.list_select_related, page_admin.list_per_page]
        if hasattr(page_admin, 'list_max_show_all'):  # django 1.4
            cl_params.append(page_admin.list_max_show_all)
        cl_params.extend([page_admin.list_editable, page_admin])
        cl = CMSChangeList(*tuple(cl_params))
        cl.get_results(request)
        self.assertEqual(cl.full_result_count, 5)
        self.assertEqual(cl.result_count, 5)

        # only one unpublished page is returned
        request = self.get_request(url+'?q=level23')
        request.session = {}
        request.user = admin_user
        cl_params[0] = request
        cl = CMSChangeList(*tuple(cl_params))
        cl.get_results(request)
        self.assertEqual(cl.full_result_count, 5)
        self.assertEqual(cl.result_count, 1)

        # a number of pages matches the query
        request = self.get_request(url+'?q=level2')
        request.session = {}
        request.user = admin_user
        cl_params[0] = request
        cl = CMSChangeList(*tuple(cl_params))
        cl.get_results(request)
        self.assertEqual(cl.full_result_count, 5)
        self.assertEqual(cl.result_count, 3)

    def test_unihandecode_doesnt_break_404_in_admin(self):
        self.get_superuser()

        if get_user_model().USERNAME_FIELD == 'email':
            self.client.login(username='admin@django-cms.org', password='admin@django-cms.org')
        else:
            self.client.login(username='admin', password='admin')

        response = self.client.get(URL_CMS_PAGE_CHANGE_LANGUAGE % (1, 'en'))
        self.assertEqual(response.status_code, 404)

    def test_empty_placeholder_in_correct_language(self):
        """
        Test that Cleaning a placeholder only affect current language contents
        """
        # create some objects
        page_en = create_page("EmptyPlaceholderTestPage (EN)", "nav_playground.html", "en")
        ph = page_en.placeholders.get(slot="body")

        # add the text plugin to the en version of the page
        add_plugin(ph, "TextPlugin", "en", body="Hello World EN 1")
        add_plugin(ph, "TextPlugin", "en", body="Hello World EN 2")

        # creating a de title of the page and adding plugins to it
        create_title("de", page_en.get_title(), page_en, slug=page_en.get_slug())
        add_plugin(ph, "TextPlugin", "de", body="Hello World DE")
        add_plugin(ph, "TextPlugin", "de", body="Hello World DE 2")
        add_plugin(ph, "TextPlugin", "de", body="Hello World DE 3")

        # before cleaning the de placeholder
        self.assertEqual(ph.get_plugins('en').count(), 2)
        self.assertEqual(ph.get_plugins('de').count(), 3)

        admin_user, staff = self._get_guys()
        with self.login_user_context(admin_user):
            url = '%s?language=de' % admin_reverse('cms_page_clear_placeholder', args=[ph.pk])
            response = self.client.post(url, {'test': 0})

        self.assertEqual(response.status_code, 302)

        # After cleaning the de placeholder, en placeholder must still have all the plugins
        self.assertEqual(ph.get_plugins('en').count(), 2)
        self.assertEqual(ph.get_plugins('de').count(), 0)


class AdminTests(AdminTestsBase):
    # TODO: needs tests for actual permissions, not only superuser/normaluser

    def setUp(self):
        self.page = create_page("testpage", "nav_playground.html", "en")

    def get_admin(self):
        User = get_user_model()

        fields = dict(email="admin@django-cms.org", is_staff=True, is_superuser=True)

        if (User.USERNAME_FIELD != 'email'):
            fields[User.USERNAME_FIELD] = "admin"

        usr = User(**fields)
        usr.set_password(getattr(usr, User.USERNAME_FIELD))
        usr.save()
        return usr

    def get_permless(self):
        User = get_user_model()

        fields = dict(email="permless@django-cms.org", is_staff=True)

        if (User.USERNAME_FIELD != 'email'):
            fields[User.USERNAME_FIELD] = "permless"

        usr = User(**fields)
        usr.set_password(getattr(usr, User.USERNAME_FIELD))
        usr.save()
        return usr

    def get_page(self):
        return self.page

    def test_change_publish_unpublish(self):
        page = self.get_page()
        permless = self.get_permless()
        with self.login_user_context(permless):
            request = self.get_request()
            response = self.admin_class.publish_page(request, page.pk, "en")
            self.assertEqual(response.status_code, 405)
            page = self.reload(page)
            self.assertFalse(page.is_published('en'))

            request = self.get_request(post_data={'no': 'data'})
            response = self.admin_class.publish_page(request, page.pk, "en")
            self.assertEqual(response.status_code, 403)
            page = self.reload(page)
            self.assertFalse(page.is_published('en'))

        admin_user = self.get_admin()
        with self.login_user_context(admin_user):
            request = self.get_request(post_data={'no': 'data'})
            response = self.admin_class.publish_page(request, page.pk, "en")
            self.assertEqual(response.status_code, 302)

            page = self.reload(page)
            self.assertTrue(page.is_published('en'))

            response = self.admin_class.unpublish(request, page.pk, "en")
            self.assertEqual(response.status_code, 302)

            page = self.reload(page)
            self.assertFalse(page.is_published('en'))

    def test_change_status_adds_log_entry(self):
        page = self.get_page()
        admin_user = self.get_admin()
        with self.login_user_context(admin_user):
            request = self.get_request(post_data={'no': 'data'})
            self.assertFalse(LogEntry.objects.count())
            response = self.admin_class.publish_page(request, page.pk, "en")
            self.assertEqual(response.status_code, 302)
            self.assertEqual(1, LogEntry.objects.count())
            self.assertEqual(page.pk, int(LogEntry.objects.all()[0].object_id))

    def test_change_innavigation(self):
        page = self.get_page()
        permless = self.get_permless()
        admin_user = self.get_admin()
        with self.login_user_context(permless):
            request = self.get_request()
            response = self.admin_class.change_innavigation(request, page.pk)
            self.assertEqual(response.status_code, 405)
        with self.login_user_context(permless):
            request = self.get_request(post_data={'no': 'data'})
            response = self.admin_class.change_innavigation(request, page.pk)
            self.assertEqual(response.status_code, 403)
        with self.login_user_context(permless):
            request = self.get_request(post_data={'no': 'data'})
            self.assertRaises(Http404, self.admin_class.change_innavigation,
                              request, page.pk + 100)
        with self.login_user_context(permless):
            request = self.get_request(post_data={'no': 'data'})
            response = self.admin_class.change_innavigation(request, page.pk)
            self.assertEqual(response.status_code, 403)
        with self.login_user_context(admin_user):
            request = self.get_request(post_data={'no': 'data'})
            old = page.in_navigation
            response = self.admin_class.change_innavigation(request, page.pk)
            self.assertEqual(response.status_code, 200)
            page = self.reload(page)
            self.assertEqual(old, not page.in_navigation)

    def test_publish_page_requires_perms(self):
        permless = self.get_permless()
        with self.login_user_context(permless):
            request = self.get_request()
            request.method = "POST"
            response = self.admin_class.publish_page(request, Page.objects.all()[0].pk, "en")
            self.assertEqual(response.status_code, 403)

    def test_revert_page(self):
        self.page.publish('en')
        title = self.page.title_set.get(language='en')
        title.title = 'new'
        title.save()
        self.assertEqual(Title.objects.all().count(), 2)
        self.assertEqual(Page.objects.all().count(), 2)
        with self.login_user_context(self.get_superuser()):
            request = self.get_request()
            request.method = "POST"
            response = self.admin_class.revert_page(request, Page.objects.all()[0].pk, "en")
            self.assertEqual(response.status_code, 302)
        self.assertEqual(Title.objects.all().count(), 2)
        self.assertEqual(Page.objects.all().count(), 2)
        new_title = Title.objects.get(pk=title.pk)
        self.assertNotEqual(title.title, new_title.title)
        self.assertTrue(title.publisher_is_draft)
        self.assertTrue(new_title.publisher_is_draft)

    def test_revert_page_requires_perms(self):
        permless = self.get_permless()
        with self.login_user_context(permless):
            request = self.get_request()
            request.method = "POST"
            response = self.admin_class.revert_page(request, Page.objects.all()[0].pk, 'en')
            self.assertEqual(response.status_code, 403)

    def test_revert_page_redirects(self):
        admin_user = self.get_admin()
        self.page.publish("en")  # Ensure public copy exists before reverting
        with self.login_user_context(admin_user):
            response = self.client.post(admin_reverse('cms_page_revert_page', args=(self.page.pk, 'en')))
            self.assertEqual(response.status_code, 302)
            url = response['Location']
            self.assertTrue(url.endswith('?%s' % get_cms_setting('CMS_TOOLBAR_URL__EDIT_OFF')))

    def test_remove_plugin_requires_post(self):
        ph = Placeholder.objects.create(slot='test')
        plugin = add_plugin(ph, 'TextPlugin', 'en', body='test')
        admin_user = self.get_admin()
        with self.login_user_context(admin_user):
            request = self.get_request()
            response = self.admin_class.delete_plugin(request, plugin.pk)
            self.assertEqual(response.status_code, 200)

    def test_move_plugin(self):
        ph = Placeholder.objects.create(slot='test')
        plugin = add_plugin(ph, 'TextPlugin', 'en', body='test')
        page = self.get_page()
        source, target = list(page.placeholders.all())[:2]
        pageplugin = add_plugin(source, 'TextPlugin', 'en', body='test')
        plugin_class = pageplugin.get_plugin_class_instance()

        with force_language('en'):
            action_urls = pageplugin.get_action_urls()

        expected = {
            'reload': plugin_class.requires_reload(PLUGIN_MOVE_ACTION),
            'urls': action_urls,
        }
        placeholder = Placeholder.objects.all()[0]
        permless = self.get_permless()
        admin_user = self.get_admin()
        with self.login_user_context(permless):
            request = self.get_request()
            response = self.admin_class.move_plugin(request)
            self.assertEqual(response.status_code, 405)
            request = self.get_request(post_data={'not_usable': '1'})
            self.assertRaises(RuntimeError, self.admin_class.move_plugin, request)
        with self.login_user_context(admin_user):
            request = self.get_request(post_data={'ids': plugin.pk})
            self.assertRaises(RuntimeError, self.admin_class.move_plugin, request)
        with self.login_user_context(admin_user):
            request = self.get_request(post_data={'plugin_id': pageplugin.pk,
                'placeholder_id': 'invalid-placeholder', 'plugin_language': 'en'})
            self.assertRaises(RuntimeError, self.admin_class.move_plugin, request)
        with self.login_user_context(permless):
            request = self.get_request(post_data={'plugin_id': pageplugin.pk,
                'placeholder_id': placeholder.pk, 'plugin_parent': '', 'plugin_language': 'en'})
            self.assertEqual(self.admin_class.move_plugin(request).status_code, HttpResponseForbidden.status_code)
        with self.login_user_context(admin_user):
            request = self.get_request(post_data={'plugin_id': pageplugin.pk,
                'placeholder_id': placeholder.pk, 'plugin_parent': '', 'plugin_language': 'en'})
            response = self.admin_class.move_plugin(request)
            self.assertEqual(response.status_code, 200)
            self.assertEqual(json.loads(response.content.decode('utf8')), expected)
        with self.login_user_context(permless):
            request = self.get_request(post_data={'plugin_id': pageplugin.pk,
                'placeholder_id': placeholder.id, 'plugin_parent': '', 'plugin_language': 'en'})
            self.assertEqual(self.admin_class.move_plugin(request).status_code, HttpResponseForbidden.status_code)
        with self.login_user_context(admin_user):
            request = self.get_request(post_data={'plugin_id': pageplugin.pk,
                'placeholder_id': placeholder.id, 'plugin_parent': '', 'plugin_language': 'en'})
            response = self.admin_class.move_plugin(request)
            self.assertEqual(response.status_code, 200)
            self.assertEqual(json.loads(response.content.decode('utf8')), expected)

    def test_move_language(self):
        page = self.get_page()
        source, target = list(page.placeholders.all())[:2]
        col = add_plugin(source, 'MultiColumnPlugin', 'en')
        sub_col = add_plugin(source, 'ColumnPlugin', 'en', target=col)
        col2 = add_plugin(source, 'MultiColumnPlugin', 'de')

        admin_user = self.get_admin()
        with self.login_user_context(admin_user):
            request = self.get_request(post_data={
                'plugin_id': sub_col.pk,
                'placeholder_id': source.id,
                'plugin_parent': col2.pk,
                'plugin_language': 'de'
            })
            response = self.admin_class.move_plugin(request)
            self.assertEqual(response.status_code, 200)
        sub_col = CMSPlugin.objects.get(pk=sub_col.pk)
        self.assertEqual(sub_col.language, "de")
        self.assertEqual(sub_col.parent_id, col2.pk)

    def test_preview_page(self):
        permless = self.get_permless()
        with self.login_user_context(permless):
            request = self.get_request()
            self.assertRaises(Http404, self.admin_class.preview_page, request, 404, "en")
        page = self.get_page()
        page.publish("en")
        base_url = page.get_absolute_url()
        with self.login_user_context(permless):
            request = self.get_request('/?public=true')
            response = self.admin_class.preview_page(request, page.pk, 'en')
            self.assertEqual(response.status_code, 302)
            self.assertEqual(response['Location'], '%s?%s&language=en' % (base_url, get_cms_setting('CMS_TOOLBAR_URL__EDIT_ON')))
            request = self.get_request()
            response = self.admin_class.preview_page(request, page.pk, 'en')
            self.assertEqual(response.status_code, 302)
            self.assertEqual(response['Location'], '%s?%s&language=en' % (base_url, get_cms_setting('CMS_TOOLBAR_URL__EDIT_ON')))
            current_site = Site.objects.create(domain='django-cms.org', name='django-cms')
            page.site = current_site
            page.save()
            page.publish("en")
            self.assertTrue(page.is_home)
            response = self.admin_class.preview_page(request, page.pk, 'en')
            self.assertEqual(response.status_code, 302)
            self.assertEqual(response['Location'],
                             'http://django-cms.org%s?%s&language=en' % (base_url, get_cms_setting('CMS_TOOLBAR_URL__EDIT_ON')))

    def test_too_many_plugins_global(self):
        conf = {
            'body': {
                'limits': {
                    'global': 1,
                },
            },
        }
        admin_user = self.get_admin()
        url = admin_reverse('cms_page_add_plugin')
        with self.settings(CMS_PERMISSION=False, CMS_PLACEHOLDER_CONF=conf):
            page = create_page('somepage', 'nav_playground.html', 'en')
            body = page.placeholders.get(slot='body')
            add_plugin(body, 'TextPlugin', 'en', body='text')
            with self.login_user_context(admin_user):
                data = {
                    'plugin_type': 'TextPlugin',
                    'placeholder_id': body.pk,
                    'plugin_language': 'en',
                }
                response = self.client.post(url, data)
                self.assertEqual(response.status_code, HttpResponseBadRequest.status_code)

    def test_too_many_plugins_type(self):
        conf = {
            'body': {
                'limits': {
                    'TextPlugin': 1,
                },
            },
        }
        admin_user = self.get_admin()
        url = admin_reverse('cms_page_add_plugin')
        with self.settings(CMS_PERMISSION=False, CMS_PLACEHOLDER_CONF=conf):
            page = create_page('somepage', 'nav_playground.html', 'en')
            body = page.placeholders.get(slot='body')
            add_plugin(body, 'TextPlugin', 'en', body='text')
            with self.login_user_context(admin_user):
                data = {
                    'plugin_type': 'TextPlugin',
                    'placeholder_id': body.pk,
                    'plugin_language': 'en',
                    'plugin_parent': '',
                }
                response = self.client.post(url, data)
                self.assertEqual(response.status_code, HttpResponseBadRequest.status_code)

    def test_edit_title_dirty_bit(self):
        language = "en"
        admin_user = self.get_admin()
        page = create_page('A', 'nav_playground.html', language)
        page_admin = PageAdmin(Page, None)
        page_admin._current_page = page
        page.publish("en")
        draft_page = page.get_draft_object()
        admin_url = reverse("admin:cms_page_edit_title_fields", args=(
            draft_page.pk, language
        ))

        post_data = {
            'title': "A Title"
        }
        with self.login_user_context(admin_user):
            self.client.post(admin_url, post_data)
            draft_page = Page.objects.get(pk=page.pk).get_draft_object()
            self.assertTrue(draft_page.is_dirty('en'))

    def test_edit_title_languages(self):
        language = "en"
        admin_user = self.get_admin()
        page = create_page('A', 'nav_playground.html', language)
        page_admin = PageAdmin(Page, None)
        page_admin._current_page = page
        page.publish("en")
        draft_page = page.get_draft_object()
        admin_url = reverse("admin:cms_page_edit_title_fields", args=(
            draft_page.pk, language
        ))

        post_data = {
            'title': "A Title"
        }
        with self.login_user_context(admin_user):
            self.client.post(admin_url, post_data)
            draft_page = Page.objects.get(pk=page.pk).get_draft_object()
            self.assertTrue(draft_page.is_dirty('en'))

    def test_page_form_leak(self):
        language = "en"
        admin_user = self.get_admin()
        request = self.get_request('/', 'en')
        request.user = admin_user
        page = create_page('A', 'nav_playground.html', language, menu_title='menu title')
        page_admin = PageAdmin(Page, site)
        page_admin._current_page = page

        edit_form = page_admin.get_form(request, page)
        add_form = page_admin.get_form(request, None)

        self.assertEqual(edit_form.base_fields['menu_title'].initial, 'menu title')
        self.assertEqual(add_form.base_fields['menu_title'].initial, None)


class NoDBAdminTests(CMSTestCase):
    @property
    def admin_class(self):
        return site._registry[Page]

    def test_lookup_allowed_site__exact(self):
        self.assertTrue(self.admin_class.lookup_allowed('site__exact', '1'))

    def test_lookup_allowed_published(self):
        self.assertTrue(self.admin_class.lookup_allowed('published', value='1'))


class PluginPermissionTests(AdminTestsBase):
    def setUp(self):
        self._page = create_page('test page', 'nav_playground.html', 'en')
        self._placeholder = self._page.placeholders.all()[0]

    def _get_admin(self):
        User = get_user_model()

        fields = dict(email="admin@django-cms.org", is_staff=True, is_active=True)

        if (User.USERNAME_FIELD != 'email'):
            fields[User.USERNAME_FIELD] = "admin"

        admin_user = User(**fields)

        admin_user.set_password('admin')
        admin_user.save()
        return admin_user

    def _get_page_admin(self):
        return admin.site._registry[Page]

    def _give_permission(self, user, model, permission_type, save=True):
        codename = '%s_%s' % (permission_type, model._meta.object_name.lower())
        user.user_permissions.add(Permission.objects.get(codename=codename))

    def _give_page_permission_rights(self, user):
        self._give_permission(user, PagePermission, 'add')
        self._give_permission(user, PagePermission, 'change')
        self._give_permission(user, PagePermission, 'delete')

    def _get_change_page_request(self, user, page):
        return type('Request', (object,), {
            'user': user,
            'path': base.URL_CMS_PAGE_CHANGE % page.pk
        })

    def _give_cms_permissions(self, user, save=True):
        for perm_type in ['add', 'change', 'delete']:
            for model in [Page, Title]:
                self._give_permission(user, model, perm_type, False)
        gpp = GlobalPagePermission.objects.create(
            user=user,
            can_change=True,
            can_delete=True,
            can_change_advanced_settings=False,
            can_publish=True,
            can_change_permissions=False,
            can_move_page=True,
        )
        gpp.sites = Site.objects.all()
        if save:
            user.save()

    def _create_plugin(self):
        plugin = add_plugin(self._placeholder, 'TextPlugin', 'en')
        return plugin

    def test_plugin_add_requires_permissions(self):
        """User tries to add a plugin but has no permissions. He can add the plugin after he got the permissions"""
        admin = self._get_admin()
        self._give_cms_permissions(admin)

        if get_user_model().USERNAME_FIELD == 'email':
            self.client.login(username='admin@django-cms.org', password='admin')
        else:
            self.client.login(username='admin', password='admin')

        url = admin_reverse('cms_page_add_plugin') + '?' + urlencode({
            'plugin_type': 'TextPlugin',
            'placeholder_id': self._placeholder.pk,
            'plugin_language': 'en',

        })
        response = self.client.post(url, {})
        self.assertEqual(response.status_code, HttpResponseForbidden.status_code)
        self._give_permission(admin, Text, 'add')
        response = self.client.post(url, {})
        self.assertEqual(response.status_code, 302)

    def test_plugin_edit_requires_permissions(self):
        """User tries to edit a plugin but has no permissions. He can edit the plugin after he got the permissions"""
        plugin = self._create_plugin()
        _, normal_guy = self._get_guys()

        if get_user_model().USERNAME_FIELD == 'email':
            self.client.login(username='test@test.com', password='test@test.com')
        else:
            self.client.login(username='test', password='test')

        url = admin_reverse('cms_page_edit_plugin', args=[plugin.id])
        response = self.client.post(url, dict())
        self.assertEqual(response.status_code, HttpResponseForbidden.status_code)
        # After he got the permissions, he can edit the plugin
        self._give_permission(normal_guy, Text, 'change')
        response = self.client.post(url, dict())
        self.assertEqual(response.status_code, HttpResponse.status_code)

    def test_plugin_edit_wrong_url(self):
        """User tries to edit a plugin using a random url. 404 response returned"""
        plugin = self._create_plugin()
        _, normal_guy = self._get_guys()

        if get_user_model().USERNAME_FIELD == 'email':
            self.client.login(username='test@test.com', password='test@test.com')
        else:
            self.client.login(username='test', password='test')

        self._give_permission(normal_guy, Text, 'change')
        url = '%s/edit-plugin/%s/' % (admin_reverse('cms_page_edit_plugin', args=[plugin.id]), plugin.id)
        response = self.client.post(url, dict())
        self.assertEqual(response.status_code, HttpResponseNotFound.status_code)
        self.assertTrue("Plugin not found" in force_text(response.content))

    def test_plugin_remove_requires_permissions(self):
        """User tries to remove a plugin but has no permissions. He can remove the plugin after he got the permissions"""
        plugin = self._create_plugin()
        _, normal_guy = self._get_guys()

        if get_user_model().USERNAME_FIELD == 'email':
            self.client.login(username='test@test.com', password='test@test.com')
        else:
            self.client.login(username='test', password='test')

        url = admin_reverse('cms_page_delete_plugin', args=[plugin.pk])
        data = dict(plugin_id=plugin.id)
        response = self.client.post(url, data)
        self.assertEqual(response.status_code, HttpResponseForbidden.status_code)
        # After he got the permissions, he can edit the plugin
        self._give_permission(normal_guy, Text, 'delete')
        response = self.client.post(url, data)
        self.assertEqual(response.status_code, 302)

    def test_plugin_move_requires_permissions(self):
        """User tries to move a plugin but has no permissions. He can move the plugin after he got the permissions"""
        plugin = self._create_plugin()
        _, normal_guy = self._get_guys()

        if get_user_model().USERNAME_FIELD == 'email':
            self.client.login(username='test@test.com', password='test@test.com')
        else:
            self.client.login(username='test', password='test')

        url = admin_reverse('cms_page_move_plugin')
        data = dict(plugin_id=plugin.id,
                    placeholder_id=self._placeholder.pk,
                    plugin_parent='',
        )
        response = self.client.post(url, data)
        self.assertEqual(response.status_code, HttpResponseForbidden.status_code)
        # After he got the permissions, he can edit the plugin
        self._give_permission(normal_guy, Text, 'change')
        response = self.client.post(url, data)
        self.assertEqual(response.status_code, HttpResponse.status_code)

    def test_plugins_copy_requires_permissions(self):
        """User tries to copy plugin but has no permissions. He can copy plugins after he got the permissions"""
        plugin = self._create_plugin()
        _, normal_guy = self._get_guys()

        if get_user_model().USERNAME_FIELD == 'email':
            self.client.login(username='test@test.com', password='test@test.com')
        else:
            self.client.login(username='test', password='test')

        url = admin_reverse('cms_page_copy_plugins')
        data = dict(source_plugin_id=plugin.id,
                    source_placeholder_id=self._placeholder.pk,
                    source_language='en',
                    target_language='fr',
                    target_placeholder_id=self._placeholder.pk,
        )
        response = self.client.post(url, data)
        self.assertEqual(response.status_code, HttpResponseForbidden.status_code)
        # After he got the permissions, he can edit the plugin
        self._give_permission(normal_guy, Text, 'add')
        response = self.client.post(url, data)
        self.assertEqual(response.status_code, HttpResponse.status_code)

    def test_plugins_copy_placeholder_ref(self):
        """
        User copies a placeholder into a clipboard. A PlaceholderReferencePlugin
        is created. Afterwards he copies this into a placeholder and the
        PlaceholderReferencePlugin unpacks its content. After that he clears
        the clipboard.
        """
        self.assertEqual(Placeholder.objects.count(), 2)
        self._create_plugin()
        self._create_plugin()
        admin_user = self.get_superuser()
        clipboard = Placeholder()
        clipboard.save()
        self.assertEqual(CMSPlugin.objects.count(), 2)
        settings = UserSettings(language="fr", clipboard=clipboard, user=admin_user)
        settings.save()
        self.assertEqual(Placeholder.objects.count(), 3)

        if get_user_model().USERNAME_FIELD == 'email':
            self.client.login(username='admin@django-cms.org', password='admin@django-cms.org')
        else:
            self.client.login(username='admin', password='admin')

        url = admin_reverse('cms_page_copy_plugins')
        data = dict(source_plugin_id='',
                    source_placeholder_id=self._placeholder.pk,
                    source_language='en',
                    target_language='en',
                    target_placeholder_id=clipboard.pk,
        )
        response = self.client.post(url, data)
        self.assertEqual(response.status_code, HttpResponse.status_code)
        clipboard_plugins = clipboard.get_plugins()
        self.assertEqual(CMSPlugin.objects.count(), 5)
        self.assertEqual(clipboard_plugins.count(), 1)
        self.assertEqual(clipboard_plugins[0].plugin_type, "PlaceholderPlugin")
        placeholder_plugin, _ = clipboard_plugins[0].get_plugin_instance()
        ref_placeholder = placeholder_plugin.placeholder_ref
        copied_plugins = ref_placeholder.get_plugins()
        self.assertEqual(copied_plugins.count(), 2)
        data = dict(source_plugin_id=placeholder_plugin.pk,
                    source_placeholder_id=clipboard.pk,
                    source_language='en',
                    target_language='fr',
                    target_placeholder_id=self._placeholder.pk,
        )
        response = self.client.post(url, data)
        self.assertEqual(response.status_code, HttpResponse.status_code)
        plugins = self._placeholder.get_plugins()
        self.assertEqual(plugins.count(), 4)
        self.assertEqual(CMSPlugin.objects.count(), 7)
        self.assertEqual(Placeholder.objects.count(), 4)
        url = admin_reverse('cms_page_clear_placeholder', args=[clipboard.pk])
        with self.assertNumQueries(FuzzyInt(70, 90)):
            response = self.client.post(url, {'test': 0})
        self.assertEqual(response.status_code, 302)
        self.assertEqual(CMSPlugin.objects.count(), 4)
        self.assertEqual(Placeholder.objects.count(), 3)

    def test_plugins_copy_language(self):
        """User tries to copy plugin but has no permissions. He can copy plugins after he got the permissions"""
        self._create_plugin()
        _, normal_guy = self._get_guys()

        if get_user_model().USERNAME_FIELD != 'email':
            self.client.login(username='test', password='test')
        else:
            self.client.login(username='test@test.com', password='test@test.com')

        self.assertEqual(1, CMSPlugin.objects.all().count())
        url = admin_reverse('cms_page_copy_language', args=[self._page.pk])
        data = dict(
            source_language='en',
            target_language='fr',
        )
        response = self.client.post(url, data)
        self.assertEqual(response.status_code, HttpResponseForbidden.status_code)
        # After he got the permissions, he can edit the plugin
        self._give_permission(normal_guy, Text, 'add')
        response = self.client.post(url, data)
        self.assertEqual(response.status_code, HttpResponse.status_code)
        self.assertEqual(2, CMSPlugin.objects.all().count())

    def test_page_permission_inline_visibility(self):
        User = get_user_model()

        fields = dict(email='user@domain.com', password='user', is_staff=True)

        if get_user_model().USERNAME_FIELD != 'email':
            fields[get_user_model().USERNAME_FIELD] = 'user'

        user = User(**fields)
        user.save()
        self._give_page_permission_rights(user)
        page = create_page('A', 'nav_playground.html', 'en')
        page_permission = PagePermission.objects.create(
            can_change_permissions=True, user=user, page=page)
        request = self._get_change_page_request(user, page)
        page_admin = PageAdmin(Page, AdminSite())
        page_admin._current_page = page
        # user has can_change_permission
        # => must see the PagePermissionInline
        self.assertTrue(
            any(type(inline) is PagePermissionInlineAdmin
                for inline in page_admin.get_inline_instances(request, page)))

        page = Page.objects.get(pk=page.pk)
        # remove can_change_permission
        page_permission.can_change_permissions = False
        page_permission.save()
        request = self._get_change_page_request(user, page)
        page_admin = PageAdmin(Page, AdminSite())
        page_admin._current_page = page
        # => PagePermissionInline is no longer visible
        self.assertFalse(
            any(type(inline) is PagePermissionInlineAdmin
                for inline in page_admin.get_inline_instances(request, page)))

    def test_edit_title_is_allowed_for_staff_user(self):
        """
        We check here both the permission on a single page, and the global permissions
        """
        user = self._create_user('user', is_staff=True)
        another_user = self._create_user('another_user', is_staff=True)

        page = create_page('A', 'nav_playground.html', 'en')
        admin_url = reverse("admin:cms_page_edit_title_fields", args=(
            page.pk, 'en'
        ))
        page_admin = PageAdmin(Page, None)
        page_admin._current_page = page

        username = getattr(user, get_user_model().USERNAME_FIELD)
        self.client.login(username=username, password=username)
        response = self.client.get(admin_url)
        self.assertEqual(response.status_code, HttpResponseForbidden.status_code)

        assign_user_to_page(page, user, grant_all=True)
        username = getattr(user, get_user_model().USERNAME_FIELD)
        self.client.login(username=username, password=username)
        response = self.client.get(admin_url)
        self.assertEqual(response.status_code, HttpResponse.status_code)

        self._give_cms_permissions(another_user)
        username = getattr(another_user, get_user_model().USERNAME_FIELD)
        self.client.login(username=username, password=username)
        response = self.client.get(admin_url)
        self.assertEqual(response.status_code, HttpResponse.status_code)

    def test_plugin_add_with_permissions_redirects(self):
        admin_user = self._get_admin()
        self._give_cms_permissions(admin_user)
        self._give_permission(admin_user, Text, 'add')

        username = getattr(admin_user, get_user_model().USERNAME_FIELD)
        self.client.login(username=username, password='admin')

        url = admin_reverse('cms_page_add_plugin') + '?' + urlencode({
            'plugin_type': 'TextPlugin',
            'placeholder_id': self._placeholder.pk,
            'plugin_language': 'en',
        })
        response = self.client.post(url, {})
        self.assertEqual(response.status_code, 302)


class AdminFormsTests(AdminTestsBase):
    def test_clean_overwrite_url(self):
        user = AnonymousUser()
        user.is_superuser = True
        user.pk = 1
        request = type('Request', (object,), {'user': user})
        with self.settings():
            data = {
                'title': 'TestPage',
                'slug': 'test-page',
                'language': 'en',
                'overwrite_url': '/overwrite/url/',
                'site': Site.objects.get_current().pk,
                'template': get_cms_setting('TEMPLATES')[0][0],
                'published': True
            }

            form = PageForm(data)
            self.assertTrue(form.is_valid(), form.errors.as_text())
            instance = form.save()
            instance.permission_user_cache = user
            instance.permission_advanced_settings_cache = True
            Title.objects.set_or_create(request, instance, form, 'en')
            form = PageForm(data, instance=instance)
            self.assertTrue(form.is_valid(), form.errors.as_text())

    def test_missmatching_site_parent_dotsite(self):
        site0 = Site.objects.create(domain='foo.com', name='foo.com')
        site1 = Site.objects.create(domain='foo2.com', name='foo.com')
        parent_page = Page.objects.create(
            template='nav_playground.html',
            site=site0)
        new_page_data = {
            'title': 'Title',
            'slug': 'slug',
            'language': 'en',
            'site': site1.pk,
            'template': get_cms_setting('TEMPLATES')[0][0],
            'reverse_id': '',
            'parent': parent_page.pk,
        }
        form = PageForm(data=new_page_data, files=None)
        self.assertFalse(form.is_valid())
        self.assertIn(u"Site doesn't match the parent's page site",
                      form.errors['__all__'])

    def test_form_errors(self):

        new_page_data = {
            'title': 'Title',
            'slug': 'home',
            'language': 'en',
            'site': 10,
            'template': get_cms_setting('TEMPLATES')[0][0],
            'reverse_id': '',
        }
        form = PageForm(data=new_page_data, files=None)
        self.assertFalse(form.is_valid())
        site0 = Site.objects.create(domain='foo.com', name='foo.com', pk=2)
        page1 = api.create_page("test", get_cms_setting('TEMPLATES')[0][0], "fr", site=site0)

        new_page_data = {
            'title': 'Title',
            'slug': 'home',
            'language': 'en',
            'site': 1,
            'template': get_cms_setting('TEMPLATES')[0][0],
            'reverse_id': '',
            'parent': page1.pk,
        }
        form = PageForm(data=new_page_data, files=None)
        self.assertFalse(form.is_valid())

        new_page_data = {
            'title': 'Title',
            'slug': '#',
            'language': 'en',
            'site': 1,
            'template': get_cms_setting('TEMPLATES')[0][0],
            'reverse_id': '',
        }
        form = PageForm(data=new_page_data, files=None)
        self.assertFalse(form.is_valid())

        new_page_data = {
            'title': 'Title',
            'slug': 'home',
            'language': 'pp',
            'site': 1,
            'template': get_cms_setting('TEMPLATES')[0][0],
            'reverse_id': '',
            'parent':'',
        }
        form = PageForm(data=new_page_data, files=None)
        self.assertFalse(form.is_valid())


        page2 = api.create_page("test", get_cms_setting('TEMPLATES')[0][0], "en")
        new_page_data = {
            'title': 'Title',
            'slug': 'test',
            'language': 'en',
            'site': 1,
            'template': get_cms_setting('TEMPLATES')[0][0],
            'reverse_id': '',
            'parent':'',
        }
        form = PageForm(data=new_page_data, files=None)
        self.assertFalse(form.is_valid())

        page3 = api.create_page("test", get_cms_setting('TEMPLATES')[0][0], "en", parent=page2)
        page3.title_set.update(path="hello/")
        page3 = page3.reload()
        new_page_data = {
            'title': 'Title',
            'slug': 'test',
            'language': 'en',
            'site': 1,
            'template': get_cms_setting('TEMPLATES')[0][0],
            'reverse_id': '',
            'parent':'',
        }
        form = PageForm(data=new_page_data, files=None, instance=page3)
        self.assertFalse(form.is_valid())



    def test_reverse_id_error_location(self):
        ''' Test moving the reverse_id validation error to a field specific one '''

        # this is the Reverse ID we'll re-use to break things.
        dupe_id = 'p1'
        curren_site = Site.objects.get_current()
        create_page('Page 1', 'nav_playground.html', 'en', reverse_id=dupe_id)
        page2 = create_page('Page 2', 'nav_playground.html', 'en')
        # Assemble a bunch of data to test the page form
        page2_data = {
            'language': 'en',
            'site': curren_site.pk,
            'reverse_id': dupe_id,
            'template': 'col_two.html',
        }
        form = AdvancedSettingsForm(data=page2_data, files=None)
        self.assertFalse(form.is_valid())

        # reverse_id is the only item that is in __all__ as every other field
        # has it's own clean method. Moving it to be a field error means
        # __all__ is now not available.
        self.assertNotIn('__all__', form.errors)
        # In moving it to it's own field, it should be in form.errors, and
        # the values contained therein should match these.
        self.assertIn('reverse_id', form.errors)
        self.assertEqual(1, len(form.errors['reverse_id']))
        self.assertEqual([u'A page with this reverse URL id exists already.'],
                         form.errors['reverse_id'])
        page2_data['reverse_id'] = ""

        form = AdvancedSettingsForm(data=page2_data, files=None)
        self.assertTrue(form.is_valid())
        admin_user = self._get_guys(admin_only=True)
        # reset some of page2_data so we can use cms.api.create_page
        page2 = page2.reload()
        page2.site = curren_site
        page2.save()
        with self.login_user_context(admin_user):
            # re-reset the page2_data for the admin form instance.
            page2_data['reverse_id'] = dupe_id
            page2_data['site'] = curren_site.pk

            # post to the admin change form for page 2, and test that the
            # reverse_id form row has an errors class. Django's admin avoids
            # collapsing these, so that the error is visible.
            resp = self.client.post(base.URL_CMS_PAGE_ADVANCED_CHANGE % page2.pk, page2_data)
            self.assertContains(resp, '<div class="form-row errors reverse_id">')

    def test_create_page_type(self):
        page = create_page('Test', 'static.html', 'en', published=True, reverse_id="home")
        for placeholder in Placeholder.objects.all():
            add_plugin(placeholder, TextPlugin, 'en', body='<b>Test</b>')
        page.publish('en')
        self.assertEqual(Page.objects.count(), 2)
        self.assertEqual(CMSPlugin.objects.count(), 4)
        superuser = self.get_superuser()
        with self.login_user_context(superuser):
            response = self.client.get(
                "%s?copy_target=%s&language=%s" % (admin_reverse("cms_page_add_page_type"), page.pk, 'en'))
            self.assertEqual(response.status_code, 302)
            self.assertEqual(Page.objects.count(), 3)
            self.assertEqual(Page.objects.filter(reverse_id="page_types").count(), 1)
            page_types = Page.objects.get(reverse_id='page_types')
            url = response.url if hasattr(response, 'url') else response['Location']
            expected_url_params = QueryDict(
                'target=%s&position=first-child&add_page_type=1&copy_target=%s&language=en' % (page_types.pk, page.pk))
            response_url_params = QueryDict(urlparse(url).query)
            self.assertDictEqual(expected_url_params, response_url_params)
            response = self.client.get("%s?copy_target=%s&language=%s" % (
                admin_reverse("cms_page_add_page_type"), page.pk, 'en'), follow=True)
            self.assertEqual(response.status_code, 200)

            # test no page types if no page types there
            response = self.client.get(admin_reverse('cms_page_add'))
            self.assertNotContains(response, "page_type")
            # create out first page type
            page_data = {
                'title': 'type1', 'slug': 'type1', '_save': 1, 'template': 'static.html', 'site': 1,
                'language': 'en'
            }
            response = self.client.post(
                "%s?target=%s&position=first-child&add_page_type=1&copy_target=%s&language=en" % (
                    URL_CMS_PAGE_ADD, page_types.pk, page.pk
                ), data=page_data)
            self.assertEqual(response.status_code, 302)
            self.assertEqual(Page.objects.count(), 4)
            self.assertEqual(CMSPlugin.objects.count(), 6)
            response = self.client.get(admin_reverse('cms_page_add'))
            self.assertContains(response, "page_type")
            # no page types available if you use the copy_target
            response = self.client.get("%s?copy_target=%s&language=en" % (admin_reverse('cms_page_add'), page.pk))
            self.assertNotContains(response, "page_type")

    def test_render_edit_mode(self):
        from django.core.cache import cache

        cache.clear()
        create_page('Test', 'static.html', 'en', published=True)
        for placeholder in Placeholder.objects.all():
            add_plugin(placeholder, TextPlugin, 'en', body='<b>Test</b>')

        user = self.get_superuser()
        self.assertEqual(Placeholder.objects.all().count(), 4)
        with self.login_user_context(user):
            output = force_text(
                self.client.get(
                    '/en/?%s' % get_cms_setting('CMS_TOOLBAR_URL__EDIT_ON')
                ).content
            )
            self.assertIn('<b>Test</b>', output)
            self.assertEqual(Placeholder.objects.all().count(), 9)
            self.assertEqual(StaticPlaceholder.objects.count(), 2)
            for placeholder in Placeholder.objects.all():
                add_plugin(placeholder, TextPlugin, 'en', body='<b>Test</b>')
            output = force_text(
                self.client.get(
                    '/en/?%s' % get_cms_setting('CMS_TOOLBAR_URL__EDIT_ON')
                ).content
            )
            self.assertIn('<b>Test</b>', output)

    def test_tree_view_queries(self):
        from django.core.cache import cache

        cache.clear()
        for i in range(10):
            create_page('Test%s' % i, 'col_two.html', 'en', published=True)
        for placeholder in Placeholder.objects.all():
            add_plugin(placeholder, TextPlugin, 'en', body='<b>Test</b>')

        user = self.get_superuser()
        with self.login_user_context(user):
            with self.assertNumQueries(FuzzyInt(18, 33)):
                force_text(self.client.get(URL_CMS_PAGE))

    def test_smart_link_published_pages(self):
        admin, staff_guy = self._get_guys()
        page_url = URL_CMS_PAGE_PUBLISHED  # Not sure how to achieve this with reverse...

        with self.login_user_context(staff_guy):
            multi_title_page = create_page('main_title', 'col_two.html', 'en', published=True,
                                           overwrite_url='overwritten_url',
                                           menu_title='menu_title')

            title = multi_title_page.get_title_obj()
            title.page_title = 'page_title'
            title.save()

            multi_title_page.save()
            publish_page(multi_title_page, admin, 'en')

            # Non ajax call should return a 403 as this page shouldn't be accessed by anything else but ajax queries
            self.assertEqual(403, self.client.get(page_url).status_code)

            self.assertEqual(200,
                             self.client.get(page_url, HTTP_X_REQUESTED_WITH='XMLHttpRequest').status_code
            )

            # Test that the query param is working as expected.
            self.assertEqual(1, len(json.loads(self.client.get(page_url, {'q':'main_title'},
                                                    HTTP_X_REQUESTED_WITH='XMLHttpRequest').content.decode("utf-8"))))

            self.assertEqual(1, len(json.loads(self.client.get(page_url, {'q':'menu_title'},
                                                    HTTP_X_REQUESTED_WITH='XMLHttpRequest').content.decode("utf-8"))))

            self.assertEqual(1, len(json.loads(self.client.get(page_url, {'q':'overwritten_url'},
                                                    HTTP_X_REQUESTED_WITH='XMLHttpRequest').content.decode("utf-8"))))

            self.assertEqual(1, len(json.loads(self.client.get(page_url, {'q':'page_title'},
                                                    HTTP_X_REQUESTED_WITH='XMLHttpRequest').content.decode("utf-8"))))


class AdminPageEditContentSizeTests(AdminTestsBase):
    """
    System user count influences the size of the page edit page,
    but the users are only 2 times present on the page

    The test relates to extra=0
    at PagePermissionInlineAdminForm and ViewRestrictionInlineAdmin
    """

    def test_editpage_contentsize(self):
        """
        Expected a username only 2 times in the content, but a relationship
        between usercount and pagesize
        """
        with self.settings(CMS_PERMISSION=True):
            admin_user = self.get_superuser()
            PAGE_NAME = 'TestPage'
            USER_NAME = 'test_size_user_0'
            current_site = Site.objects.get(pk=1)
            page = create_page(PAGE_NAME, "nav_playground.html", "en", site=current_site, created_by=admin_user)
            page.save()
            self._page = page
            with self.login_user_context(admin_user):
                url = base.URL_CMS_PAGE_PERMISSION_CHANGE % self._page.pk
                response = self.client.get(url)
                self.assertEqual(response.status_code, 200)
                old_response_size = len(response.content)
                old_user_count = get_user_model().objects.count()
                # create additionals user and reload the page
                get_user_model().objects.create_user(username=USER_NAME, email=USER_NAME + '@django-cms.org',
                                                     password=USER_NAME)
                user_count = get_user_model().objects.count()
                more_users_in_db = old_user_count < user_count
                # we have more users
                self.assertTrue(more_users_in_db, "New users got NOT created")
                response = self.client.get(url)
                new_response_size = len(response.content)
                page_size_grown = old_response_size < new_response_size
                # expect that the pagesize gets influenced by the useramount of the system
                self.assertTrue(page_size_grown, "Page size has not grown after user creation")
                # usernames are only 2 times in content
                text = smart_str(response.content, response.charset)
                foundcount = text.count(USER_NAME)
                # 2 forms contain usernames as options
                self.assertEqual(foundcount, 2,
                                 "Username %s appeared %s times in response.content, expected 2 times" % (
                                     USER_NAME, foundcount))


class AdminPageTreeTests(AdminTestsBase):

    def test_move_node(self):
        admin_user, staff = self._get_guys()
        page_admin = self.admin_class

        alpha = create_page('Alpha', 'nav_playground.html', 'en', published=True)
<<<<<<< HEAD
        beta = create_page('Beta', 'nav_playground.html', 'en', published=True)
        gamma = create_page('Gamma', 'nav_playground.html', 'en', published=True)
        delta = create_page('Delta', 'nav_playground.html', 'en', published=True)
=======
        beta = create_page('Beta', TEMPLATE_INHERITANCE_MAGIC, 'en', published=True)
        gamma = create_page('Gamma', TEMPLATE_INHERITANCE_MAGIC, 'en', published=True)
        delta = create_page('Delta', TEMPLATE_INHERITANCE_MAGIC, 'en', published=True)

        # Current structure:
        #   <root>
        #   ⊢ Alpha
        #   ⊢ Beta
        #   ⊢ Gamma
        #   ⊢ Delta
>>>>>>> 25c832a5

        # Move Beta to be a child of Alpha
        data = {
            'id': beta.pk,
            'position': 0,
            'target': alpha.pk,
        }

        with self.login_user_context(admin_user):
            request = self.get_request(post_data=data)
            response = page_admin.move_page(request, page_id=beta.pk)
            data = json.loads(response.content.decode('utf8'))

        self.assertEqual(response.status_code, 200)
        self.assertEqual(data['status'], 200)
        self.assertEqual(alpha.reload().get_descendants().count(), 1)

<<<<<<< HEAD
=======
        # Current structure:
        #   <root>
        #   ⊢ Alpha
        #       ⊢ Beta
        #   ⊢ Gamma
        #   ⊢ Delta

>>>>>>> 25c832a5
        # Move Gamma to be a child of Beta
        data = {
            'id': gamma.pk,
            'position': 0,
            'target': beta.pk,
        }

        with self.login_user_context(admin_user):
            request = self.get_request(post_data=data)
            response = page_admin.move_page(request, page_id=gamma.pk)
            data = json.loads(response.content.decode('utf8'))

        self.assertEqual(response.status_code, 200)
        self.assertEqual(data['status'], 200)
        self.assertEqual(alpha.reload().get_descendants().count(), 2)
        self.assertEqual(beta.reload().get_descendants().count(), 1)

<<<<<<< HEAD
=======
        # Current structure:
        #   <root>
        #   ⊢ Alpha
        #       ⊢ Beta
        #           ⊢ Gamma
        #   ⊢ Delta

>>>>>>> 25c832a5
        # Move Delta to be a child of Beta
        data = {
            'id': delta.pk,
            'position': 0,
            'target': gamma.pk,
        }

        with self.login_user_context(admin_user):
            request = self.get_request(post_data=data)
            response = page_admin.move_page(request, page_id=delta.pk)
            data = json.loads(response.content.decode('utf8'))

        self.assertEqual(response.status_code, 200)
        self.assertEqual(data['status'], 200)
        self.assertEqual(alpha.reload().get_descendants().count(), 3)
        self.assertEqual(beta.reload().get_descendants().count(), 2)
        self.assertEqual(gamma.reload().get_descendants().count(), 1)

        # Current structure:
        #   <root>
        #   ⊢ Alpha
        #       ⊢ Beta
        #           ⊢ Gamma
        #               ⊢ Delta

        # Move Beta to the root as node #1 (positions are 0-indexed)
        data = {
            'id': beta.pk,
            'position': 1,
        }

        with self.login_user_context(admin_user):
            request = self.get_request(post_data=data)
            response = page_admin.move_page(request, page_id=beta.pk)
            data = json.loads(response.content.decode('utf8'))

        self.assertEqual(response.status_code, 200)
        self.assertEqual(data['status'], 200)
        self.assertEqual(alpha.reload().get_descendants().count(), 0)
        self.assertEqual(beta.reload().get_descendants().count(), 2)
        self.assertEqual(gamma.reload().get_descendants().count(), 1)

<<<<<<< HEAD
        # Final structure:
=======
        # Current structure:
>>>>>>> 25c832a5
        #   <root>
        #   ⊢ Alpha
        #   ⊢ Beta
        #       ⊢ Gamma
<<<<<<< HEAD
        #           ⊢ Delta
=======
        #           ⊢ Delta

        # Move Beta to be a child of Alpha again
        data = {
            'id': beta.pk,
            'position': 0,
            'target': alpha.pk,
        }

        with self.login_user_context(admin_user):
            request = self.get_request(post_data=data)
            response = page_admin.move_page(request, page_id=beta.pk)
            data = json.loads(response.content.decode('utf8'))

        self.assertEqual(response.status_code, 200)
        self.assertEqual(data['status'], 200)
        self.assertEqual(alpha.reload().get_descendants().count(), 3)
        self.assertEqual(beta.reload().get_descendants().count(), 2)
        self.assertEqual(gamma.reload().get_descendants().count(), 1)

        # Current structure:
        #   <root>
        #   ⊢ Alpha
        #       ⊢ Beta
        #           ⊢ Gamma
        #               ⊢ Delta

        # Move Gamma to the root as node #1 (positions are 0-indexed)
        data = {
            'id': gamma.pk,
            'position': 1,
        }

        with self.login_user_context(admin_user):
            request = self.get_request(post_data=data)
            response = page_admin.move_page(request, page_id=gamma.pk)
            data = json.loads(response.content.decode('utf8'))

        self.assertEqual(response.status_code, 200)
        self.assertEqual(data['status'], 200)
        self.assertEqual(alpha.reload().get_descendants().count(), 1)
        self.assertEqual(beta.reload().get_descendants().count(), 0)
        self.assertEqual(gamma.reload().get_descendants().count(), 1)

        # Current structure:
        #   <root>
        #   ⊢ Alpha
        #       ⊢ Beta
        #   ⊢ Gamma
        #       ⊢ Delta

        # Move Delta to the root as node #1 (positions are 0-indexed)
        data = {
            'id': delta.pk,
            'position': 1,
        }

        with self.login_user_context(admin_user):
            request = self.get_request(post_data=data)
            response = page_admin.move_page(request, page_id=delta.pk)
            data = json.loads(response.content.decode('utf8'))

        self.assertEqual(response.status_code, 200)
        self.assertEqual(data['status'], 200)
        self.assertEqual(alpha.reload().get_descendants().count(), 1)
        self.assertEqual(beta.reload().get_descendants().count(), 0)
        self.assertEqual(gamma.reload().get_descendants().count(), 0)

        # Current structure:
        #   <root>
        #   ⊢ Alpha
        #       ⊢ Beta
        #   ⊢ Delta
        #   ⊢ Gamma

        # Move Gamma to be a child of Delta
        data = {
            'id': gamma.pk,
            'position': 1,
            'target': delta.pk,
        }

        with self.login_user_context(admin_user):
            request = self.get_request(post_data=data)
            response = page_admin.move_page(request, page_id=gamma.pk)
            data = json.loads(response.content.decode('utf8'))

        self.assertEqual(response.status_code, 200)
        self.assertEqual(data['status'], 200)
        self.assertEqual(alpha.reload().get_descendants().count(), 1)
        self.assertEqual(beta.reload().get_descendants().count(), 0)
        self.assertEqual(gamma.reload().get_descendants().count(), 0)
        self.assertEqual(delta.reload().get_descendants().count(), 1)

        # Final structure:
        #   <root>
        #   ⊢ Alpha
        #       ⊢ Beta
        #   ⊢ Delta
        #       ⊢ Gamma
>>>>>>> 25c832a5
<|MERGE_RESOLUTION|>--- conflicted
+++ resolved
@@ -1684,11 +1684,6 @@
         page_admin = self.admin_class
 
         alpha = create_page('Alpha', 'nav_playground.html', 'en', published=True)
-<<<<<<< HEAD
-        beta = create_page('Beta', 'nav_playground.html', 'en', published=True)
-        gamma = create_page('Gamma', 'nav_playground.html', 'en', published=True)
-        delta = create_page('Delta', 'nav_playground.html', 'en', published=True)
-=======
         beta = create_page('Beta', TEMPLATE_INHERITANCE_MAGIC, 'en', published=True)
         gamma = create_page('Gamma', TEMPLATE_INHERITANCE_MAGIC, 'en', published=True)
         delta = create_page('Delta', TEMPLATE_INHERITANCE_MAGIC, 'en', published=True)
@@ -1699,7 +1694,6 @@
         #   ⊢ Beta
         #   ⊢ Gamma
         #   ⊢ Delta
->>>>>>> 25c832a5
 
         # Move Beta to be a child of Alpha
         data = {
@@ -1717,8 +1711,6 @@
         self.assertEqual(data['status'], 200)
         self.assertEqual(alpha.reload().get_descendants().count(), 1)
 
-<<<<<<< HEAD
-=======
         # Current structure:
         #   <root>
         #   ⊢ Alpha
@@ -1726,7 +1718,6 @@
         #   ⊢ Gamma
         #   ⊢ Delta
 
->>>>>>> 25c832a5
         # Move Gamma to be a child of Beta
         data = {
             'id': gamma.pk,
@@ -1744,8 +1735,6 @@
         self.assertEqual(alpha.reload().get_descendants().count(), 2)
         self.assertEqual(beta.reload().get_descendants().count(), 1)
 
-<<<<<<< HEAD
-=======
         # Current structure:
         #   <root>
         #   ⊢ Alpha
@@ -1753,7 +1742,6 @@
         #           ⊢ Gamma
         #   ⊢ Delta
 
->>>>>>> 25c832a5
         # Move Delta to be a child of Beta
         data = {
             'id': delta.pk,
@@ -1796,18 +1784,11 @@
         self.assertEqual(beta.reload().get_descendants().count(), 2)
         self.assertEqual(gamma.reload().get_descendants().count(), 1)
 
-<<<<<<< HEAD
-        # Final structure:
-=======
         # Current structure:
->>>>>>> 25c832a5
         #   <root>
         #   ⊢ Alpha
         #   ⊢ Beta
         #       ⊢ Gamma
-<<<<<<< HEAD
-        #           ⊢ Delta
-=======
         #           ⊢ Delta
 
         # Move Beta to be a child of Alpha again
@@ -1907,5 +1888,4 @@
         #   ⊢ Alpha
         #       ⊢ Beta
         #   ⊢ Delta
-        #       ⊢ Gamma
->>>>>>> 25c832a5
+        #       ⊢ Gamma