# -*- coding: utf-8 -*-
from django.contrib.auth import get_user_model
from django.template import Template
from django.test.utils import override_settings
from django.urls import clear_url_caches

from cms.api import create_page
from cms.models import Page, CMSPlugin
from cms.test_utils.testcases import (CMSTestCase,
                                      URL_CMS_PAGE_ADD,
                                      URL_CMS_PAGE_CHANGE_TEMPLATE)
<<<<<<< HEAD
from cms.toolbar.toolbar import CMSToolbar
from cms.toolbar.utils import get_object_edit_url, get_object_preview_url

=======
from cms.utils.conf import get_cms_setting
>>>>>>> 9f250754

overrides = dict(
    LANGUAGE_CODE='en-us',
    LANGUAGES=[],
    CMS_LANGUAGES={},
    USE_I18N=False,
    ROOT_URLCONF='cms.test_utils.project.urls_no18n',
    TEMPLATE_CONTEXT_PROCESSORS=[
        'django.contrib.auth.context_processors.auth',
        'django.contrib.messages.context_processors.messages',
        'django.core.context_processors.debug',
        'django.core.context_processors.request',
        'django.core.context_processors.media',
        'django.core.context_processors.csrf',
        'cms.context_processors.cms_settings',
        'sekizai.context_processors.sekizai',
        'django.core.context_processors.static',
    ],
    MIDDLEWARE=[
        'django.contrib.sessions.middleware.SessionMiddleware',
        'django.contrib.auth.middleware.AuthenticationMiddleware',
        'django.contrib.messages.middleware.MessageMiddleware',
        'django.middleware.csrf.CsrfViewMiddleware',
        'django.middleware.common.CommonMiddleware',
        'django.middleware.cache.FetchFromCacheMiddleware',
        'cms.middleware.user.CurrentUserMiddleware',
        'cms.middleware.page.CurrentPageMiddleware',
        'cms.middleware.toolbar.ToolbarMiddleware',
    ]
)


@override_settings(**overrides)
class TestNoI18N(CMSTestCase):

    def setUp(self):
        clear_url_caches()
        super(TestNoI18N, self).setUp()

    def tearDown(self):
        super(TestNoI18N, self).tearDown()
        clear_url_caches()

    def test_language_chooser(self):
        # test simple language chooser with default args
        create_page("home", template="col_two.html", language="en-us")
        context = self.get_context(path="/")
        del context['request'].LANGUAGE_CODE
        tpl = Template("{% load menu_tags %}{% language_chooser %}")
        tpl.render(context)
        self.assertEqual(len(context['languages']), 1)
        # try a different template and some different args
        tpl = Template("{% load menu_tags %}{% language_chooser 'menu/test_language_chooser.html' %}")
        tpl.render(context)
        self.assertEqual(context['template'], 'menu/test_language_chooser.html')
        tpl = Template("{% load menu_tags %}{% language_chooser 'short' 'menu/test_language_chooser.html' %}")
        tpl.render(context)
        self.assertEqual(context['template'], 'menu/test_language_chooser.html')
        for lang in context['languages']:
            self.assertEqual(*lang)

    def test_page_language_url(self):
        with self.settings(ROOT_URLCONF='cms.test_utils.project.urls_no18n'):
            create_page("home", template="col_two.html", language="en-us")
            path = "/"
            context = self.get_context(path=path)
            del context['request'].LANGUAGE_CODE
            context['request'].urlconf = "cms.test_utils.project.urls_no18n"
            tpl = Template("{%% load menu_tags %%}{%% page_language_url '%s' %%}" % "en-us")
            url = tpl.render(context)
            self.assertEqual(url, "%s" % path)

    def test_url_redirect(self):
        overrides = dict(
            USE_I18N=True,
            CMS_LANGUAGES={1: []},
            LANGUAGES=[('en-us', 'English')],
            MIDDLEWARE=[
                'django.contrib.sessions.middleware.SessionMiddleware',
                'django.contrib.auth.middleware.AuthenticationMiddleware',
                'django.contrib.messages.middleware.MessageMiddleware',
                'django.middleware.csrf.CsrfViewMiddleware',
                'django.middleware.locale.LocaleMiddleware',
                'django.middleware.common.CommonMiddleware',
                'django.middleware.cache.FetchFromCacheMiddleware',
                'cms.middleware.user.CurrentUserMiddleware',
                'cms.middleware.page.CurrentPageMiddleware',
                'cms.middleware.toolbar.ToolbarMiddleware',
            ]
        )
        with self.settings(**overrides):
            homepage = create_page(
                "home",
                template="col_two.html",
                language="en-us",
                published=True,
                redirect='/foobar/',
            )
            homepage.set_as_homepage()
            response = self.client.get('/', follow=False)
            self.assertTrue(response['Location'].endswith("/foobar/"))

    def test_plugin_add_edit(self):
        page_data = {
            'title': 'test page 1',
            'slug': 'test-page1',
            'language': "en-us",
            'parent': '',
            'site': 1,
        }
        # required only if user haves can_change_permission
        self.super_user = self._create_user("test", True, True)
        self.client.login(username=getattr(self.super_user, get_user_model().USERNAME_FIELD),
                          password=getattr(self.super_user, get_user_model().USERNAME_FIELD))

        self.client.post(URL_CMS_PAGE_ADD[3:], page_data)
        page = Page.objects.first()
        self.client.post(URL_CMS_PAGE_CHANGE_TEMPLATE[3:] % page.pk, page_data)
        page = Page.objects.first()
        placeholder = page.get_placeholders("en-us").latest('id')
        data = {'name': 'Hello', 'external_link': 'http://www.example.org/'}
        add_url = self.get_add_plugin_uri(placeholder, 'LinkPlugin', 'en-us')

        response = self.client.post(add_url, data)
        self.assertEqual(response.status_code, 200)
        created_plugin = CMSPlugin.objects.all()[0]
        # now edit the plugin
        edit_url = self.get_change_plugin_uri(created_plugin)
        response = self.client.get(edit_url)
        self.assertEqual(response.status_code, 200)
        data['name'] = 'Hello World'
        response = self.client.post(edit_url, data)
        self.assertEqual(response.status_code, 200)
        Link = self.get_plugin_model('LinkPlugin')
        link = Link.objects.get(pk=created_plugin.pk)
<<<<<<< HEAD
        self.assertEqual("Hello World", link.name)

    def test_toolbar_no_locale(self):
        page = create_page('test', 'nav_playground.html', 'en-us', published=True)
        sub = create_page('sub', 'nav_playground.html', 'en-us', published=True, parent=page)
        # loads the urlconf before reverse below
        sub.get_absolute_url('en-us')
        sub_page_content = self.get_page_title_obj(sub, language='en-us')
        edit_url = get_object_edit_url(sub_page_content)
        request = self.get_page_request(sub, self.get_superuser(), path=edit_url)
        del request.LANGUAGE_CODE
        toolbar = CMSToolbar(request)
        toolbar.set_object(sub_page_content)
        self.assertEqual(toolbar.get_object_preview_url(), get_object_preview_url(sub_page_content, language='en-us'))
=======
        self.assertEqual("Hello World", link.name)
>>>>>>> 9f250754
<|MERGE_RESOLUTION|>--- conflicted
+++ resolved
@@ -9,13 +9,7 @@
 from cms.test_utils.testcases import (CMSTestCase,
                                       URL_CMS_PAGE_ADD,
                                       URL_CMS_PAGE_CHANGE_TEMPLATE)
-<<<<<<< HEAD
-from cms.toolbar.toolbar import CMSToolbar
-from cms.toolbar.utils import get_object_edit_url, get_object_preview_url
 
-=======
-from cms.utils.conf import get_cms_setting
->>>>>>> 9f250754
 
 overrides = dict(
     LANGUAGE_CODE='en-us',
@@ -151,21 +145,4 @@
         self.assertEqual(response.status_code, 200)
         Link = self.get_plugin_model('LinkPlugin')
         link = Link.objects.get(pk=created_plugin.pk)
-<<<<<<< HEAD
-        self.assertEqual("Hello World", link.name)
-
-    def test_toolbar_no_locale(self):
-        page = create_page('test', 'nav_playground.html', 'en-us', published=True)
-        sub = create_page('sub', 'nav_playground.html', 'en-us', published=True, parent=page)
-        # loads the urlconf before reverse below
-        sub.get_absolute_url('en-us')
-        sub_page_content = self.get_page_title_obj(sub, language='en-us')
-        edit_url = get_object_edit_url(sub_page_content)
-        request = self.get_page_request(sub, self.get_superuser(), path=edit_url)
-        del request.LANGUAGE_CODE
-        toolbar = CMSToolbar(request)
-        toolbar.set_object(sub_page_content)
-        self.assertEqual(toolbar.get_object_preview_url(), get_object_preview_url(sub_page_content, language='en-us'))
-=======
-        self.assertEqual("Hello World", link.name)
->>>>>>> 9f250754
+        self.assertEqual("Hello World", link.name)