--- conflicted
+++ resolved
@@ -160,8 +160,4 @@
         del request.LANGUAGE_CODE
         toolbar = CMSToolbar(request)
         toolbar.set_object(sub_page_content)
-<<<<<<< HEAD
-        self.assertEqual(toolbar.get_object_preview_url(), get_object_preview_url(sub_page_content))
-=======
-        self.assertEqual(toolbar.get_object_preview_url(), get_object_preview_url(sub_page_content, language='en-us'))
->>>>>>> 66cad871
+        self.assertEqual(toolbar.get_object_preview_url(), get_object_preview_url(sub_page_content, language='en-us'))