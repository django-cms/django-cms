# -*- coding: utf-8 -*-
from __future__ import unicode_literals

import datetime
import json
import os
import warnings
<<<<<<< HEAD
from cms.exceptions import DontUsePageAttributeWarning
from cms.models.placeholdermodel import Placeholder
from cms.plugin_rendering import PluginContext, render_plugin
from cms.utils import get_cms_setting
from cms.utils.compat import DJANGO_1_5
from cms.utils.compat.dj import force_unicode, python_2_unicode_compatible
from cms.utils.compat.metaclasses import with_metaclass
from cms.utils.helpers import reversion_register
from cms.utils.urlutils import admin_reverse
from django.core.urlresolvers import NoReverseMatch
=======

from django.core.urlresolvers import reverse, NoReverseMatch
>>>>>>> 610240fb
from django.core.exceptions import ValidationError, ObjectDoesNotExist
from django.db import models
from django.db.models import signals, Model
from django.db.models.base import model_unpickle
from django.db.models.query_utils import DeferredAttribute
from django.utils import timezone
from django.utils.encoding import force_text, python_2_unicode_compatible
from django.utils.safestring import mark_safe
from django.utils.translation import ugettext_lazy as _
from mptt.models import MPTTModel, MPTTModelBase

from cms.exceptions import DontUsePageAttributeWarning
from cms.models.placeholdermodel import Placeholder
from cms.plugin_rendering import PluginContext, render_plugin
from cms.utils import get_cms_setting
from cms.utils.compat import DJANGO_1_5
from cms.utils.compat.metaclasses import with_metaclass
from cms.utils.helpers import reversion_register


class BoundRenderMeta(object):
    def __init__(self, meta):
        self.index = 0
        self.total = 1
        self.text_enabled = getattr(meta, 'text_enabled', False)


class PluginModelBase(MPTTModelBase):
    """
    Metaclass for all CMSPlugin subclasses. This class should not be used for
    any other type of models.
    """

    def __new__(cls, name, bases, attrs):
        # remove RenderMeta from the plugin class
        attr_meta = attrs.pop('RenderMeta', None)

        # create a new class (using the super-metaclass)
        new_class = super(PluginModelBase, cls).__new__(cls, name, bases, attrs)

        # if there is a RenderMeta in attrs, use this one
        if attr_meta:
            meta = attr_meta
        else:
            # else try to use the one from the superclass (if present)
            meta = getattr(new_class, '_render_meta', None)

        # set a new BoundRenderMeta to prevent leaking of state
        new_class._render_meta = BoundRenderMeta(meta)

        return new_class


@python_2_unicode_compatible
class CMSPlugin(with_metaclass(PluginModelBase, MPTTModel)):
    '''
    The base class for a CMS plugin model. When defining a new custom plugin, you should
    store plugin-instance specific information on a subclass of this class.

    An example for this would be to store the number of pictures to display in a galery.

    Two restrictions apply when subclassing this to use in your own models:
    1. Subclasses of CMSPlugin *cannot be further subclassed*
    2. Subclasses of CMSPlugin cannot define a "text" field.

    '''
    placeholder = models.ForeignKey(Placeholder, editable=False, null=True)
    parent = models.ForeignKey('self', blank=True, null=True, editable=False)
    position = models.PositiveSmallIntegerField(_("position"), blank=True, null=True, editable=False)
    language = models.CharField(_("language"), max_length=15, blank=False, db_index=True, editable=False)
    plugin_type = models.CharField(_("plugin_name"), max_length=50, db_index=True, editable=False)
    creation_date = models.DateTimeField(_("creation date"), editable=False, default=timezone.now)
    changed_date = models.DateTimeField(auto_now=True)
    level = models.PositiveIntegerField(db_index=True, editable=False)
    lft = models.PositiveIntegerField(db_index=True, editable=False)
    rght = models.PositiveIntegerField(db_index=True, editable=False)
    tree_id = models.PositiveIntegerField(db_index=True, editable=False)
    child_plugin_instances = None
    translatable_content_excluded_fields = []

    class Meta:
        app_label = 'cms'

    class RenderMeta:
        index = 0
        total = 1
        text_enabled = False

    def __reduce__(self):
        """
        Provide pickling support. Normally, this just dispatches to Python's
        standard handling. However, for models with deferred field loading, we
        need to do things manually, as they're dynamically created classes and
        only module-level classes can be pickled by the default path.
        """
        data = self.__dict__
        model = self.__class__
        # The obvious thing to do here is to invoke super().__reduce__()
        # for the non-deferred case. Don't do that.
        # On Python 2.4, there is something wierd with __reduce__,
        # and as a result, the super call will cause an infinite recursion.
        # See #10547 and #12121.
        defers = []
        pk_val = None
        if self._deferred:
            factory = deferred_class_factory
            for field in self._meta.fields:
                if isinstance(self.__class__.__dict__.get(field.attname),
                              DeferredAttribute):
                    defers.append(field.attname)
                    if pk_val is None:
                        # The pk_val and model values are the same for all
                        # DeferredAttribute classes, so we only need to do this
                        # once.
                        obj = self.__class__.__dict__[field.attname]
                        model = obj.model_ref()
        else:
            factory = lambda x, y: x
        return (model_unpickle, (model, defers, factory), data)

    def __str__(self):
        return force_text(self.pk)

    def get_plugin_name(self):
        from cms.plugin_pool import plugin_pool

        return force_text(plugin_pool.get_plugin(self.plugin_type).name)

    def get_short_description(self):
        instance = self.get_plugin_instance()[0]
        if instance:
            return instance
        else:
            return _('<Empty>')

    def get_plugin_class(self):
        from cms.plugin_pool import plugin_pool

        return plugin_pool.get_plugin(self.plugin_type)

    def get_plugin_class_instance(self, admin=None):
        plugin_class = self.get_plugin_class()
        # needed so we have the same signature as the original ModelAdmin
        return plugin_class(plugin_class.model, admin)

    def get_plugin_instance(self, admin=None):
        '''
        Given a plugin instance (usually as a CMSPluginBase), this method
        returns a tuple containing:

            instance - The instance AS THE APPROPRIATE SUBCLASS OF
                       CMSPluginBase and not necessarily just 'self', which is
                       often just a CMSPluginBase,

            plugin   - the associated plugin class instance (subclass
                       of CMSPlugin)
        '''
        plugin = self.get_plugin_class_instance(admin)
        if hasattr(self, "_inst"):
            return self._inst, plugin
        if plugin.model != self.__class__: # and self.__class__ == CMSPlugin:
            # (if self is actually a subclass, getattr below would break)
            try:
                instance = plugin.model.objects.get(cmsplugin_ptr=self)
                instance._render_meta = self._render_meta
            except (AttributeError, ObjectDoesNotExist):
                instance = None
        else:
            instance = self
        self._inst = instance
        return self._inst, plugin

    def render_plugin(self, context=None, placeholder=None, admin=False, processors=None):
        instance, plugin = self.get_plugin_instance()
        if instance and not (admin and not plugin.admin_preview):
            if not placeholder or not isinstance(placeholder, Placeholder):
                placeholder = instance.placeholder
            placeholder_slot = placeholder.slot
            current_app = context.current_app if context else None
            context = PluginContext(context, instance, placeholder, current_app=current_app)
            context = plugin.render(context, instance, placeholder_slot)
            request = context.get('request', None)
            page = None
            if request:
                page = request.current_page
            context['allowed_child_classes'] = plugin.get_child_classes(placeholder_slot, page)
            if plugin.render_plugin:
                template = hasattr(instance, 'render_template') and instance.render_template or plugin.render_template
                if not template:
                    raise ValidationError("plugin has no render_template: %s" % plugin.__class__)
            else:
                template = None
            return render_plugin(context, instance, placeholder, template, processors, context.current_app)
        else:
            from cms.middleware.toolbar import toolbar_plugin_processor

            if processors and toolbar_plugin_processor in processors:
                if not placeholder:
                    placeholder = self.placeholder
                current_app = context.current_app if context else None
                context = PluginContext(context, self, placeholder, current_app=current_app)
                template = None
                return render_plugin(context, self, placeholder, template, processors, context.current_app)
        return ""

    def get_media_path(self, filename):
        pages = self.placeholder.page_set.all()
        if pages.count():
            return pages[0].get_media_path(filename)
        else:  # django 1.0.2 compatibility
            today = datetime.date.today()
            return os.path.join(get_cms_setting('PAGE_MEDIA_PATH'),
                                str(today.year), str(today.month), str(today.day), filename)

    @property
    def page(self):
        warnings.warn(
            "Don't use the page attribute on CMSPlugins! CMSPlugins are not "
            "guaranteed to have a page associated with them!",
            DontUsePageAttributeWarning)
        return self.placeholder.page if self.placeholder_id else None

    def get_instance_icon_src(self):
        """
        Get src URL for instance's icon
        """
        instance, plugin = self.get_plugin_instance()
        if instance:
            return plugin.icon_src(instance)
        else:
            return ''

    def get_instance_icon_alt(self):
        """
        Get alt text for instance's icon
        """
        instance, plugin = self.get_plugin_instance()
        if instance:
            return plugin.icon_alt(instance)
        else:
            return ''

    def save(self, no_signals=False, *args, **kwargs):
        if no_signals:  # ugly hack because of mptt
            if DJANGO_1_5:
                super(CMSPlugin, self).save_base(cls=self.__class__)
            else:
                super(CMSPlugin, self).save_base()
        else:
            super(CMSPlugin, self).save()

    def set_base_attr(self, plugin):
        for attr in ['parent_id', 'placeholder', 'language', 'plugin_type', 'creation_date', 'level', 'lft', 'rght',
            'position', 'tree_id']:
            setattr(plugin, attr, getattr(self, attr))

    def copy_plugin(self, target_placeholder, target_language, parent_cache, no_signals=False):
        """
        Copy this plugin and return the new plugin.
        """
        try:
            plugin_instance, cls = self.get_plugin_instance()
        except KeyError:  # plugin type not found anymore
            return

        # set up some basic attributes on the new_plugin
        new_plugin = CMSPlugin()
        new_plugin.placeholder = target_placeholder
        new_plugin.tree_id = None
        new_plugin.lft = None
        new_plugin.rght = None
        new_plugin.level = None
        # we assign a parent to our new plugin
        parent_cache[self.pk] = new_plugin
        if self.parent:
            parent = parent_cache[self.parent_id]
            parent = CMSPlugin.objects.get(pk=parent.pk)
            new_plugin.parent = parent
        new_plugin.level = None
        new_plugin.language = target_language
        new_plugin.plugin_type = self.plugin_type
        new_plugin.position = self.position
        if no_signals:
            from cms.signals import pre_save_plugins
            signals.pre_save.disconnect(pre_save_plugins, sender=CMSPlugin, dispatch_uid='cms_pre_save_plugin')
            signals.pre_save.disconnect(pre_save_plugins, sender=CMSPlugin)
            new_plugin._no_reorder = True
        new_plugin.save()
        if plugin_instance:
            if plugin_instance.__class__ == CMSPlugin:
                # get a new instance so references do not get mixed up
                plugin_instance = CMSPlugin.objects.get(pk=plugin_instance.pk)
            plugin_instance.pk = new_plugin.pk
            plugin_instance.id = new_plugin.pk
            plugin_instance.placeholder = target_placeholder
            plugin_instance.tree_id = new_plugin.tree_id
            plugin_instance.lft = new_plugin.lft
            plugin_instance.rght = new_plugin.rght
            plugin_instance.level = new_plugin.level
            plugin_instance.cmsplugin_ptr = new_plugin
            plugin_instance.language = target_language
            plugin_instance.parent = new_plugin.parent
            # added to retain the position when creating a public copy of a plugin
            plugin_instance.position = new_plugin.position
            plugin_instance.save()
            old_instance = plugin_instance.__class__.objects.get(pk=self.pk)
            plugin_instance.copy_relations(old_instance)
        if no_signals:

            signals.pre_save.connect(pre_save_plugins, sender=CMSPlugin, dispatch_uid='cms_pre_save_plugin')

        return new_plugin

    def post_copy(self, old_instance, new_old_ziplist):
        """
        Handle more advanced cases (eg Text Plugins) after the original is
        copied
        """
        pass

    def copy_relations(self, old_instance):
        """
        Handle copying of any relations attached to this plugin. Custom plugins
        have to do this themselves!
        """
        pass

    def has_change_permission(self, request):
        page = self.placeholder.page if self.placeholder else None
        if page:
            return page.has_change_permission(request)
        elif self.placeholder:
            return self.placeholder.has_change_permission(request)
        elif self.parent:
            return self.parent.has_change_permission(request)
        return False

    def is_first_in_placeholder(self):
        return self.position == 0

    def is_last_in_placeholder(self):
        """
        WARNING: this is a rather expensive call compared to is_first_in_placeholder!
        """
        return self.placeholder.cmsplugin_set.filter(parent__isnull=True).order_by('-position')[0].pk == self.pk

    def get_position_in_placeholder(self):
        """
        1 based position!
        """
        return self.position + 1

    def get_breadcrumb(self):
        from cms.models import Page

        model = self.placeholder._get_attached_model()
        if not model:
            model = Page
        breadcrumb = []
        if not self.parent_id:
            try:
<<<<<<< HEAD
                url = force_unicode(
                    admin_reverse("%s_%s_edit_plugin" % (model._meta.app_label, model._meta.module_name),
                            args=[self.pk]))
            except NoReverseMatch:
                url = force_unicode(
                    admin_reverse("%s_%s_edit_plugin" % (Page._meta.app_label, Page._meta.module_name),
                            args=[self.pk]))
            breadcrumb.append({'title': force_unicode(self.get_plugin_name()), 'url': url})
            return breadcrumb
        for parent in self.get_ancestors(False, True):
            try:
                url = force_unicode(
                    admin_reverse("%s_%s_edit_plugin" % (model._meta.app_label, model._meta.module_name),
                            args=[parent.pk]))
            except NoReverseMatch:
                url = force_unicode(
                    admin_reverse("%s_%s_edit_plugin" % (Page._meta.app_label, Page._meta.module_name),
                            args=[parent.pk]))
            breadcrumb.append({'title': force_unicode(parent.get_plugin_name()), 'url': url})
=======
                url = reverse("admin:%s_%s_edit_plugin" % (model._meta.app_label, model._meta.module_name), args=[self.pk])
            except NoReverseMatch:
                url = reverse("admin:%s_%s_edit_plugin" % (Page._meta.app_label, Page._meta.module_name), args=[self.pk])
            breadcrumb.append({'title': self.get_plugin_name(), 'url': url})
            return breadcrumb
        for parent in self.get_ancestors(False, True):
            try:
                url = reverse("admin:%s_%s_edit_plugin" % (model._meta.app_label, model._meta.module_name), args=[parent.pk])
            except NoReverseMatch:
                url = reverse("admin:%s_%s_edit_plugin" % (Page._meta.app_label, Page._meta.module_name), args=[parent.pk])
            breadcrumb.append({'title': parent.get_plugin_name(), 'url': url})
>>>>>>> 610240fb
        return breadcrumb

    def get_breadcrumb_json(self):
        result = json.dumps(self.get_breadcrumb())
        result = mark_safe(result)
        return result

    def num_children(self):
        if self.child_plugin_instances:
            return len(self.child_plugin_instances)

    def notify_on_autoadd(self, request, conf):
        """
        Method called when we auto add this plugin via default_plugins in 
        CMS_PLACEHOLDER_CONF.
        Some specific plugins may have some special stuff to do when they are
        auto added.
        """
        pass

    def notify_on_autoadd_children(self, request, conf, children):
        """
        Method called when we auto add children to this plugin via 
        default_plugins/<plugin>/children in CMS_PLACEHOLDER_CONF.
        Some specific plugins may have some special stuff to do when we add
        children to them. ie : TextPlugin must update its content to add HTML 
        tags to be able to see his children in WYSIWYG.
        """
        pass

    def get_translatable_content(self):
        fields = []
        for field in self._meta.fields:
            if ((isinstance(field, models.CharField) or isinstance(field, models.TextField)) and not field.choices and
                    field.editable and field.name not in self.translatable_content_excluded_fields and field):
                fields.append(field)

        translatable_fields = {}
        for field in fields:
            content = getattr(self, field.name)
            if content:
                translatable_fields[field.name] = content

        return translatable_fields

    def set_translatable_content(self, fields):
        for field, value in fields.items():
            setattr(self, field, value)

        self.save()

        # verify that all fields have been set
        for field, value in fields.items():
            if getattr(self, field) != value:
                return False

        return True

    def delete(self, no_mptt=False, *args,  **kwargs):
        if no_mptt:
            Model.delete(self, *args, **kwargs)
        else:
            super(CMSPlugin, self).delete(*args, **kwargs)


reversion_register(CMSPlugin)


def get_plugin_media_path(instance, filename):
    """
    Django 1.7 requires that unbound function used in fields' definitions are defined outside the parent class
     (see https://docs.djangoproject.com/en/dev/topics/migrations/#serializing-values)
    This function is used withing field definition:

        file = models.FileField(_("file"), upload_to=get_plugin_media_path)

    and it invokes the bounded method on the given instance at runtime
    """
    return instance.get_media_path(filename)


def deferred_class_factory(model, attrs):
    """
    Returns a class object that is a copy of "model" with the specified "attrs"
    being replaced with DeferredAttribute objects. The "pk_value" ties the
    deferred attributes to a particular instance of the model.
    """

    class Meta:
        pass

    setattr(Meta, "proxy", True)
    setattr(Meta, "app_label", model._meta.app_label)

    class RenderMeta:
        pass

    setattr(RenderMeta, "index", model._render_meta.index)
    setattr(RenderMeta, "total", model._render_meta.total)
    setattr(RenderMeta, "text_enabled", model._render_meta.text_enabled)

    # The app_cache wants a unique name for each model, otherwise the new class
    # won't be created (we get an old one back). Therefore, we generate the
    # name using the passed in attrs. It's OK to reuse an old case if the attrs
    # are identical.
    name = "%s_Deferred_%s" % (model.__name__, '_'.join(sorted(list(attrs))))

    overrides = dict([(attr, DeferredAttribute(attr, model))
        for attr in attrs])
    overrides["Meta"] = RenderMeta
    overrides["RenderMeta"] = RenderMeta
    overrides["__module__"] = model.__module__
    overrides["_deferred"] = True
    return type(name, (model,), overrides)

# The above function is also used to unpickle model instances with deferred
# fields.
deferred_class_factory.__safe_for_unpickling__ = True<|MERGE_RESOLUTION|>--- conflicted
+++ resolved
@@ -5,21 +5,7 @@
 import json
 import os
 import warnings
-<<<<<<< HEAD
-from cms.exceptions import DontUsePageAttributeWarning
-from cms.models.placeholdermodel import Placeholder
-from cms.plugin_rendering import PluginContext, render_plugin
-from cms.utils import get_cms_setting
-from cms.utils.compat import DJANGO_1_5
-from cms.utils.compat.dj import force_unicode, python_2_unicode_compatible
-from cms.utils.compat.metaclasses import with_metaclass
-from cms.utils.helpers import reversion_register
-from cms.utils.urlutils import admin_reverse
-from django.core.urlresolvers import NoReverseMatch
-=======
-
-from django.core.urlresolvers import reverse, NoReverseMatch
->>>>>>> 610240fb
+
 from django.core.exceptions import ValidationError, ObjectDoesNotExist
 from django.db import models
 from django.db.models import signals, Model
@@ -38,6 +24,7 @@
 from cms.utils.compat import DJANGO_1_5
 from cms.utils.compat.metaclasses import with_metaclass
 from cms.utils.helpers import reversion_register
+from cms.utils.urlutils import admin_reverse
 
 
 class BoundRenderMeta(object):
@@ -381,39 +368,17 @@
         breadcrumb = []
         if not self.parent_id:
             try:
-<<<<<<< HEAD
-                url = force_unicode(
-                    admin_reverse("%s_%s_edit_plugin" % (model._meta.app_label, model._meta.module_name),
-                            args=[self.pk]))
+                url = admin_reverse("%s_%s_edit_plugin" % (model._meta.app_label, model._meta.module_name), args=[self.pk])
             except NoReverseMatch:
-                url = force_unicode(
-                    admin_reverse("%s_%s_edit_plugin" % (Page._meta.app_label, Page._meta.module_name),
-                            args=[self.pk]))
-            breadcrumb.append({'title': force_unicode(self.get_plugin_name()), 'url': url})
-            return breadcrumb
-        for parent in self.get_ancestors(False, True):
-            try:
-                url = force_unicode(
-                    admin_reverse("%s_%s_edit_plugin" % (model._meta.app_label, model._meta.module_name),
-                            args=[parent.pk]))
-            except NoReverseMatch:
-                url = force_unicode(
-                    admin_reverse("%s_%s_edit_plugin" % (Page._meta.app_label, Page._meta.module_name),
-                            args=[parent.pk]))
-            breadcrumb.append({'title': force_unicode(parent.get_plugin_name()), 'url': url})
-=======
-                url = reverse("admin:%s_%s_edit_plugin" % (model._meta.app_label, model._meta.module_name), args=[self.pk])
-            except NoReverseMatch:
-                url = reverse("admin:%s_%s_edit_plugin" % (Page._meta.app_label, Page._meta.module_name), args=[self.pk])
+                url = admin_reverse("%s_%s_edit_plugin" % (Page._meta.app_label, Page._meta.module_name), args=[self.pk]))
             breadcrumb.append({'title': self.get_plugin_name(), 'url': url})
             return breadcrumb
         for parent in self.get_ancestors(False, True):
             try:
-                url = reverse("admin:%s_%s_edit_plugin" % (model._meta.app_label, model._meta.module_name), args=[parent.pk])
+                url = admin_reverse("%s_%s_edit_plugin" % (model._meta.app_label, model._meta.module_name), args=[parent.pk]))
             except NoReverseMatch:
-                url = reverse("admin:%s_%s_edit_plugin" % (Page._meta.app_label, Page._meta.module_name), args=[parent.pk])
+                url = admin_reverse("%s_%s_edit_plugin" % (Page._meta.app_label, Page._meta.module_name), args=[parent.pk]))
             breadcrumb.append({'title': parent.get_plugin_name(), 'url': url})
->>>>>>> 610240fb
         return breadcrumb
 
     def get_breadcrumb_json(self):
