--- conflicted
+++ resolved
@@ -186,13 +186,8 @@
         return force_str(self.pk)
 
     def __repr__(self):
-<<<<<<< HEAD
-        return (f"<{self.__module__}.{self.__class__.__name__} id={self.pk} plugin_type='{self.plugin_type}' object "
-                f"at {hex(id(self))}>")
-=======
         display = f"<{self.__module__}.{self.__class__.__name__} id={self.pk} plugin_type='{self.plugin_type}' object at {hex(id(self))}>"
         return display
->>>>>>> 13448533
 
     def get_plugin_name(self):
         from cms.plugin_pool import plugin_pool
