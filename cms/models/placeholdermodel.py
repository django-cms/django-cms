# -*- coding: utf-8 -*-
<<<<<<< HEAD
=======
from django.db.models import ManyToManyField

from cms.utils.compat import DJANGO_1_7, DJANGO_1_8
>>>>>>> 04af778b
from django.contrib import admin
from django.contrib.auth import get_permission_codename
from django.db import models
from django.db.models import ManyToManyField
from django.template.defaultfilters import title
from django.utils.encoding import python_2_unicode_compatible
from django.utils.translation import ugettext_lazy as _

from cms.exceptions import LanguageError
from cms.utils.helpers import reversion_register
from cms.utils.i18n import get_language_object
from cms.utils.urlutils import admin_reverse


@python_2_unicode_compatible
class Placeholder(models.Model):
    """
    Attributes:
        is_static       Set to "True" for static placeholders by the template tag
        is_editable     If False the content of the placeholder is not editable in the frontend
    """
    slot = models.CharField(_("slot"), max_length=255, db_index=True, editable=False)
    default_width = models.PositiveSmallIntegerField(_("width"), null=True, editable=False)
    cache_placeholder = True
    is_static = False
    is_editable = True

    class Meta:
        app_label = 'cms'
        permissions = (
            (u"use_structure", u"Can use Structure mode"),
        )

    def __str__(self):
        return self.slot

    def clear(self, language=None):
        if language:
            qs = self.cmsplugin_set.filter(language=language)
        else:
            qs = self.cmsplugin_set.all()
        qs = qs.order_by('-depth').select_related()
        for plugin in qs:
            inst, cls = plugin.get_plugin_instance()
            if inst and getattr(inst, 'cmsplugin_ptr', False):
                inst.cmsplugin_ptr._no_reorder = True
                inst._no_reorder = True
                inst.delete(no_mp=True)
            else:
                plugin._no_reorder = True
                plugin.delete(no_mp=True)

    def get_label(self):
        from cms.utils.placeholder import get_placeholder_conf
        name = get_placeholder_conf("name", self.slot, default=title(self.slot))
        name = _(name)
        return name

    def get_add_url(self):
        return self._get_url('add_plugin')

    def get_edit_url(self, plugin_pk):
        return self._get_url('edit_plugin', plugin_pk)

    def get_move_url(self):
        return self._get_url('move_plugin')

    def get_delete_url(self, plugin_pk):
        return self._get_url('delete_plugin', plugin_pk)

    def get_changelist_url(self):
        return self._get_url('changelist')

    def get_clear_url(self):
        return self._get_url('clear_placeholder', self.pk)

    def get_copy_url(self):
        return self._get_url('copy_plugins')

    def get_extra_menu_items(self):
        from cms.plugin_pool import plugin_pool
        return plugin_pool.get_extra_placeholder_menu_items(self)

    def _get_url(self, key, pk=None):
        model = self._get_attached_model()
        args = []
        if pk:
            args.append(pk)
        if not model:
            return admin_reverse('cms_page_%s' % key, args=args)
        else:
            app_label = model._meta.app_label
            model_name = model.__name__.lower()
            return admin_reverse('%s_%s_%s' % (app_label, model_name, key), args=args)

    def _get_permission(self, request, key):
        """
        Generic method to check the permissions for a request for a given key,
        the key can be: 'add', 'change' or 'delete'. For each attached object
        permission has to be granted either on attached model or on attached object.
          * 'add' and 'change' permissions on placeholder need either on add or change
            permission on attached object to be granted.
          * 'delete' need either on add, change or delete
        """
        if getattr(request, 'user', None) and request.user.is_superuser:
            return True
        perm_keys = {
            'add': ('add', 'change',),
            'change': ('add', 'change',),
            'delete': ('add', 'change', 'delete'),
        }
        if key not in perm_keys:
            raise Exception("%s is not a valid perm key. "
                            "'Only 'add', 'change' and 'delete' are allowed" % key)
        objects = [self.page] if self.page else self._get_attached_objects()
        obj_perm = None
        for obj in objects:
            obj_perm = False
            for key in perm_keys[key]:
                if self._get_object_permission(obj, request, key):
                    obj_perm = True
                    break
            if not obj_perm:
                return False
        return obj_perm

    def _get_object_permission(self, obj, request, key):
        if not getattr(request, 'user', None):
            return False
        opts = obj._meta
        perm_code = '%s.%s' % (opts.app_label, get_permission_codename(key, opts))
        return request.user.has_perm(perm_code) or request.user.has_perm(perm_code, obj)

    def has_change_permission(self, request):
        return self._get_permission(request, 'change')

    def has_add_permission(self, request):
        return self._get_permission(request, 'add')

    def has_delete_permission(self, request):
        return self._get_permission(request, 'delete')

    def render(self, context, width, lang=None, editable=True, use_cache=True):
        '''
        Set editable = False to disable front-end rendering for this render.
        '''
        from cms.plugin_rendering import render_placeholder
        if not 'request' in context:
            return '<!-- missing request -->'
        width = width or self.default_width
        if width:
            context['width'] = width
        return render_placeholder(self, context, lang=lang, editable=editable,
                                  use_cache=use_cache)

    def _get_related_objects(self):
<<<<<<< HEAD
        fields = self._meta._get_fields(
            forward=False, reverse=True,
            include_parents=True,
            include_hidden=False,
        )
        return list(obj for obj in fields if not isinstance(obj.field, ManyToManyField))
=======
        if DJANGO_1_7:
            return list(self._meta.get_all_related_objects())
        else:
            fields = self._meta._get_fields(
                forward=False, reverse=True,
                include_parents=True,
                include_hidden=False,
            )
            return list(obj for obj in fields if not isinstance(obj.field, ManyToManyField))
>>>>>>> 04af778b

    def _get_attached_fields(self):
        """
        Returns an ITERATOR of all non-cmsplugin reverse foreign key related fields.
        """
        from cms.models import CMSPlugin
        if not hasattr(self, '_attached_fields_cache'):
            self._attached_fields_cache = []
            relations = self._get_related_objects()
            for rel in relations:
                if issubclass(rel.model, CMSPlugin):
                    continue
                from cms.admin.placeholderadmin import PlaceholderAdminMixin
                parent = rel.related_model
                if parent in admin.site._registry and isinstance(admin.site._registry[parent], PlaceholderAdminMixin):
                    field = getattr(self, rel.get_accessor_name())
                    try:
                        if field.count():
                            self._attached_fields_cache.append(rel.field)
                    except:
                        pass
        return self._attached_fields_cache

    def _get_attached_field(self):
        from cms.models import CMSPlugin, StaticPlaceholder, Page
        if not hasattr(self, '_attached_field_cache'):
            self._attached_field_cache = None
            relations = self._get_related_objects()
            for rel in relations:
                parent = rel.related_model
                if parent == Page or parent == StaticPlaceholder:
                    relations.insert(0, relations.pop(relations.index(rel)))
            for rel in relations:
                if issubclass(rel.model, CMSPlugin):
                    continue
                from cms.admin.placeholderadmin import PlaceholderAdminMixin
                parent = rel.related_model
                if parent in admin.site._registry and isinstance(admin.site._registry[parent], PlaceholderAdminMixin):
                    field = getattr(self, rel.get_accessor_name())
                    try:
                        if field.count():
                            self._attached_field_cache = rel.field
                            break
                    except:
                        pass
        return self._attached_field_cache

    def _get_attached_field_name(self):
        field = self._get_attached_field()
        if field:
            return field.name
        return None

    def _get_attached_model(self):
        if hasattr(self, '_attached_model_cache'):
            return self._attached_model_cache
        if self.page or self.page_set.all().count():
            from cms.models import Page
            self._attached_model_cache = Page
            return Page
        field = self._get_attached_field()
        if field:
            self._attached_model_cache = field.model
            return field.model
        self._attached_model_cache = None
        return None

    def _get_attached_models(self):
        """
        Returns a list of models of attached to this placeholder.
        """
        if hasattr(self, '_attached_models_cache'):
            return self._attached_models_cache
        self._attached_models_cache = [field.model for field in self._get_attached_fields()]
        return self._attached_models_cache

    def _get_attached_objects(self):
        """
        Returns a list of objects attached to this placeholder.
        """
        if DJANGO_1_8:
            return [obj for field in self._get_attached_fields()
                    for obj in getattr(self, field.related.get_accessor_name()).all()]
        else:
            return [obj for field in self._get_attached_fields()
                    for obj in getattr(self, field.remote_field.get_accessor_name()).all()]

    def page_getter(self):
        if not hasattr(self, '_page'):
            from cms.models.pagemodel import Page
            try:
                self._page = Page.objects.get(placeholders=self)
            except (Page.DoesNotExist, Page.MultipleObjectsReturned,):
                self._page = None
        return self._page

    def page_setter(self, value):
        self._page = value

    page = property(page_getter, page_setter)

    def get_plugins_list(self, language=None):
        return list(self.get_plugins(language))

    def get_plugins(self, language=None):
        if language:
            return self.cmsplugin_set.filter(language=language).order_by('path')
        else:
            return self.cmsplugin_set.all().order_by('path')

    def get_filled_languages(self):
        """
        Returns language objects for every language for which the placeholder
        has plugins.

        This is not cached as it's meant to eb used in the frontend editor.
        """
        languages = []
        for lang_code in set(self.get_plugins().values_list('language', flat=True)):
            try:
                languages.append(get_language_object(lang_code))
            except LanguageError:
                pass
        return languages

    def get_cached_plugins(self):
        return getattr(self, '_plugins_cache', [])

    @property
    def actions(self):
        from cms.utils.placeholder import PlaceholderNoAction

        if not hasattr(self, '_actions_cache'):
            field = self._get_attached_field()
            self._actions_cache = getattr(field, 'actions', PlaceholderNoAction())
        return self._actions_cache

reversion_register(Placeholder)<|MERGE_RESOLUTION|>--- conflicted
+++ resolved
@@ -1,10 +1,4 @@
 # -*- coding: utf-8 -*-
-<<<<<<< HEAD
-=======
-from django.db.models import ManyToManyField
-
-from cms.utils.compat import DJANGO_1_7, DJANGO_1_8
->>>>>>> 04af778b
 from django.contrib import admin
 from django.contrib.auth import get_permission_codename
 from django.db import models
@@ -14,6 +8,7 @@
 from django.utils.translation import ugettext_lazy as _
 
 from cms.exceptions import LanguageError
+from cms.utils.compat import DJANGO_1_8
 from cms.utils.helpers import reversion_register
 from cms.utils.i18n import get_language_object
 from cms.utils.urlutils import admin_reverse
@@ -161,24 +156,12 @@
                                   use_cache=use_cache)
 
     def _get_related_objects(self):
-<<<<<<< HEAD
         fields = self._meta._get_fields(
             forward=False, reverse=True,
             include_parents=True,
             include_hidden=False,
         )
         return list(obj for obj in fields if not isinstance(obj.field, ManyToManyField))
-=======
-        if DJANGO_1_7:
-            return list(self._meta.get_all_related_objects())
-        else:
-            fields = self._meta._get_fields(
-                forward=False, reverse=True,
-                include_parents=True,
-                include_hidden=False,
-            )
-            return list(obj for obj in fields if not isinstance(obj.field, ManyToManyField))
->>>>>>> 04af778b
 
     def _get_attached_fields(self):
         """
