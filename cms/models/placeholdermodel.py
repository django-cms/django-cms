--- conflicted
+++ resolved
@@ -1,5 +1,3 @@
-# -*- coding: utf-8 -*-
-
 import warnings
 
 from datetime import datetime, timedelta
@@ -24,8 +22,6 @@
 from cms.utils import get_language_from_request
 from cms.utils import permissions
 from cms.utils.conf import get_cms_setting
-
-from six import python_2_unicode_compatible, string_types
 
 
 class Placeholder(models.Model):
@@ -460,11 +456,7 @@
             if not vary_on:
                 # None, or an empty iterable
                 continue
-<<<<<<< HEAD
             if isinstance(vary_on, str):
-=======
-            if isinstance(vary_on, string_types):
->>>>>>> c44b6bed
                 if vary_on.lower() not in vary_list:
                     vary_list.add(vary_on.lower())
             else:
