from django.db import models
from django.utils import timezone
from django.utils.translation import gettext_lazy as _

from cms import constants
from cms.models.fields import PlaceholderRelationField
from cms.models.managers import PageContentManager
from cms.models.pagemodel import Page
from cms.utils.conf import get_cms_setting


class PageContent(models.Model):
    LIMIT_VISIBILITY_IN_MENU_CHOICES = (
        (constants.VISIBILITY_ALL, _('no limit set')),
        (constants.VISIBILITY_USERS, _('for logged in users only')),
        (constants.VISIBILITY_ANONYMOUS, _('for anonymous users only')),
    )
    TEMPLATE_DEFAULT = constants.TEMPLATE_INHERITANCE_MAGIC if get_cms_setting(
        'TEMPLATE_INHERITANCE') else get_cms_setting('TEMPLATES')[0][0]

    X_FRAME_OPTIONS_CHOICES = (
        (constants.X_FRAME_OPTIONS_INHERIT, _('Inherit from parent page')),
        (constants.X_FRAME_OPTIONS_DENY, _('Deny')),
        (constants.X_FRAME_OPTIONS_SAMEORIGIN, _('Only this website')),
        (constants.X_FRAME_OPTIONS_ALLOW, _('Allow'))
    )

    template_choices = [(x, _(y)) for x, y in get_cms_setting('TEMPLATES')]

    # These are the fields whose values are compared when saving
    # a PageContent object to know if it has changed.
    editable_fields = [
        'title',
        'redirect',
        'page_title',
        'menu_title',
        'meta_description',
    ]

    language = models.CharField(_("language"), max_length=15, db_index=True)
    title = models.CharField(_("title"), max_length=255)
    page_title = models.CharField(
        _("title"),
        max_length=255,
        blank=True,
        null=True,
        help_text=_("overwrite the title (html title tag)")
    )
    menu_title = models.CharField(
        _("title"),
        max_length=255,
        blank=True,
        null=True,
        help_text=_("overwrite the title in the menu")
    )
    meta_description = models.TextField(
        _("description"),
        blank=True,
        null=True,
        help_text=_("The text displayed in search engines.")
    )
    redirect = models.CharField(
        _("redirect"),
        max_length=2048,
        blank=True,
        null=True
    )
    page = models.ForeignKey(
        Page,
        on_delete=models.CASCADE,
        verbose_name=_("page"),
        related_name="pagecontent_set"
    )
    creation_date = models.DateTimeField(
        _("creation date"),
        editable=False,
        default=timezone.now
    )
    # Placeholders (plugins)
    placeholders = PlaceholderRelationField()

    created_by = models.CharField(
        _("created by"), max_length=constants.PAGE_USERNAME_MAX_LENGTH,
        editable=False)
    changed_by = models.CharField(
        _("changed by"), max_length=constants.PAGE_USERNAME_MAX_LENGTH,
        editable=False)
    changed_date = models.DateTimeField(auto_now=True)

    in_navigation = models.BooleanField(_("in navigation"), default=True, db_index=True)
    soft_root = models.BooleanField(
        _("soft root"),
        db_index=True,
        default=False,
        help_text=_("All ancestors will not be displayed in the navigation")
    )
    template = models.CharField(
        _("template"),
        max_length=100,
        choices=template_choices,
        help_text=_('The template used to render the content.'),
        default=TEMPLATE_DEFAULT
    )
    limit_visibility_in_menu = models.SmallIntegerField(
        _("menu visibility"),
        default=constants.VISIBILITY_ALL,
        choices=LIMIT_VISIBILITY_IN_MENU_CHOICES,
        db_index=True,
        blank=True,
        null=True,
        help_text=_("limit when this page is visible in the menu")
    )

    # X Frame Options for clickjacking protection
    xframe_options = models.IntegerField(
        choices=X_FRAME_OPTIONS_CHOICES,
        default=get_cms_setting('DEFAULT_X_FRAME_OPTIONS'),
    )

    objects = PageContentManager()

    class Meta:
        default_permissions = []
        unique_together = (('language', 'page'),)
        app_label = 'cms'

    def __str__(self):
        return u"%s (%s)" % (self.title, self.language)

    def __repr__(self):
        display = '<{module}.{class_name} id={id} object at {location}>'.format(
            module=self.__module__,
            class_name=self.__class__.__name__,
            id=self.pk,
            location=hex(id(self)),
        )
        return display

    def update(self, **data):
        cls = self.__class__
        cls.objects.filter(pk=self.pk).update(**data)

        for field, value in data.items():
            setattr(self, field, value)
        return

    def save(self, **kwargs):
        # delete template cache
        if hasattr(self, '_template_cache'):
            delattr(self, '_template_cache')
        super().save(**kwargs)

    def toggle_in_navigation(self, set_to=None):
        '''
        Toggles (or sets) in_navigation and invalidates the cms page cache
        '''
        old = bool(self.in_navigation)

        if set_to in [True, False]:
            new = set_to
        else:
            new = not old

        self.update(in_navigation=new)

        # If there was a change, invalidate the cms page cache
        if new != old:
            self.page.clear_cache()
        return new

    def has_placeholder_change_permission(self, user):
        return self.page.has_change_permission(user)

    def rescan_placeholders(self):
        """
        Rescan and if necessary create placeholders in the current template.
        """
        from cms.utils.placeholder import rescan_placeholders_for_obj

        return rescan_placeholders_for_obj(self)

    def get_placeholders(self):
        if not hasattr(self, '_placeholder_cache'):
            self._placeholder_cache = self.placeholders.all()
        return self._placeholder_cache

    def get_ancestor_titles(self):
        return PageContent.objects.filter(
            page__in=self.page.get_ancestor_pages(),
            language=self.language,
        )

    def get_template(self):
        """
        get the template of this page if defined or if closer parent if
        defined or DEFAULT_PAGE_TEMPLATE otherwise
        """
        if hasattr(self, '_template_cache'):
            return self._template_cache

        if self.template != constants.TEMPLATE_INHERITANCE_MAGIC:
            self._template_cache = self.template or get_cms_setting('TEMPLATES')[0][0]
            return self._template_cache

        templates = (
            self
            .get_ancestor_titles()
            .exclude(template=constants.TEMPLATE_INHERITANCE_MAGIC)
            .order_by('-page__node__path')
            .values_list('template', flat=True)
        )

        try:
            self._template_cache = templates[0]
        except IndexError:
            self._template_cache = get_cms_setting('TEMPLATES')[0][0]
        return self._template_cache

    def get_template_name(self):
        """
        get the textual name (2nd parameter in get_cms_setting('TEMPLATES'))
        of the template of this title. failing to find that, return the
        name of the default template.
        """
        template = self.get_template()
        for t in get_cms_setting('TEMPLATES'):
            if t[0] == template:
                return t[1]
        return _("default")

    def get_xframe_options(self):
        """ Finds X_FRAME_OPTION from tree if inherited """
        xframe_options = self.xframe_options or constants.X_FRAME_OPTIONS_INHERIT

        if xframe_options != constants.X_FRAME_OPTIONS_INHERIT:
            return xframe_options

        # Ignore those pages which just inherit their value
        ancestors = self.get_ancestor_titles().order_by('-page__node__path')
        ancestors = ancestors.exclude(xframe_options=constants.X_FRAME_OPTIONS_INHERIT)

        # Now just give me the clickjacking setting (not anything else)
        xframe_options = ancestors.values_list('xframe_options', flat=True)

        try:
            return xframe_options[0]
        except IndexError:
            return None

    def get_absolute_url(self, language=None):
        return self.page.get_absolute_url(language=language)


class EmptyPageContent():
    """
<<<<<<< HEAD
    Empty title object, can be returned from :meth:`cms.models.pagemodel.Page.get_title_obj` if required
=======
    Empty title object, can be returned from Page.get_title_obj() if required
>>>>>>> 5ff38b52
    title object doesn't exist.
    """
    title = ""
    meta_description = ""
    redirect = ""
    application_urls = ""
    menu_title = ""
    page_title = ""
    xframe_options = None
    template = get_cms_setting('TEMPLATES')[0][0]
    soft_root = False
    in_navigation = False

    def __init__(self, language):
        self.language = language

    def __nonzero__(self):
        # Python 2 compatibility
        return False

    def __bool__(self):
        # Python 3 compatibility
        return False<|MERGE_RESOLUTION|>--- conflicted
+++ resolved
@@ -253,11 +253,7 @@
 
 class EmptyPageContent():
     """
-<<<<<<< HEAD
     Empty title object, can be returned from :meth:`cms.models.pagemodel.Page.get_title_obj` if required
-=======
-    Empty title object, can be returned from Page.get_title_obj() if required
->>>>>>> 5ff38b52
     title object doesn't exist.
     """
     title = ""
