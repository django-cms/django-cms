--- conflicted
+++ resolved
@@ -305,13 +305,8 @@
         # get permission set, but without objects targeting user, or any group
         # in which he can be
         qs = self.filter(
-<<<<<<< HEAD
-            page__id__in=page_id_allow_list,
+            allow_list,
             page__depth__gte=user_level,
-=======
-            allow_list,
-            page__node__depth__gte=user_level,
->>>>>>> 8630db8a
         )
         qs = qs.exclude(user=user).exclude(group__user=user)
         return qs
