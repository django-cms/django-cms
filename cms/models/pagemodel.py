# -*- coding: utf-8 -*-
import copy
from logging import getLogger
from os.path import join

from django.contrib.sites.models import Site
from django.urls import reverse
from django.db import models
from django.db.models.base import ModelState
from django.db.models.functions import Concat
from django.utils.encoding import force_text, python_2_unicode_compatible
from django.utils.functional import cached_property
from django.utils.timezone import now
from django.utils.translation import (
    get_language,
    override as force_language,
    ugettext_lazy as _,
)

from cms import constants
from cms.constants import PUBLISHER_STATE_DEFAULT, PUBLISHER_STATE_PENDING, PUBLISHER_STATE_DIRTY
from cms.exceptions import PublicIsUnmodifiable, LanguageError
from cms.models.managers import PageManager, PageNodeManager
from cms.utils import i18n
from cms.utils.compat import DJANGO_1_11
from cms.utils.conf import get_cms_setting
from cms.utils.page import get_clean_username
from cms.utils.i18n import get_current_language

from menus.menu_pool import menu_pool

from treebeard.mp_tree import MP_Node


logger = getLogger(__name__)


@python_2_unicode_compatible
class TreeNode(MP_Node):

    parent = models.ForeignKey(
        'self',
        on_delete=models.CASCADE,
        blank=True,
        null=True,
        related_name='children',
        db_index=True,
    )
    site = models.ForeignKey(
        Site,
        on_delete=models.CASCADE,
        verbose_name=_("site"),
        related_name='djangocms_nodes',
        db_index=True,
    )

    objects = PageNodeManager()

    class Meta:
        app_label = 'cms'
        ordering = ('path',)
        default_permissions = []

    def __str__(self):
        return self.path

    @cached_property
    def item(self):
        return self.get_item()

    def get_item(self):
        # Paving the way...
        return Page.objects.get(node=self, publisher_is_draft=True)

    @property
    def is_branch(self):
        return bool(self.numchild)

    def get_ancestor_paths(self):
        paths = frozenset(
            self.path[0:pos]
            for pos in range(0, len(self.path), self.steplen)[1:]
        )
        return paths

    def add_child(self, **kwargs):
        if len(kwargs) == 1 and 'instance' in kwargs:
            kwargs['instance'].parent = self
        else:
            kwargs['parent'] = self
        return super(TreeNode, self).add_child(**kwargs)

    def add_sibling(self, pos=None, *args, **kwargs):
        if len(kwargs) == 1 and 'instance' in kwargs:
            kwargs['instance'].parent_id = self.parent_id
        else:
            kwargs['parent_id'] = self.parent_id
        return super(TreeNode, self).add_sibling(*args, **kwargs)

    def update(self, **data):
        cls = self.__class__
        cls.objects.filter(pk=self.pk).update(**data)

        for field, value in data.items():
            setattr(self, field, value)
        return

    def get_cached_ancestors(self):
        if self._has_cached_hierarchy():
            return self._ancestors
        return []

    def get_cached_descendants(self):
        if self._has_cached_hierarchy():
            return self._descendants
        return []

    def _reload(self):
        """
        Reload a page node from the database
        """
        return self.__class__.objects.get(pk=self.pk)

    def _has_cached_hierarchy(self):
        return hasattr(self, '_descendants') and hasattr(self, '_ancestors')

    def _set_hierarchy(self, nodes, ancestors=None):
        if self.is_branch:
            self._descendants = [node for node in nodes
                           if node.path.startswith(self.path)
                           and node.depth > self.depth]
        else:
            self._descendants = []

        if self.is_root():
            self._ancestors = []
        else:
            self._ancestors = ancestors

        children = (node for node in self._descendants
                    if node.depth == self.depth + 1)

        for child in children:
            child._set_hierarchy(self._descendants, ancestors=([self] + self._ancestors))


@python_2_unicode_compatible
class Page(models.Model):
    """
    A simple hierarchical page model
    """

    created_by = models.CharField(
        _("created by"), max_length=constants.PAGE_USERNAME_MAX_LENGTH,
        editable=False)
    changed_by = models.CharField(
        _("changed by"), max_length=constants.PAGE_USERNAME_MAX_LENGTH,
        editable=False)
    creation_date = models.DateTimeField(auto_now_add=True)
    changed_date = models.DateTimeField(auto_now=True)

    publication_date = models.DateTimeField(_("publication date"), null=True, blank=True, help_text=_(
        'When the page should go live. Status must be "Published" for page to go live.'), db_index=True)
    publication_end_date = models.DateTimeField(_("publication end date"), null=True, blank=True,
                                                help_text=_('When to expire the page. Leave empty to never expire.'),
                                                db_index=True)
    #
    # Please use toggle_in_navigation() instead of affecting this property
    # directly so that the cms page cache can be invalidated as appropriate.
    #
    reverse_id = models.CharField(_("id"), max_length=40, db_index=True, blank=True, null=True, help_text=_(
        "A unique identifier that is used with the page_url templatetag for linking to this page"))
    navigation_extenders = models.CharField(_("attached menu"), max_length=80, db_index=True, blank=True, null=True)

    login_required = models.BooleanField(_("login required"), default=False)
    is_home = models.BooleanField(editable=False, db_index=True, default=False)
    application_urls = models.CharField(_('application'), max_length=200, blank=True, null=True, db_index=True)
    application_namespace = models.CharField(_('application instance name'), max_length=200, blank=True, null=True)

    # Publisher fields
    publisher_is_draft = models.BooleanField(default=True, editable=False, db_index=True)
    # This is misnamed - the one-to-one relation is populated on both ends
    publisher_public = models.OneToOneField(
        'self',
        on_delete=models.CASCADE,
        related_name='publisher_draft',
        null=True,
        editable=False,
    )
    languages = models.CharField(max_length=255, editable=False, blank=True, null=True)

    # Flag that marks a page as page-type
    is_page_type = models.BooleanField(default=False)

    node = models.ForeignKey(
        'TreeNode',
        related_name='cms_pages',
        on_delete=models.CASCADE,
    )

    # Managers
    objects = PageManager()

    class Meta:
        default_permissions = ('add', 'change', 'delete')
        permissions = (
            ('view_page', 'Can view page'),
            ('publish_page', 'Can publish page'),
            ('edit_static_placeholder', 'Can edit static placeholders'),
        )
        unique_together = ('node', 'publisher_is_draft')
        verbose_name = _('page')
        verbose_name_plural = _('pages')
        app_label = 'cms'

    def __init__(self, *args, **kwargs):
        super(Page, self).__init__(*args, **kwargs)
        self.title_cache = {}

    def __str__(self):
        try:
            title = self.get_menu_title(fallback=True)
        except LanguageError:
            try:
                title = self.title_set.all()[0]
            except IndexError:
                title = None
        if title is None:
            title = u""
        return force_text(title)

    def __repr__(self):
        display = '<{module}.{class_name} id={id} is_draft={is_draft} object at {location}>'.format(
            module=self.__module__,
            class_name=self.__class__.__name__,
            id=self.pk,
            is_draft=self.publisher_is_draft,
            location=hex(id(self)),
        )
        return display

    def _clear_node_cache(self):
        if DJANGO_1_11:
            if hasattr(self, '_node_cache'):
                del self._node_cache
        else:
            if Page.node.is_cached(self):
                Page.node.field.delete_cached_value(self)

    def _clear_internal_cache(self):
        self.title_cache = {}
        self._clear_node_cache()

        if hasattr(self, '_prefetched_objects_cache'):
            del self._prefetched_objects_cache

    @cached_property
    def parent_page(self):
        return self.get_parent_page()

    def set_as_homepage(self, user=None):
        """
        Sets the given page as the homepage.
        Updates the title paths for all affected pages.
        Returns the old home page (if any).
        """
        assert self.publisher_is_draft

        if user:
            changed_by = get_clean_username(user)
        else:
            changed_by = constants.SCRIPT_USERNAME

        changed_date = now()

        try:
            old_home = self.__class__.objects.get(
                is_home=True,
                node__site=self.node.site_id,
                publisher_is_draft=True,
            )
        except self.__class__.DoesNotExist:
            old_home_tree = []
        else:
            old_home.update(
                draft_only=False,
                is_home=False,
                changed_by=changed_by,
                changed_date=changed_date,
            )
            old_home_tree = old_home._set_title_root_path()

        self.update(
            draft_only=False,
            is_home=True,
            changed_by=changed_by,
            changed_date=changed_date,
        )
        new_home_tree = self._remove_title_root_path()
        return (new_home_tree, old_home_tree)

    def _update_title_path(self, language):
        parent_page = self.get_parent_page()

        if parent_page:
            base = parent_page.get_path(language, fallback=True)
        else:
            base = ''

        title_obj = self.get_title_obj(language, fallback=False)
        title_obj.path = title_obj.get_path_for_base(base)
        title_obj.save()

    def _update_title_path_recursive(self, language):
        assert self.publisher_is_draft
        from cms.models import Title

        if self.node.is_leaf() or language not in self.get_languages():
            return

        pages = self.get_child_pages()
        base = self.get_path(language, fallback=True)

        if base:
            new_path = Concat(models.Value(base), models.Value('/'), models.F('slug'))
        else:
            # User is moving the homepage
            new_path = models.F('slug')

        (Title
         .objects
         .filter(language=language, page__in=pages)
         .exclude(has_url_overwrite=True)
         .update(path=new_path))

        for child in pages.filter(title_set__language=language).iterator():
            child._update_title_path_recursive(language)

    def _set_title_root_path(self):
        from cms.models import Title

        node_tree = TreeNode.get_tree(self.node)
        page_tree = self.__class__.objects.filter(node__in=node_tree)
        translations = Title.objects.filter(page__in=page_tree, has_url_overwrite=False)

        for language, slug in self.title_set.values_list('language', 'slug'):
            # Update the translations for all descendants of this page
            # to include this page's slug as its path prefix
            (translations
             .filter(language=language)
             .update(path=Concat(models.Value(slug), models.Value('/'), 'path')))

            # Explicitly update this page's path to match its slug
            # Doing this is cheaper than a TRIM call to remove the "/" characters
            if self.publisher_public_id:
                # include the public translation
                current_translations = Title.objects.filter(page__in=[self.pk, self.publisher_public_id])
            else:
                current_translations = self.title_set.all()
            current_translations.filter(language=language).update(path=slug)
        return page_tree

    def _remove_title_root_path(self):
        from cms.models import Title

        node_tree = TreeNode.get_tree(self.node)
        page_tree = self.__class__.objects.filter(node__in=node_tree)
        translations = Title.objects.filter(page__in=page_tree, has_url_overwrite=False)

        for language, slug in self.title_set.values_list('language', 'slug'):
            # Use 2 because of 1 indexing plus the fact we need to trim
            # the "/" character.
            trim_count = len(slug) + 2
            sql_func = models.Func(
                models.F('path'),
                models.Value(trim_count),
                function='substr',
            )
            (translations
             .filter(language=language, path__startswith=slug)
             .update(path=sql_func))
        return page_tree

    def is_dirty(self, language):
        state = self.get_publisher_state(language)
        return state == PUBLISHER_STATE_DIRTY or state == PUBLISHER_STATE_PENDING

    def is_potential_home(self):
        """
        Encapsulates logic for determining if this page is eligible to be set
        as `is_home`. This is a public method so that it can be accessed in the
        admin for determining whether to enable the "Set as home" menu item.
        :return: Boolean
        """
        assert self.publisher_is_draft
        # Only root nodes are eligible for homepage
        return not self.is_home and bool(self.node.is_root())

    def get_absolute_url(self, language=None, fallback=True):
        if not language:
            language = get_current_language()

        with force_language(language):
            if self.is_home:
                return reverse('pages-root')
            path = self.get_path(language, fallback) or self.get_slug(language, fallback)
            return reverse('pages-details-by-slug', kwargs={"slug": path})

    def get_public_url(self, language=None, fallback=True):
        """
        Returns the URL of the published version of the current page.
        Returns empty string if the page is not published.
        """
        try:
            return self.get_public_object().get_absolute_url(language, fallback)
        except:
            return ''

    def get_draft_url(self, language=None, fallback=True):
        """
        Returns the URL of the draft version of the current page.
        Returns empty string if the draft page is not available.
        """
        try:
            return self.get_draft_object().get_absolute_url(language, fallback)
        except:
            return ''

    def set_tree_node(self, site, target=None, position='first-child'):
        assert self.publisher_is_draft
        assert position in ('last-child', 'first-child', 'left', 'right')

        new_node = TreeNode(site=site)

        if target is None:
            self.node = TreeNode.add_root(instance=new_node)
        elif position == 'first-child' and target.is_branch:
            self.node = target.get_first_child().add_sibling(pos='left', instance=new_node)
        elif position in ('last-child', 'first-child'):
            self.node = target.add_child(instance=new_node)
        else:
            self.node = target.add_sibling(pos=position, instance=new_node)

    def move_page(self, target_node, position='first-child'):
        """
        Called from admin interface when page is moved. Should be used on
        all the places which are changing page position. Used like an interface
        to django-treebeard, but after move is done page_moved signal is fired.

        Note for issue #1166: url conflicts are handled by updated
        check_title_slugs, overwrite_url on the moved page don't need any check
        as it remains the same regardless of the page position in the tree
        """
        assert self.publisher_is_draft
        assert isinstance(target_node, TreeNode)

        inherited_template = self.template == constants.TEMPLATE_INHERITANCE_MAGIC

        if inherited_template and target_node.is_root() and position in ('left', 'right'):
            # The page is being moved to a root position.
            # Explicitly set the inherited template on the titles
            # to keep all plugins / placeholders.
            template = self.get_template()
            self.update_translations(template=template)

        # Don't use a cached node. Always get a fresh one.
        self._clear_internal_cache()

        # Runs the SQL updates on the treebeard fields
        self.node.move(target_node, position)

        if position in ('first-child', 'last-child'):
            parent_id = target_node.pk
        else:
            # moving relative to sibling
            # or to the root of the tree
            parent_id = target_node.parent_id
        # Runs the SQL updates on the parent field
        self.node.update(parent_id=parent_id)

        # Clear the cached node once again to trigger a db query
        # on access.
        self._clear_node_cache()

        # Update the descendants to "PENDING"
        # If the target (parent) page is not published
        # and the page being moved is published.
        titles = (
            self
            .title_set
            .filter(language__in=self.get_languages())
            .values_list('language', 'published')
        )
        parent_page = self.get_parent_page()

        if parent_page:
            parent_titles = (
                parent_page
                .title_set
                .exclude(publisher_state=PUBLISHER_STATE_PENDING)
                .values_list('language', 'published')
            )
            parent_titles_by_language = dict(parent_titles)
        else:
            parent_titles_by_language = {}

        for language, published in titles:
            parent_is_published = parent_titles_by_language.get(language)

            # Update draft title path
            self._update_title_path(language)
            self._update_title_path_recursive(language)

            if published and parent_is_published:
                # this looks redundant but it's necessary
                # for all the descendants of the page being
                # moved to be set to the correct state.
                self.publisher_public._update_title_path(language)
                self.mark_as_published(language)
                self.mark_descendants_as_published(language)
            elif published and parent_page:
                # page is published but it's parent is not
                # mark the page being moved (source) as "pending"
                self.mark_as_pending(language)
                # mark all descendants of source as "pending"
                self.mark_descendants_pending(language)
            elif published:
                self.publisher_public._update_title_path(language)
                self.mark_as_published(language)
                self.mark_descendants_as_published(language)
        self.clear_cache()
        return self

    def _copy_titles(self, target, language, published):
        """
        Copy the title matching language to a new page (which must have a pk).
        :param target: The page where the new title should be stored
        """
        source_title = self.title_set.get(language=language)

        try:
            target_title_id = (
                target
                .title_set
                .filter(language=language)
                .values_list('pk', flat=True)[0]
            )
        except IndexError:
            target_title_id = None

        source_title_id = source_title.pk

        # If an old title exists, overwrite. Otherwise create new
        target_title = copy.copy(source_title)
        target_title.pk = target_title_id
        target_title.page = target
        target_title.publisher_is_draft = target.publisher_is_draft
        target_title.publisher_public_id = source_title_id
        target_title.published = published
        target_title._publisher_keep_state = True

        if published:
            target_title.publisher_state = PUBLISHER_STATE_DEFAULT
        else:
            target_title.publisher_state = PUBLISHER_STATE_PENDING
        target_title.save()

        if target_title_id:
            cleared_placeholders = target._clear_placeholders(language)
            cleared_placeholders_by_slot = {pl.slot: pl for pl in cleared_placeholders}
        else:
            cleared_placeholders_by_slot = {}

        for placeholder in source_title.get_placeholders():
            try:
                target_placeholder = cleared_placeholders_by_slot[placeholder.slot]
            except KeyError:
                target_placeholder = target_title.placeholders.create(
                    slot=placeholder.slot,
                    default_width=placeholder.default_width,
                )
            placeholder.copy_plugins(target_placeholder, language=language)
        return target_title

    def _clear_placeholders(self, language):
        from cms.models import CMSPlugin

        placeholders = self.get_placeholders(language)
        placeholder_ids = (placeholder.pk for placeholder in placeholders)
        plugins = CMSPlugin.objects.filter(placeholder__in=placeholder_ids, language=language)
        models.query.QuerySet.delete(plugins)
        return placeholders

    def _copy_attributes(self, target, clean=False):
        """
        Copy all page data to the target. This excludes parent and other values
        that are specific to an exact instance.
        :param target: The Page to copy the attributes to
        """
        if not clean:
            target.publication_date = self.publication_date
            target.publication_end_date = self.publication_end_date
            target.reverse_id = self.reverse_id
        target.changed_by = self.changed_by
        target.login_required = self.login_required
        target.navigation_extenders = self.navigation_extenders
        target.application_urls = self.application_urls
        target.application_namespace = self.application_namespace
        target.is_page_type = self.is_page_type

    def copy(self, site, parent_node=None, language=None,
             translations=True, permissions=False, extensions=True):
        from cms.utils.page import get_available_slug

        if parent_node:
            new_node = parent_node.add_child(site=site)
            parent_page = parent_node.item
        else:
            new_node = TreeNode.add_root(site=site)
            parent_page = None

        new_page = copy.copy(self)
        new_page._state = ModelState()
        new_page._clear_internal_cache()
        new_page.pk = None
        new_page.node = new_node
        new_page.publisher_public_id = None
        new_page.is_home = False
        new_page.reverse_id = None
        new_page.publication_date = None
        new_page.publication_end_date = None
        new_page.languages = ''
        new_page.save()

        # Have the node remember its page.
        # This is done to save some queries
        # when the node's descendants are copied.
        new_page.node.__dict__['item'] = new_page

        if language and translations:
            translations = self.title_set.filter(language=language)
        elif translations:
            translations = self.title_set.all()
        else:
            translations = self.title_set.none()
        translations = translations.prefetch_related('placeholders')

        # copy titles of this page
        for title in translations:
            new_title = copy.copy(title)
            new_title.pk = None
            new_title.page = new_page
            new_title.published = False
            new_title.publisher_public = None
            new_title.template = title.template
            new_title.xframe_options = title.xframe_options

            if parent_page:
                base = parent_page.get_path(title.language)
                path = '%s/%s' % (base, title.slug) if base else title.slug
            else:
                base = ''
                path = title.slug

            new_title.slug = get_available_slug(site, path, title.language)
            new_title.path = '%s/%s' % (base, new_title.slug) if base else new_title.slug
            new_title.save()

            for placeholder in title.placeholders.all():
                # copy the placeholders (and plugins on those placeholders!)
                new_placeholder = new_title.placeholders.create(
                    slot=placeholder.slot,
                    default_width=placeholder.default_width,
                )
                placeholder.copy_plugins(new_placeholder, language=new_title.language)
            new_page.title_cache[new_title.language] = new_title
        new_page.update_languages([trans.language for trans in translations])

        if extensions:
            from cms.extensions import extension_pool
            extension_pool.copy_extensions(self, new_page)

        # copy permissions if requested
        if permissions and get_cms_setting('PERMISSION'):
            permissions = self.pagepermission_set.iterator()
            permissions_new = []

            for permission in permissions:
                permission.pk = None
                permission.page = new_page
                permissions_new.append(permission)

            if permissions_new:
                new_page.pagepermission_set.bulk_create(permissions_new)
        return new_page

    def copy_with_descendants(self, target_node=None, position=None,
                              copy_permissions=True, target_site=None):
        """
        Copy a page [ and all its descendants to a new location ]
        """
        if not self.publisher_is_draft:
            raise PublicIsUnmodifiable("copy page is not allowed for public pages")

        if position in ('first-child', 'last-child'):
            parent_node = target_node
        elif target_node:
            parent_node = target_node.parent
        else:
            parent_node = None

        if target_site is None:
            target_site = parent_node.site if parent_node else self.node.site

        # Evaluate the descendants queryset BEFORE copying the page.
        # Otherwise, if the page is copied and pasted on itself, it will duplicate.
        descendants = list(
            self.get_descendant_pages()
            .select_related('node')
            .prefetch_related('title_set')
        )
        new_root_page = self.copy(target_site, parent_node=parent_node)
        new_root_node = new_root_page.node

        if target_node and position in ('first-child'):
            # target node is a parent and user has requested to
            # insert the new page as its first child
            new_root_node.move(target_node, position)
            new_root_node.refresh_from_db(fields=('path', 'depth'))

        if target_node and position in ('left', 'last-child'):
            # target node is a sibling
            new_root_node.move(target_node, position)
            new_root_node.refresh_from_db(fields=('path', 'depth'))

        nodes_by_id = {self.node.pk: new_root_node}

        for page in descendants:
            parent = nodes_by_id[page.node.parent_id]
            new_page = page.copy(
                target_site,
                parent_node=parent,
                translations=True,
                permissions=copy_permissions,
            )
            nodes_by_id[page.node_id] = new_page.node
        return new_root_page

    def delete(self, *args, **kwargs):
        TreeNode.get_tree(self.node).delete_fast()

        if self.node.parent_id:
            (TreeNode
             .objects
             .filter(pk=self.node.parent_id)
             .update(numchild=models.F('numchild') - 1))
        self.clear_cache(menu=True)

    def delete_translations(self, language=None):
        if language is None:
            languages = self.get_languages()
        else:
            languages = [language]

        self.title_set.filter(language__in=languages).delete()

        for language in languages:
            self.mark_descendants_pending(language)

    def save(self, **kwargs):
        if self.reverse_id == "":
            self.reverse_id = None
        if self.application_namespace == "":
            self.application_namespace = None

        created = not bool(self.pk)
        from cms.utils.permissions import get_current_user_name
        self.changed_by = get_current_user_name()
        if created:
            self.created_by = self.changed_by

        super(Page, self).save(**kwargs)

    def save_base(self, *args, **kwargs):
        """Overridden save_base. If an instance is draft, and was changed, mark
        it as dirty.

        Dirty flag is used for changed nodes identification when publish method
        takes place. After current changes are published, state is set back to
        PUBLISHER_STATE_DEFAULT (in publish method).
        """
        keep_state = getattr(self, '_publisher_keep_state', None)
        if self.publisher_is_draft and not keep_state and self.is_new_dirty():
            self.title_set.all().update(publisher_state=PUBLISHER_STATE_DIRTY)
        if keep_state:
            delattr(self, '_publisher_keep_state')
        return super(Page, self).save_base(*args, **kwargs)

    def update(self, refresh=False, draft_only=True, **data):
        assert self.publisher_is_draft

        cls = self.__class__

        if not draft_only and self.publisher_public_id:
            ids = [self.pk, self.publisher_public_id]
            cls.objects.filter(pk__in=ids).update(**data)
        else:
            cls.objects.filter(pk=self.pk).update(**data)

        if refresh:
            return self.reload()
        else:
            for field, value in data.items():
                setattr(self, field, value)
        return

    def update_translations(self, language=None, **data):
        if language:
            translations = self.title_set.filter(language=language)
        else:
            translations = self.title_set.all()
        return translations.update(**data)

    def has_translation(self, language):
        return self.title_set.filter(language=language).exists()

    def is_new_dirty(self):
        if self.pk:
            fields = [
                'publication_date', 'publication_end_date', 'reverse_id',
                'navigation_extenders', 'login_required'
            ]
            try:
                old_page = Page.objects.get(pk=self.pk)
            except Page.DoesNotExist:
                return True
            for field in fields:
                old_val = getattr(old_page, field)
                new_val = getattr(self, field)
                if not old_val == new_val:
                    return True
            return False
        return True

    def is_published(self, language, force_reload=False):
        title_obj = self.get_title_obj(language, fallback=False, force_reload=force_reload)
        return title_obj.published and title_obj.publisher_state != PUBLISHER_STATE_PENDING

    def toggle_in_navigation(self, set_to=None):
        '''
        Toggles (or sets) in_navigation and invalidates the cms page cache
        '''
        old = self.get_in_navigation()
        if set_to in [True, False]:
            new = set_to
        else:
            new = not old

        self.update_translations(in_navigation=new)

        # If there was a change, invalidate the cms page cache
        if new != old:
            self.clear_cache()
        return new

    def get_publisher_state(self, language, force_reload=False):
        try:
            return self.get_title_obj(language, False, force_reload=force_reload).publisher_state
        except AttributeError:
            return None

    def set_publisher_state(self, language, state, published=None):
        title = self.title_set.get(language=language)
        title.publisher_state = state
        if published is not None:
            title.published = published
        title._publisher_keep_state = True
        title.save()
        if language in self.title_cache:
            self.title_cache[language].publisher_state = state
        return title

    def publish(self, language):
        """
        :returns: True if page was successfully published.
        """
        from cms.utils.permissions import get_current_user_name

        # Publish can only be called on draft pages
        if not self.publisher_is_draft:
            raise PublicIsUnmodifiable('The public instance cannot be published. Use draft.')

        if not self._publisher_can_publish(language):
            return False

        if self.publisher_public_id:
            public_page = Page.objects.get(pk=self.publisher_public_id)
            public_languages = public_page.get_languages()
        else:
            public_page = Page()
            public_languages = [language]

        self._copy_attributes(public_page, clean=False)

        if language not in public_languages:
            public_languages.append(language)

        # TODO: Get rid of the current user thread hack
        public_page.changed_by = get_current_user_name()
        public_page.is_home = self.is_home
        public_page.publication_date = self.publication_date or now()
        public_page.publisher_public = self
        public_page.publisher_is_draft = False
        public_page.languages = ','.join(public_languages)
        public_page.node = self.node
        public_page.save()

        # Copy the page translation (title) matching language
        # into a "public" version.
        public_title = self._copy_titles(public_page, language, published=True)

        # Ensure this draft page points to its public version
        self.update(
            draft_only=True,
            changed_by=public_page.changed_by,
            publisher_public=public_page,
            publication_date=public_page.publication_date,
        )

        # Set the draft page translation matching language
        # to point to its public version.
        # Its important for draft to be published even if its state
        # is pending.
        self.update_translations(
            language,
            changed_by=public_page.changed_by,
            published=True,
            publisher_public=public_title,
            publisher_state=PUBLISHER_STATE_DEFAULT,
        )

        if self.node.is_branch:
            self.mark_descendants_as_published(language)

        if language in self.title_cache:
            del self.title_cache[language]

        # fire signal after publishing is done
        import cms.signals as cms_signals

        cms_signals.post_publish.send(sender=Page, instance=self, language=language)

        public_page.clear_cache(
            language,
            menu=True,
            placeholder=True,
        )
        return True

    def clear_cache(self, language=None, menu=False, placeholder=False):
        from cms.cache import invalidate_cms_page_cache

        if get_cms_setting('PAGE_CACHE'):
            # Clears all the page caches
            invalidate_cms_page_cache()

        if placeholder and get_cms_setting('PLACEHOLDER_CACHE'):
            assert language, 'language is required when clearing placeholder cache'

            placeholders = self.get_placeholders(language)

            for placeholder in placeholders:
                placeholder.clear_cache(language, site_id=self.node.site_id)

        if menu:
            # Clears all menu caches for this page's site
            menu_pool.clear(site_id=self.node.site_id)

    def unpublish(self, language, site=None):
        """
        Removes this page from the public site
        :returns: True if this page was successfully unpublished
        """
        # Publish can only be called on draft pages
        if not self.publisher_is_draft:
            raise PublicIsUnmodifiable('The public instance cannot be unpublished. Use draft.')

        self.update_translations(
            language,
            published=False,
            publisher_state=PUBLISHER_STATE_DIRTY,
        )

        public_page = self.get_public_object()
        public_page.update_translations(language, published=False)
        public_page._clear_placeholders(language)
        public_page.clear_cache(language)

        self.mark_descendants_pending(language)

        from cms.signals import post_unpublish
        post_unpublish.send(sender=Page, instance=self, language=language)

        return True

    def get_child_pages(self):
        nodes = self.node.get_children()
        pages = (
            self
            .__class__
            .objects
            .filter(
                node__in=nodes,
                publisher_is_draft=self.publisher_is_draft,
            )
            .order_by('node__path')
        )
        return pages

    def get_ancestor_pages(self):
        nodes = self.node.get_ancestors()
        pages = (
            self
            .__class__
            .objects
            .filter(
                node__in=nodes,
                publisher_is_draft=self.publisher_is_draft,
            )
            .order_by('node__path')
        )
        return pages

    def get_descendant_pages(self):
        nodes = self.node.get_descendants()
        pages = (
            self
            .__class__
            .objects
            .filter(
                node__in=nodes,
                publisher_is_draft=self.publisher_is_draft,
            )
            .order_by('node__path')
        )
        return pages

    def get_root(self):
        node = self.node
        return self.__class__.objects.get(
            node__path=node.path[0:node.steplen],
            publisher_is_draft=self.publisher_is_draft,
        )

    def get_parent_page(self):
        if not self.node.parent_id:
            return None

        pages = Page.objects.filter(
            node=self.node.parent_id,
            publisher_is_draft=self.publisher_is_draft,
        )
        return pages.select_related('node').first()

    def mark_as_pending(self, language):
        assert self.publisher_is_draft
        assert self.publisher_public_id

        self.get_public_object().title_set.filter(language=language).update(published=False)

        if self.get_publisher_state(language) == PUBLISHER_STATE_DEFAULT:
            # Only change the state if the draft page is published
            # and it's state is the default (0), to avoid overriding a dirty state.
            self.set_publisher_state(language, state=PUBLISHER_STATE_PENDING)

    def mark_descendants_pending(self, language):
        from cms.models import Title

        if not self.publisher_is_draft:
            raise PublicIsUnmodifiable('The public instance cannot be altered. Use draft.')

        node_descendants = self.node.get_descendants()
        page_descendants = self.__class__.objects.filter(node__in=node_descendants)

        if page_descendants.filter(publisher_is_draft=True).exists():
            # Only change the state if the draft page is not dirty
            # to avoid overriding a dirty state.
            Title.objects.filter(
                published=True,
                language=language,
                page__in=page_descendants.filter(publisher_is_draft=True),
                publisher_state=PUBLISHER_STATE_DEFAULT,
            ).update(publisher_state=PUBLISHER_STATE_PENDING)

        if page_descendants.filter(publisher_is_draft=False).exists():
            Title.objects.filter(
                published=True,
                language=language,
                page__in=page_descendants.filter(publisher_is_draft=False),
            ).update(published=False)

    def mark_as_published(self, language):
        from cms.models import Title

        (Title
         .objects
         .filter(page=self.publisher_public_id, language=language)
         .update(publisher_state=PUBLISHER_STATE_DEFAULT, published=True))

        draft = self.get_draft_object()

        if draft.get_publisher_state(language) == PUBLISHER_STATE_PENDING:
            # A check for pending is necessary because the page might have
            # been modified after it was marked as pending.
            draft.set_publisher_state(language, PUBLISHER_STATE_DEFAULT)

    def mark_descendants_as_published(self, language):
        from cms.models import Title

        if not self.publisher_is_draft:
            raise PublicIsUnmodifiable('The public instance cannot be published. Use draft.')

        base = self.get_path(language, fallback=True)
        node_children = self.node.get_children()
        page_children = self.__class__.objects.filter(node__in=node_children)
        page_children_draft = page_children.filter(publisher_is_draft=True)
        page_children_public = page_children.filter(publisher_is_draft=False)

        # Set public pending titles as published
        unpublished_public = Title.objects.filter(
            language=language,
            page__in=page_children_public,
            publisher_public__published=True,
        )

        if base:
            new_path = Concat(models.Value(base), models.Value('/'), models.F('slug'))
        else:
            # User is moving the homepage
            new_path = models.F('slug')

        # Update public title paths
        unpublished_public.exclude(has_url_overwrite=True).update(path=new_path)

        # Set unpublished pending titles to published
        unpublished_public.filter(published=False).update(published=True)

        # Update drafts
        Title.objects.filter(
            published=True,
            language=language,
            page__in=page_children_draft,
            publisher_state=PUBLISHER_STATE_PENDING
        ).update(publisher_state=PUBLISHER_STATE_DEFAULT)

        # Continue publishing descendants, one branch at a time.
        published_children = page_children_draft.filter(
            title_set__published=True,
            title_set__language=language,
        )

        for child in published_children.iterator():
            child.mark_descendants_as_published(language)

    def get_draft_object(self):
        if not self.publisher_is_draft:
            return self.publisher_draft
        return self

    def get_public_object(self):
        if not self.publisher_is_draft:
            return self
        return self.publisher_public

    def get_languages(self):
        if self.languages:
            return sorted(self.languages.split(','))
        else:
            return []

    def remove_language(self, language):
        page_languages = self.get_languages()

        if language in page_languages:
            page_languages.remove(language)
            self.update_languages(page_languages)

    def update_languages(self, languages):
        languages = ",".join(languages)
        # Update current instance
        self.languages = languages
        # Commit. It's important to not call save()
        # we'd like to commit only the languages field and without
        # any kind of signals.
        self.update(draft_only=False, languages=languages)

    def get_published_languages(self):
        if self.publisher_is_draft:
            return self.get_languages()
        return sorted([language for language in self.get_languages() if self.is_published(language)])

    def set_translations_cache(self):
        for translation in self.title_set.all():
            self.title_cache.setdefault(translation.language, translation)

    def get_path_for_slug(self, slug, language):
        if self.is_home:
            return ''

        if self.parent_page:
            base = self.parent_page.get_path(language, fallback=True)
            # base can be empty when the parent is a home-page
            path = u'%s/%s' % (base, slug) if base else slug
        else:
            path = slug
        return path

    # ## Title object access

    def get_title_obj(self, language=None, fallback=True, force_reload=False):
        """Helper function for accessing wanted / current title.
        If wanted title doesn't exists, EmptyTitle instance will be returned.
        """
        language = self._get_title_cache(language, fallback, force_reload)
        if language in self.title_cache:
            return self.title_cache[language]
        from cms.models.titlemodels import EmptyTitle

        return EmptyTitle(language)

    def get_title_obj_attribute(self, attrname, language=None, fallback=True, force_reload=False):
        """Helper function for getting attribute or None from wanted/current title.
        """
        try:
            attribute = getattr(self.get_title_obj(language, fallback, force_reload), attrname)
            return attribute
        except AttributeError:
            return None

    def get_path(self, language=None, fallback=True, force_reload=False):
        """
        get the path of the page depending on the given language
        """
        return self.get_title_obj_attribute("path", language, fallback, force_reload)

    def get_slug(self, language=None, fallback=True, force_reload=False):
        """
        get the slug of the page depending on the given language
        """
        return self.get_title_obj_attribute("slug", language, fallback, force_reload)

    def get_title(self, language=None, fallback=True, force_reload=False):
        """
        get the title of the page depending on the given language
        """
        return self.get_title_obj_attribute("title", language, fallback, force_reload)

    def get_menu_title(self, language=None, fallback=True, force_reload=False):
        """
        get the menu title of the page depending on the given language
        """
        menu_title = self.get_title_obj_attribute("menu_title", language, fallback, force_reload)
        if not menu_title:
            return self.get_title(language, True, force_reload)
        return menu_title

    def get_placeholders(self, language):
        from cms.models import Placeholder

        return Placeholder.objects.filter(title__language=language, title__page=self)

    def _validate_title(self, title):
        from cms.models.titlemodels import EmptyTitle
        if isinstance(title, EmptyTitle):
            return False
        if not title.title or not title.slug:
            return False
        return True

    def get_admin_tree_title(self):
        from cms.models.titlemodels import EmptyTitle
        language = get_language()

        if not self.title_cache:
            self.set_translations_cache()

        if language not in self.title_cache or not self._validate_title(self.title_cache.get(language, EmptyTitle(language))):
            fallback_langs = i18n.get_fallback_languages(language)
            found = False
            for lang in fallback_langs:
                if lang in self.title_cache and self._validate_title(self.title_cache.get(lang, EmptyTitle(lang))):
                    found = True
                    language = lang
            if not found:
                language = None
                for lang, item in self.title_cache.items():
                    if not isinstance(item, EmptyTitle):
                        language = lang
        if not language:
            return _("Empty")
        title = self.title_cache[language]
        if title.title:
            return title.title
        if title.page_title:
            return title.page_title
        if title.menu_title:
            return title.menu_title
        return title.slug

    def get_changed_date(self, language=None, fallback=True, force_reload=False):
        """
        get when this page was last updated
        """
        return self.get_title_obj_attribute("changed_date", language, fallback, force_reload)

    def get_changed_by(self, language=None, fallback=True, force_reload=False):
        """
        get user who last changed this page
        """
        return self.get_title_obj_attribute("changed_by", language, fallback, force_reload)

    def get_page_title(self, language=None, fallback=True, force_reload=False):
        """
        get the page title of the page depending on the given language
        """
        page_title = self.get_title_obj_attribute("page_title", language, fallback, force_reload)

        if not page_title:
            return self.get_title(language, True, force_reload)
        return page_title

    def get_meta_description(self, language=None, fallback=True, force_reload=False):
        """
        get content for the description meta tag for the page depending on the given language
        """
        return self.get_title_obj_attribute("meta_description", language, fallback, force_reload)

    def get_application_urls(self, language=None, fallback=True, force_reload=False):
        """
        get application urls conf for application hook
        """
        return self.application_urls

    def get_redirect(self, language=None, fallback=True, force_reload=False):
        """
        get redirect
        """
        return self.get_title_obj_attribute("redirect", language, fallback, force_reload)

    def _get_title_cache(self, language, fallback, force_reload):
        if not language:
            language = get_language()

        force_reload = (force_reload or language not in self.title_cache)

        if fallback and not self.title_cache.get(language):
            # language can be in the cache but might be an EmptyTitle instance
            fallback_langs = i18n.get_fallback_languages(language)
            for lang in fallback_langs:
                if self.title_cache.get(lang):
                    return lang

        if force_reload:
            from cms.models.titlemodels import Title

            titles = Title.objects.filter(page=self)
            for title in titles:
                self.title_cache[title.language] = title
            if self.title_cache.get(language):
                return language
            else:
                if fallback:
                    fallback_langs = i18n.get_fallback_languages(language)
                    for lang in fallback_langs:
                        if self.title_cache.get(lang):
                            return lang
        return language

    @property
    def template(self):
        return self.get_title_obj_attribute("template")

    @property
    def soft_root(self):
        return self.get_title_obj_attribute("soft_root")

    def get_template(self, language=None, fallback=True, force_reload=False):
        title = self.get_title_obj(language, fallback, force_reload)
        if title:
            return title.get_template()
        return get_cms_setting('TEMPLATES')[0][0]

    def get_template_name(self):
        """
        get the textual name (2nd parameter in get_cms_setting('TEMPLATES'))
        of the template of this page or of the nearest
        ancestor. failing to find that, return the name of the default template.
        """
        template = self.get_template()
        for t in get_cms_setting('TEMPLATES'):
            if t[0] == template:
                return t[1]
        return _("default")

    def has_view_permission(self, user):
        from cms.utils.page_permissions import user_can_view_page
        return user_can_view_page(user, page=self)

    def has_view_restrictions(self, site):
        from cms.models import PagePermission

        if get_cms_setting('PERMISSION'):
            page = self.get_draft_object()
            restrictions = (
                PagePermission
                .objects
                .for_page(page)
                .filter(can_view=True)
            )
            return restrictions.exists()
        return False

    def has_add_permission(self, user):
        """
        Has user ability to add page under current page?
        """
        from cms.utils.page_permissions import user_can_add_subpage
        return user_can_add_subpage(user, self)

    def has_change_permission(self, user):
        from cms.utils.page_permissions import user_can_change_page
        return user_can_change_page(user, page=self)

    def has_delete_permission(self, user):
        from cms.utils.page_permissions import user_can_delete_page
        return user_can_delete_page(user, page=self)

    def has_delete_translation_permission(self, user, language):
        from cms.utils.page_permissions import user_can_delete_page_translation
        return user_can_delete_page_translation(user, page=self, language=language)

    def has_publish_permission(self, user):
        from cms.utils.page_permissions import user_can_publish_page
        return user_can_publish_page(user, page=self)

    def has_advanced_settings_permission(self, user):
        from cms.utils.page_permissions import user_can_change_page_advanced_settings
        return user_can_change_page_advanced_settings(user, page=self)

    def has_change_permissions_permission(self, user):
        """
        Has user ability to change permissions for current page?
        """
        from cms.utils.page_permissions import user_can_change_page_permissions
        return user_can_change_page_permissions(user, page=self)

    def has_move_page_permission(self, user):
        """Has user ability to move current page?
        """
        from cms.utils.page_permissions import user_can_move_page
        return user_can_move_page(user, page=self)

    def get_media_path(self, filename):
        """
        Returns path (relative to MEDIA_ROOT/MEDIA_URL) to directory for storing
        page-scope files. This allows multiple pages to contain files with
        identical names without namespace issues. Plugins such as Picture can
        use this method to initialise the 'upload_to' parameter for File-based
        fields. For example:
            image = models.ImageField(
                _("image"), upload_to=CMSPlugin.get_media_path)

        where CMSPlugin.get_media_path calls self.page.get_media_path

        This location can be customised using the CMS_PAGE_MEDIA_PATH setting
        """
        return join(get_cms_setting('PAGE_MEDIA_PATH'), "%d" % self.pk, filename)

    def reload(self):
        """
        Reload a page from the database
        """
        return self.__class__.objects.get(pk=self.pk)

    def _publisher_can_publish(self, language):
        """Is parent of this object already published?
        """
        if self.is_page_type:
            return False

        if not self.parent_page:
            return True

        if self.parent_page.publisher_public_id:
            return self.parent_page.get_public_object().is_published(language)
        return False

    def rescan_placeholders(self, language):
        return self.get_title_obj(language=language).rescan_placeholders()

    def get_declared_placeholders(self):
        # inline import to prevent circular imports
        from cms.utils.placeholder import get_placeholders

        return get_placeholders(self.get_template())

<<<<<<< HEAD
    def get_xframe_options(self):
        """ Finds X_FRAME_OPTION from tree if inherited """
        xframe_options = self.xframe_options or self.X_FRAME_OPTIONS_INHERIT

        if xframe_options != self.X_FRAME_OPTIONS_INHERIT:
            return xframe_options
=======
    def get_declared_static_placeholders(self, context):
        # inline import to prevent circular imports
        from cms.utils.placeholder import get_static_placeholders

        return get_static_placeholders(self.get_template(), context)

    def get_xframe_options(self, language=None, fallback=True, force_reload=False):
        title = self.get_title_obj(language, fallback, force_reload)
        if title:
            return title.get_xframe_options()
>>>>>>> 6fa0d6b4

    def get_soft_root(self, language=None, fallback=True, force_reload=False):
        return self.get_title_obj_attribute("soft_root", language, fallback, force_reload)

    def get_in_navigation(self, language=None, fallback=True, force_reload=False):
        return self.get_title_obj_attribute("in_navigation", language, fallback, force_reload)

    def get_limit_visibility_in_menu(self, language=None, fallback=True, force_reload=False):
        return self.get_title_obj_attribute("limit_visibility_in_menu", language, fallback, force_reload)


class PageType(Page):

    class Meta:
        proxy = True
        default_permissions = []

    @classmethod
    def get_root_page(cls, site):
        pages = Page.objects.on_site(site).filter(
            node__depth=1,
            is_page_type=True,
        )
        return pages.first()

    def is_potential_home(self):
        return False<|MERGE_RESOLUTION|>--- conflicted
+++ resolved
@@ -1504,25 +1504,10 @@
 
         return get_placeholders(self.get_template())
 
-<<<<<<< HEAD
-    def get_xframe_options(self):
-        """ Finds X_FRAME_OPTION from tree if inherited """
-        xframe_options = self.xframe_options or self.X_FRAME_OPTIONS_INHERIT
-
-        if xframe_options != self.X_FRAME_OPTIONS_INHERIT:
-            return xframe_options
-=======
-    def get_declared_static_placeholders(self, context):
-        # inline import to prevent circular imports
-        from cms.utils.placeholder import get_static_placeholders
-
-        return get_static_placeholders(self.get_template(), context)
-
     def get_xframe_options(self, language=None, fallback=True, force_reload=False):
         title = self.get_title_obj(language, fallback, force_reload)
         if title:
             return title.get_xframe_options()
->>>>>>> 6fa0d6b4
 
     def get_soft_root(self, language=None, fallback=True, force_reload=False):
         return self.get_title_obj_attribute("soft_root", language, fallback, force_reload)
