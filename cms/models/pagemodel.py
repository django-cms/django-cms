--- conflicted
+++ resolved
@@ -6,11 +6,7 @@
 from django.contrib.sites.models import Site
 from django.urls import reverse
 from django.db import models
-<<<<<<< HEAD
-=======
 from django.db.models.base import ModelState
-from django.db.models.functions import Concat
->>>>>>> 9905ca6e
 from django.utils.encoding import force_text, python_2_unicode_compatible
 from django.utils.functional import cached_property
 from django.utils.timezone import now
@@ -613,14 +609,8 @@
                 base = ''
                 path = title.slug
 
-<<<<<<< HEAD
-            title.slug = get_available_slug(site, path, title.language)
-            title.save()
-=======
             new_title.slug = get_available_slug(site, path, title.language)
-            new_title.path = '%s/%s' % (base, new_title.slug) if base else new_title.slug
             new_title.save()
->>>>>>> 9905ca6e
 
             for placeholder in title.placeholders.all():
                 # copy the placeholders (and plugins on those placeholders!)
