--- conflicted
+++ resolved
@@ -195,7 +195,7 @@
     def __init__(self, *args, **kwargs):
         super().__init__(*args, **kwargs)
         self.urls_cache = {}
-        self.page_content_cache = {}
+        self.title_cache = {}
 
     def __str__(self):
         try:
@@ -224,7 +224,7 @@
 
     def _clear_internal_cache(self):
         self.urls_cache = {}
-        self.page_content_cache = {}
+        self.title_cache = {}
         self._clear_node_cache()
 
         if hasattr(self, '_prefetched_objects_cache'):
@@ -513,7 +513,7 @@
                     default_width=placeholder.default_width,
                 )
                 placeholder.copy_plugins(new_placeholder, language=new_title.language)
-            new_page.page_content_cache[new_title.language] = new_title
+            new_page.title_cache[new_title.language] = new_title
         new_page.update_languages([trans.language for trans in translations])
 
         if extensions:
@@ -726,7 +726,7 @@
 
     def set_translations_cache(self):
         for translation in self.pagecontent_set.all():
-            self.page_content_cache.setdefault(translation.language, translation)
+            self.title_cache.setdefault(translation.language, translation)
 
     def get_path_for_slug(self, slug, language):
         if self.is_home:
@@ -758,16 +758,9 @@
 
     # ## PageContent object access
 
-<<<<<<< HEAD
     def get_content_obj(self, language=None, fallback=True, force_reload=False):
-=======
-    def get_title_obj(self, language=None, fallback=True, force_reload=False):
         """Helper function for accessing wanted / current title.
         If wanted title doesn't exist, EmptyPageContent instance will be returned.
->>>>>>> 497c3c67
-        """
-        Helper function for accessing wanted / current page content.
-        If wanted page content doesn't exist, EmptyPageContent instance will be returned.
         """
         language = self._get_page_content_cache(language, fallback, force_reload)
         if language in self.page_content_cache:
@@ -910,15 +903,8 @@
 
         force_reload = (force_reload or language not in self.page_content_cache)
         if force_reload:
-<<<<<<< HEAD
-            from cms.models import PageContent
-            page_contents = PageContent.objects.filter(page=self)
-            for page_content in page_contents:
+            for page_content in self.pagecontent_set.all():
                 self.page_content_cache[page_content.language] = page_content
-=======
-            for title in self.pagecontent_set.all():
-                self.title_cache[title.language] = title
->>>>>>> 497c3c67
 
         if self.page_content_cache.get(language):
             return language
