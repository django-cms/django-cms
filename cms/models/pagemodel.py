import warnings
from logging import getLogger
from os.path import join

from django.contrib.auth import get_user_model
from django.contrib.sites.models import Site
from django.db import models
from django.db.models import F, Prefetch, Q
from django.db.models.base import ModelState
from django.db.models.constraints import CheckConstraint, UniqueConstraint
from django.db.models.functions import Concat, Lower
from django.forms import model_to_dict
from django.urls import NoReverseMatch, reverse
from django.utils.encoding import force_str
from django.utils.timezone import now
from django.utils.translation import get_language, gettext_lazy as _, override as force_language
from treebeard.mp_tree import MP_Node

from cms import constants
from cms.exceptions import LanguageError
from cms.models.managers import PageManager, PageUrlManager
from cms.utils import i18n
from cms.utils.compat.warnings import RemovedInDjangoCMS43Warning
from cms.utils.conf import get_cms_setting
from cms.utils.i18n import get_current_language
from cms.utils.page import get_clean_username
from menus.menu_pool import menu_pool

logger = getLogger(__name__)


class Page(MP_Node):
    """
    A ``Page`` is the basic unit of site structure in django CMS. The CMS uses a hierarchical page model: each page
    stands in relation to other pages as parent, child or sibling. This hierarchy is managed by the `django-treebeard
    <http://django-treebeard.readthedocs.io/en/latest/>`_ library.

    A ``Page`` is an abstract entity. It does not have any content associated with it, nor does is provide any slugs to
    build a URL. This is part of the model :class:`~cms.models.contentmodels.PageContent` and
    :class:`~cms.models.pagemodel.PageUrl` respectively.
    """

    parent = models.ForeignKey(
        'self',
        on_delete=models.CASCADE,
        blank=True,
        null=True,
        related_name='children',
        db_index=True,
    )
    site = models.ForeignKey(
        Site,
        on_delete=models.CASCADE,
        verbose_name=_("site"),
        related_name='djangocms_pages',
        db_index=True,
    )
    created_by = models.CharField(
        _("created by"),
        max_length=constants.PAGE_USERNAME_MAX_LENGTH,
        editable=False,
    )
    changed_by = models.CharField(
        _("changed by"),
        max_length=constants.PAGE_USERNAME_MAX_LENGTH,
        editable=False,
    )
    creation_date = models.DateTimeField(auto_now_add=True)
    changed_date = models.DateTimeField(auto_now=True)

    #
    # Please use toggle_in_navigation() instead of affecting this property
    # directly so that the cms page cache can be invalidated as appropriate.
    #
    reverse_id = models.CharField(
        _("id"),
        max_length=40,
        db_index=True,
        blank=True,
        null=True,
        help_text=_("A unique identifier that is used with the page_url templatetag for linking to this page"),
    )
    navigation_extenders = models.CharField(
        _("attached menu"),
        max_length=80,
        db_index=True,
        blank=True,
        null=True,
    )
    login_required = models.BooleanField(
        _("login required"),
        default=False,
    )
    is_home = models.BooleanField(
        editable=False,
        db_index=True,
        default=False,
    )
    application_urls = models.CharField(
        _("application"),
        max_length=200,
        blank=True,
        null=True,
        db_index=True,
    )
    application_namespace = models.CharField(
        _("application instance name"),
        max_length=200,
        blank=True,
        null=True,
    )
    languages = models.CharField(
        max_length=255,
        editable=False,
        blank=True,
        null=True,
    )
    is_page_type = models.BooleanField(
        default=False,
        help_text=_("Mark this page as a page type"),
    )

    # Managers
    objects = PageManager()

    class Meta:
        default_permissions = ['add', 'change', 'delete']
        permissions = [
            ('view_page', 'Can view page'),
            ('publish_page', 'Can publish page'),
            ('edit_static_placeholder', 'Can edit static placeholders'),
        ]
        verbose_name = _("page")
        verbose_name_plural = _("pages")
        app_label = 'cms'
        ordering = ['path']

    def __init__(self, *args, **kwargs):
        super().__init__(*args, **kwargs)
        self.urls_cache = {}
        self.page_content_cache = {}

    def __str__(self):
        try:
            title = self.get_menu_title(fallback=True)
        except LanguageError:
            title = self.pagecontent_set(manager="admin_manager").current_content().first()
            if title:
                title = title.title
        if title is None:
            title = _("Empty")
        return force_str(title)

    def __repr__(self):
        display = f'<{self.__module__}.{self.__class__.__name__} id={self.pk} object at {hex(id(self))}>'
        return display

    @property
    def node(self):
        warnings.warn(
            "The `node` has been removed from Page objects. Access the TreeNode attributes directly.",
            RemovedInDjangoCMS43Warning,
            stacklevel=2
        )
        return self

    @property
    def is_branch(self):
        return bool(self.numchild)

    def get_ancestor_paths(self):
        paths = frozenset(
            self.path[0:pos]
            for pos in range(0, len(self.path), self.steplen)[1:]
        )
        return paths

    def add_child(self, **kwargs):
        if len(kwargs) == 1 and 'instance' in kwargs:
            kwargs['instance'].parent = self
        else:
            kwargs['parent'] = self
        return super().add_child(**kwargs)

    def add_sibling(self, pos=None, *args, **kwargs):
        if len(kwargs) == 1 and 'instance' in kwargs:
            kwargs['instance'].parent_id = self.parent_id
        else:
            kwargs['parent_id'] = self.parent_id
        return super().add_sibling(*args, **kwargs)

    def get_cached_ancestors(self):
        if self._has_cached_hierarchy():
            return self._ancestors
        return []

    def get_cached_descendants(self):
        if self._has_cached_hierarchy():
            return self._descendants
        return []

    def _clear_internal_cache(self):
        self.urls_cache = {}
        self.page_content_cache = {}

        if hasattr(self, '_prefetched_objects_cache'):
            del self._prefetched_objects_cache

    @property
    def parent_page(self):
        warnings.warn(
            "Attribute `parent_page` is deprecated. Instead use the attribute `parent`.",
            RemovedInDjangoCMS43Warning,
            stacklevel=2
        )
        return self.parent

    def has_valid_url(self, language):
        return self.urls.filter(language=language, path__isnull=False).exists()

    def set_as_homepage(self, user=None):
        """
        Sets the given page as the homepage.
        Updates the url paths for all affected pages.
        Returns the old home page (if any).
        """
        if user:
            changed_by = get_clean_username(user)
        else:
            changed_by = constants.SCRIPT_USERNAME

        changed_date = now()

        try:
            old_home = self.__class__.objects.get(
                is_home=True,
                site=self.site_id,
            )
        except self.__class__.DoesNotExist:
            old_home_tree = []
        else:
            old_home.update(
                is_home=False,
                changed_by=changed_by,
                changed_date=changed_date,
            )
            old_home_tree = old_home._set_title_root_path()

        self.update(
            is_home=True,
            changed_by=changed_by,
            changed_date=changed_date,
        )
        new_home_tree = self._remove_title_root_path()
        return (new_home_tree, old_home_tree)

    def _has_cached_hierarchy(self):
        return hasattr(self, '_descendants') and hasattr(self, '_ancestors')

    def _set_hierarchy(self, pages, ancestors=None):
        if self.is_branch:
            self._descendants = [
                page for page in pages
                if page.path.startswith(self.path) and page.depth > self.depth
            ]
        else:
            self._descendants = []

        if self.is_root():
            self._ancestors = []
        else:
            self._ancestors = ancestors

        for child in self._descendants:
            if child.depth == self.depth + 1:
                child._set_hierarchy(self._descendants, ancestors=([self] + self._ancestors))

    def _get_path_sql_value(self, base_path=''):
        if base_path:
            new_path = Concat(
                models.Value(base_path),
                models.Value('/'),
                models.F('slug'),
                output_field=models.CharField(),
            )
        elif base_path is None:
            new_path = None
        else:
            # the homepage
            new_path = models.F('slug')
        return new_path

    def _update_url_path(self, language):
        base_path = self.parent.get_path(language) if self.parent else ''
        new_path = self._get_path_sql_value(base_path)

        page_url = PageUrl.objects.filter(language=language, page=self).exclude(managed=False)
        if self.is_home:
            page_url.update(path='')
        else:
            new_path = self._get_path_sql_value(base_path)
            page_url.update(path=new_path)  # TODO: Update or create?

    def _update_url_path_recursive(self, language):
        if self.is_leaf() or language not in self.get_languages():
            return

        pages = self.get_child_pages()
        base_path = self.get_path(language)
        new_path = self._get_path_sql_value(base_path)

        (PageUrl
         .objects
         .filter(language=language, page__in=pages)
         .exclude(managed=False)
         .update(path=new_path))  # TODO: Update or create?

        for child in pages.filter(urls__language=language).iterator():
            child._update_url_path_recursive(language)

    def _set_title_root_path(self):
        page_tree = self.__class__.get_tree(self)
        page_urls = PageUrl.objects.filter(page__in=page_tree, managed=True, path__isnull=False)

        for language, slug in self.urls.values_list('language', 'slug'):
            # Update the translations for all descendants of this page
            # to include this page's slug as its path prefix
            (page_urls
             .filter(language=language)
             .update(path=Concat(models.Value(slug), models.Value('/'), 'path')))
            self.update_urls(language, path=slug)
        return page_tree

    def _remove_title_root_path(self):
        page_tree = self.__class__.get_tree(self)
        page_urls = PageUrl.objects.filter(page__in=page_tree, managed=True, path__isnull=False)

        for language, slug in self.urls.values_list('language', 'slug'):
            # Use 2 because of 1 indexing plus the fact we need to trim
            # the "/" character.
            trim_count = len(slug) + 2
            sql_func = models.Func(
                models.F('path'),
                models.Value(trim_count),
                function='substr',
            )
            (page_urls
             .filter(language=language, path__startswith=slug)
             .update(path=sql_func))
        return page_tree

    def is_potential_home(self):
        """
        Encapsulates logic for determining if this page is eligible to be set
        as `is_home`. This is a public method so that it can be accessed in the
        admin for determining whether to enable the "Set as home" menu item.
        :return: Boolean
        """
        # Only root nodes are eligible for homepage
        return not self.is_home and bool(self.is_root())

    def get_absolute_url(self, language=None, fallback=True):
        if not language:
            language = get_current_language()

        with force_language(language):
            try:
                if self.is_home:
                    return reverse('pages-root')
                path = self.get_path(language, fallback) or self.get_slug(language, fallback)  # TODO: Disallow get_slug
                return reverse('pages-details-by-slug', kwargs={"slug": path}) if path else None
            except NoReverseMatch:
                return None

    def set_tree_node(self, site, target=None, position='first-child'):
        warnings.warn(
            "Method `set_tree_node` is deprecated. Use `add_to_tree` instead.",
            RemovedInDjangoCMS43Warning,
            stacklevel=2
        )
        self.site = site
        self.parent = target
        return self.add_to_tree(position=position)

    def add_to_tree(self, position='first-child'):
        assert position in ('last-child', 'first-child', 'left', 'right')

        if self.parent is None:
            Page.add_root(instance=self)
        elif position == 'first-child' and self.parent.is_branch:
            self.parent.get_first_child().add_sibling(pos='left', instance=self)
        elif position in ('last-child', 'first-child'):
            self.parent.add_child(instance=self)
        else:
            self.parent.add_sibling(pos=position, instance=self)

    def move_page(self, target_page, position='first-child'):
        """
        Called from admin interface when page is moved. Should be used on
        all the places which are changing page position. Used like an interface
        to django-treebeard, but after move is done page_moved signal is fired.
        """
        assert isinstance(target_page, Page), f"{target_page} is not an instance of Page."
        inherited_template = self.template == constants.TEMPLATE_INHERITANCE_MAGIC

        if inherited_template and target_page.is_root() and position in ('left', 'right'):
            # The page is being moved to a root position.
            # Explicitly set the inherited template on the titles
            # to keep all plugins / placeholders.
            template = self.get_template()
            self.update_translations(template=template)

        # Don't use a cached node. Always get a fresh one.
        self._clear_internal_cache()

        # Runs the SQL updates on the treebeard fields
        self.move(target_page, position)

        if position in ('first-child', 'last-child'):
            self.parent = target_page
        else:
            # moving relative to sibling
            # or to the root of the tree
            self.parent = target_page.parent
        # Runs the SQL updates on the parent field
        self.update(parent=self.parent)
        self.refresh_from_db(fields=('path', 'depth'))

        # Update the urls for the page being moved
        # and is descendants.
        languages = (
            self
            .urls
            .filter(language__in=self.get_languages())
            .values_list('language', flat=True)
        )

        for language in languages:
            if not self.is_home:
                self._update_url_path(language)
            self._update_url_path_recursive(language)
        self.clear_cache(menu=True)
        return self

    def _clear_placeholders(self, language):
        from cms.models import CMSPlugin

        placeholders = self.get_placeholders(language)
        placeholder_ids = (placeholder.pk for placeholder in placeholders)
        plugins = CMSPlugin.objects.filter(placeholder__in=placeholder_ids, language=language)
        models.query.QuerySet.delete(plugins)
        return placeholders

    def copy(self, site, parent_page=None, parent_node=None, language=None,
             translations=True, permissions=False, extensions=True, user=None):
        from cms.models import PageContent
        from cms.utils.page import get_available_slug

        assert parent_page is None or isinstance(parent_page, Page), f"{parent_page} is not an instance of Page."
        assert isinstance(user, get_user_model()), f"{user} is not an instance of User."

        if parent_node is not None:
            warnings.warn(
                "Argument `parent_node` is deprecated. Use `parent_page` instead.",
                RemovedInDjangoCMS43Warning,
                stacklevel=2,
            )
            parent_page = parent_page or parent_node

        if parent_page:
            new_page = parent_page.add_child(site=site)
        else:
            new_page = Page.add_root(site=site)

        new_page._state = ModelState()
        new_page._clear_internal_cache()

        if language and translations:
            page_urls = self.urls.filter(language=language)
            translations = self.pagecontent_set(manager="admin_manager").filter(language=language)
        elif translations:
            page_urls = self.urls.all()
            translations = self.pagecontent_set(manager="admin_manager")
        else:
            page_urls = self.urls.none()
            translations = self.pagecontent_set(manager="admin_manager").none()
        translations = translations.prefetch_related('placeholders')

        for page_url in page_urls:
            new_url = model_to_dict(page_url)
            new_url.pop("id", None)  # No PK
            new_url["page"] = new_page

            if parent_page:
                base = parent_page.get_path(page_url.language)
                path = f'{base}/{page_url.slug}' if base else page_url.slug
            else:
                base = ''
                path = page_url.slug

            new_url["slug"] = get_available_slug(site, path, page_url.language)
            new_url["path"] = '{}/{}'.format(base, new_url["slug"]) if base else new_url["slug"]
            PageUrl.objects.with_user(user).create(**new_url)

        # copy titles of this page
        for title in translations.current_content():
            new_title = model_to_dict(title)
            new_title.pop("id", None)  # No PK
            new_title["page"] = new_page
            new_title = PageContent.objects.with_user(user).create(**new_title)

            for placeholder in title.placeholders.all():
                # copy the placeholders (and plugins on those placeholders!)
                new_placeholder = new_title.placeholders.create(
                    slot=placeholder.slot,
                    default_width=placeholder.default_width,
                )
                placeholder.copy_plugins(new_placeholder, language=new_title.language)
            new_page.page_content_cache[new_title.language] = new_title
        new_page.update_languages([trans.language for trans in translations])

        if extensions:
            from cms.extensions import extension_pool
            extension_pool.copy_extensions(self, new_page)

        # copy permissions if requested
        if permissions and get_cms_setting('PERMISSION'):
            permissions = self.pagepermission_set.iterator()
            permissions_new = []

            for permission in permissions:
                permission.pk = None
                permission.page = new_page
                permissions_new.append(permission)

            if permissions_new:
                new_page.pagepermission_set.bulk_create(permissions_new)
        return new_page

    def copy_with_descendants(self, target_page=None, target_node=None, position=None,
                              copy_permissions=True, target_site=None, user=None):
        """
        Copy a page [ and all its descendants to a new location ]
        """
        from cms.models import PageContent

        if target_node is not None:
            warnings.warn(
                "Argument `parent_node` is deprecated. Use `parent_page` instead.",
                RemovedInDjangoCMS43Warning,
                stacklevel=2,
            )
            target_page = target_page or target_node

        if position in ('first-child', 'last-child'):
            parent_page = target_page
        elif target_page:
            parent_page = target_page.parent
        else:
            parent_page = None

        if target_site is None:
            target_site = parent_page.site if parent_page else self.site

        # Evaluate the descendants queryset BEFORE copying the page.
        # Otherwise, if the page is copied and pasted on itself, it will duplicate.
        descendants = list(
            self.get_descendant_pages()
            .prefetch_related(
                'urls',
                Prefetch('pagecontent_set', queryset=PageContent.admin_manager.all()),
            )
        )
        new_root_page = self.copy(target_site, parent_page=parent_page, user=user)

        if target_page and position in ('first-child'):
            # target page is a parent and user has requested to
            # insert the new page as its first child
            new_root_page.move(target_page, position)
            new_root_page.refresh_from_db(fields=('path', 'depth'))

        if target_page and position in ('left', 'last-child'):
            # target page is a sibling
            new_root_page.move(target_page, position)
            new_root_page.refresh_from_db(fields=('path', 'depth'))

        pages_by_id = {self.id: new_root_page}
        for page in descendants:
            parent = pages_by_id[page.parent_id]
            pages_by_id[page.id] = page.copy(
                target_site,
                parent_page=parent,
                translations=True,
                permissions=copy_permissions,
                user=user
            )
        return new_root_page

    def delete(self, *args, **kwargs):
        Page.get_tree(self).delete_fast()

        if self.parent:
            Page.objects.filter(id=self.parent_id).update(numchild=models.F('numchild') - 1)
        self.clear_cache(menu=True)

    def delete_translations(self, language=None):
        if language is None:
            languages = self.get_languages()
        else:
            languages = [language]

        self.pagecontent_set(manager="admin_manager").filter(language__in=languages).delete()

    def save(self, **kwargs):
        if self.reverse_id == "":
            self.reverse_id = None
        if self.application_namespace == "":
            self.application_namespace = None

        created = not bool(self.pk)
        from cms.utils.permissions import get_current_user_name
        self.changed_by = get_current_user_name()
        if created:
            self.created_by = self.changed_by

        super().save(**kwargs)

    def update(self, refresh=False, **data):
        cls = self.__class__
        cls.objects.filter(pk=self.pk).update(**data)

        if refresh:
            return self.reload()
        else:
            for field, value in data.items():
                setattr(self, field, value)
        return

    def update_translations(self, language=None, **data):
        if language:
            translations = self.pagecontent_set.filter(language=language)
        else:
            translations = self.pagecontent_set.all()
        return translations.update(**data)

    def has_translation(self, language):
        return self.pagecontent_set.filter(language=language).exists()

    def clear_cache(self, language=None, menu=False, placeholder=False):
        from cms.cache import invalidate_cms_page_cache

        if get_cms_setting('PAGE_CACHE'):
            # Clears all the page caches
            invalidate_cms_page_cache()

        if placeholder and get_cms_setting('PLACEHOLDER_CACHE'):
            assert language, 'language is required when clearing placeholder cache'

            placeholders = self.get_placeholders(language)

            for placeholder_instance in placeholders:
                placeholder_instance.clear_cache(language, site_id=self.site_id)

        if menu:
            # Clears all menu caches for this page's site
            menu_pool.clear(site_id=self.site_id)

    def get_child_pages(self):
        return self.get_children().order_by('path')

    def get_ancestor_pages(self):
        return self.get_ancestors().order_by('path')

    def get_descendant_pages(self):
        return self.get_descendants().order_by('path')

    def get_root(self):
        return self.__class__.objects.get(path=self.path[0:self.steplen])

    def get_parent_page(self):
        warnings.warn(
            "Method `get_parent_page()` is deprecated. Instead use the `parent` attribute.",
            RemovedInDjangoCMS43Warning,
            stacklevel=2
        )
        return self.parent

    def get_languages(self):
        if self.languages:
            return sorted(self.languages.split(','))
        else:
            return []

    def remove_language(self, language):
        page_languages = self.get_languages()

        if language in page_languages:
            page_languages.remove(language)
            self.update_languages(page_languages)

    def update_languages(self, languages):
        languages = ",".join(set(languages))
        # Update current instance
        self.languages = languages
        # Commit. It's important to not call save()
        # we'd like to commit only the languages field and without
        # any kind of signals.
        self.update(languages=languages)

    def get_published_languages(self):
        return self.get_languages()

    def set_translations_cache(self):
        for translation in self.pagecontent_set.all():
            self.page_content_cache.setdefault(translation.language, translation)

    def get_path_for_slug(self, slug, language):
        if self.is_home:
            return ''

        if self.parent:
            base = self.parent.get_path(language, fallback=True)
            # base can be empty when the parent is a home-page
            path = f'{base}/{slug}' if base else slug
        else:
            path = slug
        return path

    def get_url(self, language):
        return self.get_urls().get(language=language)

    def get_urls(self):
        return self.urls.all()

    def update_urls(self, language=None, **data):
        if language:
            page_urls = self.get_urls().filter(language=language)
        else:
            page_urls = self.get_urls().all()
        return page_urls.update(**data)

    def get_fallbacks(self, language):
        return i18n.get_fallback_languages(language, site_id=self.site_id)

    # ## PageContent object access

    def get_content_obj(self, language=None, fallback=True, force_reload=False):
        """Helper function for accessing wanted / current title.
        If wanted title doesn't exist, EmptyPageContent instance will be returned.
        """
        language = self._get_page_content_cache(language, fallback, force_reload)
        if language in self.page_content_cache:
            return self.page_content_cache[language]
        from cms.models import EmptyPageContent

        return EmptyPageContent(language=language, page=self)

    def get_page_content_obj_attribute(self, attrname, language=None, fallback=True, force_reload=False):
        """Helper function for getting attribute or None from wanted/current page content."""
        try:
            attribute = getattr(self.get_content_obj(language, fallback, force_reload), attrname)
            return attribute
        except AttributeError:
            return None

    def get_path(self, language, fallback=True):
        """Get the path of the page depending on the given language"""
        languages = [language]

        if fallback:
            languages.extend(self.get_fallbacks(language))

        page_languages = self.get_languages()

        for _language in languages:
            if _language in page_languages:
                language = _language
                break

        if language not in self.urls_cache:
            self.urls_cache.update({
<<<<<<< HEAD
                url.language: url for url in self.urls.all() if url.language in languages  # TODO: overwrites multiple urls
=======
                url.language: url for url in self.urls.all() if url.language in languages # TODO: overwrites multiple urls
>>>>>>> 84d6bae7
            })

            for _language in languages:
                self.urls_cache.setdefault(_language, None)

        try:
            return self.urls_cache[language].path
        except (AttributeError, KeyError):
            return None

    def get_slug(self, language, fallback=True):
        languages = [language]

        if fallback:
            languages.extend(self.get_fallbacks(language))

        page_languages = self.get_languages()

        for _language in languages:
            if _language in page_languages:
                language = _language
                break

        if language not in self.urls_cache:
            self.urls_cache.update({
                url.language: url for url in self.urls.filter(language__in=languages)
            })

            for _language in languages:
                self.urls_cache.setdefault(_language, None)

        try:
            return self.urls_cache[language].slug
        except (AttributeError, KeyError):
            return None

    def get_title(self, language=None, fallback=True, force_reload=False):
        """
        get the title of the page depending on the given language
        """
        return self.get_page_content_obj_attribute("title", language, fallback, force_reload)

    def get_menu_title(self, language=None, fallback=True, force_reload=False):
        """
        get the menu title of the page depending on the given language
        """
        menu_title = self.get_page_content_obj_attribute("menu_title", language, fallback, force_reload)
        if not menu_title:
            return self.get_title(language, True, force_reload)
        return menu_title

    def get_placeholders(self, language):
        from cms.models import PageContent, Placeholder

        try:
            page_content = PageContent.objects.get(language=language, page=self)
        except PageContent.DoesNotExist:
            return Placeholder.objects.none()
        return Placeholder.objects.get_for_obj(page_content)

    def get_changed_date(self, language=None, fallback=True, force_reload=False):
        """
        get when this page was last updated
        """
        return self.get_page_content_obj_attribute("changed_date", language, fallback, force_reload)

    def get_changed_by(self, language=None, fallback=True, force_reload=False):
        """
        get user who last changed this page
        """
        return self.get_page_content_obj_attribute("changed_by", language, fallback, force_reload)

    def get_page_title(self, language=None, fallback=True, force_reload=False):
        """
        get the page title of the page depending on the given language
        """
        page_title = self.get_page_content_obj_attribute("page_title", language, fallback, force_reload)

        if not page_title:
            return self.get_title(language, True, force_reload)
        return page_title

    def get_meta_description(self, language=None, fallback=True, force_reload=False):
        """
        get content for the description meta tag for the page depending on the given language
        """
        return self.get_page_content_obj_attribute("meta_description", language, fallback, force_reload)

    def get_application_urls(self, language=None, fallback=True, force_reload=False):
        """
        get application urls conf for application hook
        """
        return self.application_urls

    def get_redirect(self, language=None, fallback=True, force_reload=False):
        """
        get redirect
        """
        return self.get_page_content_obj_attribute("redirect", language, fallback, force_reload)

    def _get_page_content_cache(self, language, fallback, force_reload):
        def get_fallback_language(page, language):
            fallback_langs = i18n.get_fallback_languages(language)
            for lang in fallback_langs:
                if page.page_content_cache.get(lang):
                    return lang

        if not language:
            language = get_language()

        # Update page_content_cache from _prefetched_objects_cache if available
        prefetch_cache = getattr(self, "_prefetched_objects_cache", {})
        cached_page_content = prefetch_cache.get("pagecontent_set", [])
        for page_content in cached_page_content:
            self.page_content_cache[page_content.language] = page_content

        # Reload if explicitly needed or language not in content cache
        if force_reload or language not in self.page_content_cache:
            for page_content in self.pagecontent_set.all():
                self.page_content_cache[page_content.language] = page_content

        if self.page_content_cache.get(language):
            return language

        use_fallback = all([
            fallback,
            not self.page_content_cache.get(language),
            get_fallback_language(self, language)
        ])
        if use_fallback:
            # language can be in the cache but might be an EmptyPageContent instance
            return get_fallback_language(self, language)
        return language

    @property
    def template(self):
        return self.get_page_content_obj_attribute("template")

    @property
    def soft_root(self):
        return self.get_page_content_obj_attribute("soft_root")

    def get_template(self, language=None, fallback=True, force_reload=False):
        content = self.get_content_obj(language, fallback, force_reload)
        if content:
            return content.get_template()
        return get_cms_setting('TEMPLATES')[0][0] if get_cms_setting('TEMPLATES') else ""

    def get_template_name(self):
        """
        get the textual name (2nd parameter in get_cms_setting('TEMPLATES'))
        of the template of this page or of the nearest
        ancestor. failing to find that, return the name of the default template.
        """
        template = self.get_template()
        for t in get_cms_setting('TEMPLATES'):
            if t[0] == template:
                return t[1]
        return _("default")

    def has_view_permission(self, user):
        from cms.utils.page_permissions import user_can_view_page
        return user_can_view_page(user, page=self)

    def has_view_restrictions(self, site):
        from cms.models import PagePermission

        if get_cms_setting('PERMISSION'):
            restrictions = (
                PagePermission
                .objects
                .for_page(self)
                .filter(can_view=True)
            )
            return restrictions.exists()
        return False

    def has_add_permission(self, user):
        """
        Has user ability to add page under current page?
        """
        from cms.utils.page_permissions import user_can_add_subpage
        return user_can_add_subpage(user, self)

    def has_change_permission(self, user):
        from cms.utils.page_permissions import user_can_change_page
        return user_can_change_page(user, page=self)

    def has_delete_permission(self, user):
        from cms.utils.page_permissions import user_can_delete_page
        return user_can_delete_page(user, page=self)

    def has_delete_translation_permission(self, user, language):
        from cms.utils.page_permissions import user_can_delete_page_translation
        return user_can_delete_page_translation(user, page=self, language=language)

    def has_publish_permission(self, user):
        from cms.utils.page_permissions import user_can_publish_page
        return user_can_publish_page(user, page=self)

    def has_advanced_settings_permission(self, user):
        from cms.utils.page_permissions import user_can_change_page_advanced_settings
        return user_can_change_page_advanced_settings(user, page=self)

    def has_change_permissions_permission(self, user):
        """
        Has user ability to change permissions for current page?
        """
        from cms.utils.page_permissions import user_can_change_page_permissions
        return user_can_change_page_permissions(user, page=self)

    def has_move_page_permission(self, user):
        """Has user ability to move current page?
        """
        from cms.utils.page_permissions import user_can_move_page
        return user_can_move_page(user, page=self)

    def get_media_path(self, filename):
        """
        Returns path (relative to MEDIA_ROOT/MEDIA_URL) to directory for storing
        page-scope files. This allows multiple pages to contain files with
        identical names without namespace issues. Plugins such as Picture can
        use this method to initialise the 'upload_to' parameter for File-based
        fields. For example:
            image = models.ImageField(
                _("image"), upload_to=CMSPlugin.get_media_path)

        where CMSPlugin.get_media_path calls self.page.get_media_path

        This location can be customised using the CMS_PAGE_MEDIA_PATH setting
        """
        return join(get_cms_setting('PAGE_MEDIA_PATH'), "%d" % self.pk, filename)

    def reload(self):
        """
        Reload a page from the database
        """
        return self.__class__.objects.get(pk=self.pk)

    def rescan_placeholders(self, language):
        return self.get_content_obj(language=language).rescan_placeholders()

    def get_declared_placeholders(self, language=None, fallback=True, force_reload=False):
        from cms.utils.placeholder import get_declared_placeholders_for_obj

        content = self.get_content_obj(language, fallback, force_reload)
        if content:
            return get_declared_placeholders_for_obj(content)
        return []

    def get_xframe_options(self, language=None, fallback=True, force_reload=False):
        content = self.get_content_obj(language, fallback, force_reload)
        if content:
            return content.get_xframe_options()

    def get_soft_root(self, language=None, fallback=True, force_reload=False):
        return self.get_page_content_obj_attribute("soft_root", language, fallback, force_reload)

    def get_in_navigation(self, language=None, fallback=True, force_reload=False):
        return self.get_page_content_obj_attribute("in_navigation", language, fallback, force_reload)

    def get_limit_visibility_in_menu(self, language=None, fallback=True, force_reload=False):
        return self.get_page_content_obj_attribute("limit_visibility_in_menu", language, fallback, force_reload)


class PageUrl(models.Model):
    slug = models.SlugField(_("slug"), max_length=255, db_index=True)
    path = models.CharField(_("Path"), max_length=255, db_index=True, null=True)
    language = models.CharField(_("language"), max_length=15, db_index=True)
    page = models.ForeignKey(
        Page,
        on_delete=models.CASCADE,
        verbose_name=_("page"),
        related_name="urls",
    )
    managed = models.BooleanField(default=False)
    objects = PageUrlManager()

    class Meta:
        app_label = 'cms'
        default_permissions = []
        constraints = [
            CheckConstraint(check=Q(slug=Lower(F('slug'))), name='check_slug_lowercase'),
            UniqueConstraint(Lower('path'), 'language', name='unique_together_path_language'),
            UniqueConstraint(fields=['page', 'language'], name='unique_together_page_language'),
        ]

    def __str__(self):
        return f"{self.path or self.slug} ({self.language})"

    def get_absolute_url(self, language=None, fallback=True):
        if not language:
            language = get_current_language()

        with force_language(language):
            try:
                if self.path == '':
                    return reverse('pages-root')
                return reverse('pages-details-by-slug', kwargs={"slug": self.path})
            except NoReverseMatch:
                return None

    def get_path_for_base(self, base_path=''):
        old_base, sep, slug = self.path.rpartition('/')
        return f'{base_path}/{slug}' if base_path else slug


class PageType(Page):

    class Meta:
        proxy = True
        default_permissions = []

    @classmethod
    def get_root_page(cls, site):
        pages = Page.objects.on_site(site).filter(
            depth=1,
            is_page_type=True,
        )
        return pages.first()

    def is_potential_home(self):
        return False<|MERGE_RESOLUTION|>--- conflicted
+++ resolved
@@ -779,11 +779,7 @@
 
         if language not in self.urls_cache:
             self.urls_cache.update({
-<<<<<<< HEAD
-                url.language: url for url in self.urls.all() if url.language in languages  # TODO: overwrites multiple urls
-=======
                 url.language: url for url in self.urls.all() if url.language in languages # TODO: overwrites multiple urls
->>>>>>> 84d6bae7
             })
 
             for _language in languages:
