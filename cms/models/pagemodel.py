# -*- coding: utf-8 -*-
from cms import constants
from cms.utils.conf import get_cms_setting
from django.core.exceptions import PermissionDenied
from cms.exceptions import NoHomeFound, PublicIsUnmodifiable
from cms.models.managers import PageManager, PagePermissionsPermissionManager
from cms.models.metaclasses import PageMetaClass
from cms.models.placeholdermodel import Placeholder
from cms.models.pluginmodel import CMSPlugin
from cms.publisher.errors import MpttPublisherCantPublish
from cms.utils import i18n, page as page_utils
from cms.utils import timezone
from cms.utils.copy_plugins import copy_plugins_to
from cms.utils.helpers import reversion_register
from django.conf import settings
from django.contrib.sites.models import Site
from django.core.urlresolvers import reverse
from django.db import models
from django.shortcuts import get_object_or_404
from django.utils.translation import get_language, ugettext_lazy as _
from menus.menu_pool import menu_pool
from mptt.models import MPTTModel
from os.path import join
from datetime import timedelta
import copy


class Page(MPTTModel):
    """
    A simple hierarchical page model
    """
    __metaclass__ = PageMetaClass
    LIMIT_VISIBILITY_IN_MENU_CHOICES = (
        (1, _('for logged in users only')),
        (2, _('for anonymous users only')),
    )
    PUBLISHER_STATE_DEFAULT = 0
    PUBLISHER_STATE_DIRTY = 1
    PUBLISHER_STATE_DELETE = 2
    # Page was marked published, but some of page parents are not.
    PUBLISHER_STATE_PENDING = 4

    template_choices = [(x, _(y)) for x, y in get_cms_setting('TEMPLATES')]

    created_by = models.CharField(_("created by"), max_length=70, editable=False)
    changed_by = models.CharField(_("changed by"), max_length=70, editable=False)
    parent = models.ForeignKey('self', null=True, blank=True, related_name='children', db_index=True)
    creation_date = models.DateTimeField(auto_now_add=True)
    changed_date = models.DateTimeField(auto_now=True)

    publication_date = models.DateTimeField(_("publication date"), null=True, blank=True, help_text=_('When the page should go live. Status must be "Published" for page to go live.'), db_index=True)
    publication_end_date = models.DateTimeField(_("publication end date"), null=True, blank=True, help_text=_('When to expire the page. Leave empty to never expire.'), db_index=True)
    in_navigation = models.BooleanField(_("in navigation"), default=True, db_index=True)
    soft_root = models.BooleanField(_("soft root"), db_index=True, default=False, help_text=_("All ancestors will not be displayed in the navigation"))
    reverse_id = models.CharField(_("id"), max_length=40, db_index=True, blank=True, null=True, help_text=_("An unique identifier that is used with the page_url templatetag for linking to this page"))
    navigation_extenders = models.CharField(_("attached menu"), max_length=80, db_index=True, blank=True, null=True)
    published = models.BooleanField(_("is published"), blank=True)

    template = models.CharField(_("template"), max_length=100, choices=template_choices, help_text=_('The template used to render the content.'))
    site = models.ForeignKey(Site, help_text=_('The site the page is accessible at.'), verbose_name=_("site"))

    login_required = models.BooleanField(_("login required"), default=False)
    limit_visibility_in_menu = models.SmallIntegerField(_("menu visibility"), default=None, null=True, blank=True, choices=LIMIT_VISIBILITY_IN_MENU_CHOICES, db_index=True, help_text=_("limit when this page is visible in the menu"))

    level = models.PositiveIntegerField(db_index=True, editable=False)
    lft = models.PositiveIntegerField(db_index=True, editable=False)
    rght = models.PositiveIntegerField(db_index=True, editable=False)
    tree_id = models.PositiveIntegerField(db_index=True, editable=False)

    # Placeholders (plugins)
    placeholders = models.ManyToManyField(Placeholder, editable=False)

    # Publisher fields
    moderator_state = models.SmallIntegerField(_('moderator state'), default=0, blank=True, editable=False)
    publisher_is_draft = models.BooleanField(default=1, editable=False, db_index=True)
    # This is misnamed - the one-to-one relation is populated on both ends
    publisher_public = models.OneToOneField('self', related_name='publisher_draft', null=True, editable=False)
    publisher_state = models.SmallIntegerField(default=0, editable=False, db_index=True)

    # Managers
    objects = PageManager()
    permissions = PagePermissionsPermissionManager()

    class Meta:
        permissions = (
            ('view_page', 'Can view page'),
            ('publish_page', 'Can publish page'),
        )
        verbose_name = _('page')
        verbose_name_plural = _('pages')
        ordering = ('tree_id', 'lft')
        app_label = 'cms'

    class PublisherMeta:
        exclude_fields_append = ['id', 'publisher_is_draft', 'publisher_public',
                                 'publisher_state', 'moderator_state',
                                 'placeholders', 'lft', 'rght', 'tree_id',
                                 'parent']

    def __unicode__(self):
        title = self.get_menu_title(fallback=True)
        if title is None:
            title = u""
        return unicode(title)

    def is_dirty(self):
        return self.publisher_state == self.PUBLISHER_STATE_DIRTY

    def get_absolute_url(self, language=None, fallback=True):
        if self.is_home():
            return reverse('pages-root')
        path = self.get_path(language, fallback) or self.get_slug(language, fallback)
        return reverse('pages-details-by-slug', kwargs={"slug": path})

    def move_page(self, target, position='first-child'):
        """
        Called from admin interface when page is moved. Should be used on
        all the places which are changing page position. Used like an interface
        to mptt, but after move is done page_moved signal is fired.

        Note for issue #1166: url conflicts are handled by updated
        check_title_slugs, overwrite_url on the moved page don't need any check
        as it remains the same regardless of the page position in the tree
        """
        # make sure move_page does not break when using INHERIT template
        # and moving to a top level position
        if (position in ('left', 'right')
            and not target.parent
            and self.template == constants.TEMPLATE_INHERITANCE_MAGIC):
            self.template = self.get_template()
        self.move_to(target, position)

        # fire signal
        from cms.models.moderatormodels import PageModeratorState
        from cms.utils import moderator
        import cms.signals as cms_signals
        cms_signals.page_moved.send(sender=Page, instance=self)  # titles get saved before moderation
        self.save()  # always save the page after move, because of publisher
        moderator.page_changed(self, force_moderation_action=PageModeratorState.ACTION_MOVE)
        # check the slugs
        page_utils.check_title_slugs(self)

    def _copy_titles(self, target):
        """
        Copy all the titles to a new page (which must have a pk).
        :param target: The page where the new titles should be stored
        """
        old_titles = dict(target.title_set.values_list('language', 'pk'))
        for title in self.title_set.all():
            # If an old title exists, overwrite. Otherwise create new
            title.pk = old_titles.pop(title.language, None)
            title.page = target
            title.save()
        if old_titles:
            from titlemodels import Title
            Title.objects.filter(id__in=old_titles.values()).delete()

    def _copy_contents(self, target):
        """
        Copy all the plugins to a new page.
        :param target: The page where the new content should be stored
        """
        # TODO: Make this into a "graceful" copy instead of deleting and overwriting
        # copy the placeholders (and plugins on those placeholders!)
        CMSPlugin.objects.filter(placeholder__page=target).delete()
        for ph in self.placeholders.all():
            plugins = ph.get_plugins_list()
            try:
                ph = target.placeholders.get(slot=ph.slot)
            except Placeholder.DoesNotExist:
                ph.pk = None  # make a new instance
                ph.save()
                target.placeholders.add(ph)
                # update the page copy
            if plugins:
                copy_plugins_to(plugins, ph)

    def _copy_attributes(self, target):
        """
        Copy all page data to the target. This excludes parent and other values
        that are specific to an exact instance.
        :param target: The Page to copy the attributes to
        """
        target.publication_date = self.publication_date
        target.publication_end_date = self.publication_end_date
        target.in_navigation = self.in_navigation
        target.login_required = self.login_required
        target.limit_visibility_in_menu = self.limit_visibility_in_menu
        target.soft_root = self.soft_root
        target.reverse_id = self.reverse_id
        target.navigation_extenders = self.navigation_extenders
        target.template = self.template
        target.site_id = self.site_id

    def copy_page(self, target, site, position='first-child',
                  copy_permissions=True):
        """
        Copy a page [ and all its descendants to a new location ]
        Doesn't checks for add page permissions anymore, this is done in PageAdmin.

        Note: public_copy was added in order to enable the creation of a copy
        for creating the public page during the publish operation as it sets the
        publisher_is_draft=False.

        Note for issue #1166: when copying pages there is no need to check for
        conflicting URLs as pages are copied unpublished.
        """
        from cms.utils.moderator import update_moderation_message

        page_copy = None

        pages = [self] + list(self.get_descendants().order_by('-rght'))

        site_reverse_ids = Page.objects.filter(site=site, reverse_id__isnull=False).values_list('reverse_id', flat=True)

        if target:
            target.old_pk = -1
            if position == "first-child":
                tree = [target]
            elif target.parent_id:
                tree = [target.parent]
            else:
                tree = []
        else:
            tree = []
        if tree:
            tree[0].old_pk = tree[0].pk

        first = True
        # loop over all affected pages (self is included in descendants)
        for page in pages:
            titles = list(page.title_set.all())
            # get all current placeholders (->plugins)
            placeholders = list(page.placeholders.all())
            origin_id = page.id
            # create a copy of this page by setting pk = None (=new instance)
            page.old_pk = page.pk
            page.pk = None
            page.level = None
            page.rght = None
            page.lft = None
            page.tree_id = None
            page.published = False
            page.publisher_public_id = None
            # only set reverse_id on standard copy
            if page.reverse_id in site_reverse_ids:
                page.reverse_id = None
            if first:
                first = False
                if tree:
                    page.parent = tree[0]
                else:
                    page.parent = None
                page.insert_at(target, position)
            else:
                count = 1
                found = False
                for prnt in tree:
                    if prnt.old_pk == page.parent_id:
                        page.parent = prnt
                        tree = tree[0:count]
                        found = True
                        break
                    count += 1
                if not found:
                    page.parent = None
            tree.append(page)
            page.site = site

            page.save()

            # copy permissions if necessary
            if get_cms_setting('PERMISSION') and copy_permissions:
                from cms.models.permissionmodels import PagePermission
                for permission in PagePermission.objects.filter(page__id=origin_id):
                    permission.pk = None
                    permission.page = page
                    permission.save()

            update_moderation_message(page, unicode(_('Page was copied.')))

            # copy titles of this page
            for title in titles:
                title.pk = None  # setting pk = None creates a new instance
                title.page = page

                # create slug-copy for standard copy
                title.slug = page_utils.get_available_slug(title)
                title.save()

            # copy the placeholders (and plugins on those placeholders!)
            for ph in placeholders:
                plugins = ph.get_plugins_list()
                try:
                    ph = page.placeholders.get(slot=ph.slot)
                except Placeholder.DoesNotExist:
                    ph.pk = None  # make a new instance
                    ph.save()
                    page.placeholders.add(ph)
                    # update the page copy
                    page_copy = page
                if plugins:
                    copy_plugins_to(plugins, ph)

        # invalidate the menu for this site
        menu_pool.clear(site_id=site.pk)
        return page_copy  # return the page_copy or None

    def save(self, no_signals=False, commit=True, **kwargs):
        """
        Args:
            commit: True if model should be really saved
        """

        # delete template cache
        if hasattr(self, '_template_cache'):
            delattr(self, '_template_cache')

        created = not bool(self.pk)
        # Published pages should always have a publication date
        # if the page is published we set the publish date if not set yet.
        if self.publication_date is None and self.published:
            self.publication_date = timezone.now() - timedelta(seconds=5)

        if self.reverse_id == "":
            self.reverse_id = None

        from cms.utils.permissions import _thread_locals
        user = getattr(_thread_locals, "user", None)
        if user:
            self.changed_by = user.username
        else:
            self.changed_by = "script"
        if created:
            self.created_by = self.changed_by

        if commit:
            if no_signals:  # ugly hack because of mptt
                self.save_base(cls=self.__class__, **kwargs)
            else:
                super(Page, self).save(**kwargs)

    def save_base(self, *args, **kwargs):
        """Overridden save_base. If an instance is draft, and was changed, mark
        it as dirty.

        Dirty flag is used for changed nodes identification when publish method
        takes place. After current changes are published, state is set back to
        PUBLISHER_STATE_DEFAULT (in publish method).
        """
        keep_state = getattr(self, '_publisher_keep_state', None)

        if self.publisher_is_draft and not keep_state:
            self.publisher_state = self.PUBLISHER_STATE_DIRTY
        if keep_state:
            delattr(self, '_publisher_keep_state')

        ret = super(Page, self).save_base(*args, **kwargs)
        return ret

    def publish(self):
        """Overrides Publisher method, because there may be some descendants, which
        are waiting for parent to publish, so publish them if possible.

        :returns: True if page was successfully published.
        """
        # Publish can only be called on draft pages
        if not self.publisher_is_draft:
            raise PublicIsUnmodifiable('The public instance cannot be published. Use draft.')

        # publish, but only if all parents are published!!
        published = None

        if not self.pk:
            self.save()
        if not self.parent_id:
            self.clear_home_pk_cache()
        if self._publisher_can_publish():
            if self.publisher_public_id:
                # Ensure we have up to date mptt properties
                public_page = Page.objects.get(pk=self.publisher_public_id)
            else:
                public_page = Page(created_by=self.created_by)

            self._copy_attributes(public_page)
            # we need to set relate this new public copy to its draft page (self)
            public_page.publisher_public = self
            public_page.publisher_is_draft = False

            # Ensure that the page is in the right position and save it
            public_page = self._publisher_save_public(public_page)
            public_page.published = (public_page.parent_id is None or public_page.parent.published)
            public_page.save()

            # The target page now has a pk, so can be used as a target
            self._copy_titles(public_page)
            self._copy_contents(public_page)

            # invalidate the menu for this site
            menu_pool.clear(site_id=self.site_id)

            # taken from Publisher - copy_page needs to call self._publisher_save_public(copy) for mptt insertion
            # insert_at() was maybe calling _create_tree_space() method, in this
            # case may tree_id change, so we must update tree_id from db first
            # before save
            if getattr(self, 'tree_id', None):
                me = self._default_manager.get(pk=self.pk)
                self.tree_id = me.tree_id

            self.publisher_public = public_page
            published = True
        else:
            # Nothing left to do
            pass

        if self.publisher_public and self.publisher_public.published:
            self.publisher_state = Page.PUBLISHER_STATE_DEFAULT
        else:
            self.publisher_state = Page.PUBLISHER_STATE_PENDING

        self.published = True
        self._publisher_keep_state = True
        self.save()
        # If we are publishing, this page might have become a "home" which
        # would change the path
        if self.is_home():
            for title in self.title_set.all():
                if title.path != '':
                    title.save()

        # clean moderation log
        self.pagemoderatorstate_set.all().delete()

        if not published:
            # was not published, escape
            return

        # Check if there are some children which are waiting for parents to
        # become published.
        publish_set = self.get_descendants().filter(published=True).select_related('publisher_public')
        for page in publish_set:
            if page.publisher_public:
                if page.publisher_public.parent.published:
                    if not page.publisher_public.published:
                        page.publisher_public.published = True
                        page.publisher_public.save()
                    if page.publisher_state == Page.PUBLISHER_STATE_PENDING:
                        page.publisher_state = Page.PUBLISHER_STATE_DEFAULT
                        page._publisher_keep_state = True
                        page.save()
            elif page.publisher_state == Page.PUBLISHER_STATE_PENDING:
                page.publish()

        # fire signal after publishing is done
        import cms.signals as cms_signals
        cms_signals.post_publish.send(sender=Page, instance=self)

        return published

    def unpublish(self):
        """
        Removes this page from the public site
        :returns: True if this page was successfully unpublished
        """
        # Publish can only be called on draft pages
        if not self.publisher_is_draft:
            raise PublicIsUnmodifiable('The public instance cannot be unpublished. Use draft.')

        # First, make sure we are in the correct state
        self.published = False
        self.save()
        public_page = self.get_public_object()
        if public_page:
            public_page.published = False
            public_page.save()

            # Go through all children of our public instance
            descendants = public_page.get_descendants()
            for child in descendants:
                child.published = False
                child.save()
                draft = child.publisher_public
                if (draft and draft.published and
                        draft.publisher_state == Page.PUBLISHER_STATE_DEFAULT):
                    draft.publisher_state = Page.PUBLISHER_STATE_PENDING
                    draft._publisher_keep_state = True
                    draft.save()

        return True

    def revert(self):
        """Revert the draft version to the same state as the public version
        """
        # Revert can only be called on draft pages
        if not self.publisher_is_draft:
            raise PublicIsUnmodifiable('The public instance cannot be reverted. Use draft.')
        if not self.publisher_public:
            # TODO: Issue an error
            return

        public = self.publisher_public
        public._copy_titles(self)
        if self.parent != (self.publisher_public.parent_id and
                           self.publisher_public.parent.publisher_draft):
            # We don't send the signals here
            self.move_to(public.parent.publisher_draft)
        public._copy_contents(self)
        public._copy_attributes(self)
        self.published = True
        self.publisher_state = self.PUBLISHER_STATE_DEFAULT
        self._publisher_keep_state = True
        self.save()
        # clean moderation log
        self.pagemoderatorstate_set.all().delete()

    def delete(self):
        """Mark public instance for deletion and delete draft.
        """
        placeholders = self.placeholders.all()

        for ph in placeholders:
            plugin = CMSPlugin.objects.filter(placeholder=ph)
            plugin.delete()
            ph.delete()

        if self.publisher_public_id:
            # mark the public instance for deletion
            self.publisher_public.publisher_state = self.PUBLISHER_STATE_DELETE
            self.publisher_public.save()
        super(Page, self).delete()

    def delete_with_public(self):
        """
        Assuming this page and all its descendants have been marked for
        deletion, recursively deletes the entire set of pages including the
        public instance.
        """
        descendants = list(self.get_descendants().order_by('level'))
        descendants.reverse()
        # TODO: Use a better exception class - PermissionDenied is not quite right
        for page in descendants:
            if not page.delete_requested():
                raise PermissionDenied('There are descendant pages not marked for deletion')
        descendants.append(self)

        # Get all pages that are children of any public page that would be deleted
        public_children = Page.objects.public().filter(
            parent__publisher_public__in=descendants)
        public_pages = Page.objects.public().filter(publisher_public__in=descendants)
        if set(public_children).difference(public_pages):
            raise PermissionDenied('There are pages that would be orphaned. '
                                   'Publish their move requests first.')

        for page in descendants:
            placeholders = list(page.placeholders.all())
            if page.publisher_public_id:
                placeholders = placeholders + list(page.publisher_public.placeholders.all())

            plugins = CMSPlugin.objects.filter(placeholder__in=placeholders)
            plugins.delete()
            for ph in placeholders:
                ph.delete()
            if page.publisher_public_id:
                page.publisher_public.delete()
            super(Page, page).delete()

    def get_draft_object(self):
        if not self.publisher_is_draft:
            return self.publisher_draft
        return self

    def get_public_object(self):
        if not self.publisher_is_draft:
            return self
        return self.publisher_public

    def get_languages(self):
        """
        get the list of all existing languages for this page
        """
        from cms.models.titlemodels import Title

        if not hasattr(self, "all_languages"):
            self.all_languages = Title.objects.filter(page=self).values_list("language", flat=True).distinct()
            self.all_languages = list(self.all_languages)
            self.all_languages.sort()
            self.all_languages = map(str, self.all_languages)
        return self.all_languages

    ### MPTT properties cache

    def get_cached_ancestors(self, ascending=True):
        if ascending:
            if not hasattr(self, "ancestors_ascending"):
                self.ancestors_ascending = list(self.get_ancestors(ascending))
            return self.ancestors_ascending
        else:
            if not hasattr(self, "ancestors_descending"):
                self.ancestors_descending = list(self.get_ancestors(ascending))
            return self.ancestors_descending

    def get_cached_descendants(self):
        if not hasattr(self, "_cached_descendants"):
            self._cached_descendants = list(self.get_descendants())
        return self._cached_descendants

    ### Title object access

    def get_title_obj(self, language=None, fallback=True, version_id=None, force_reload=False):
        """Helper function for accessing wanted / current title.
        If wanted title doesn't exists, EmptyTitle instance will be returned.
        """
        language = self._get_title_cache(language, fallback, version_id, force_reload)
        if language in self.title_cache:
            return self.title_cache[language]
        from cms.models.titlemodels import EmptyTitle
        return EmptyTitle()

    def get_title_obj_attribute(self, attrname, language=None, fallback=True, version_id=None, force_reload=False):
        """Helper function for getting attribute or None from wanted/current title.
        """
        try:
            attribute = getattr(self.get_title_obj(
                    language, fallback, version_id, force_reload), attrname)
            return attribute
        except AttributeError:
            return None

    def get_path(self, language=None, fallback=True, version_id=None, force_reload=False):
        """
        get the path of the page depending on the given language
        """
        return self.get_title_obj_attribute("path", language, fallback, version_id, force_reload)

    def get_slug(self, language=None, fallback=True, version_id=None, force_reload=False):
        """
        get the slug of the page depending on the given language
        """
        return self.get_title_obj_attribute("slug", language, fallback, version_id, force_reload)

    def get_title(self, language=None, fallback=True, version_id=None, force_reload=False):
        """
        get the title of the page depending on the given language
        """
        return self.get_title_obj_attribute("title", language, fallback, version_id, force_reload)

    def get_menu_title(self, language=None, fallback=True, version_id=None, force_reload=False):
        """
        get the menu title of the page depending on the given language
        """
        menu_title = self.get_title_obj_attribute("menu_title", language, fallback, version_id, force_reload)
        if not menu_title:
            return self.get_title(language, True, version_id, force_reload)
        return menu_title

    def get_page_title(self, language=None, fallback=True, version_id=None, force_reload=False):
        """
        get the page title of the page depending on the given language
        """
        page_title = self.get_title_obj_attribute("page_title", language, fallback, version_id, force_reload)
        if not page_title:
            return self.get_title(language, True, version_id, force_reload)
        return page_title

    def get_meta_description(self, language=None, fallback=True, version_id=None, force_reload=False):
        """
        get content for the description meta tag for the page depending on the given language
        """
        return self.get_title_obj_attribute("meta_description", language, fallback, version_id, force_reload)

    def get_meta_keywords(self, language=None, fallback=True, version_id=None, force_reload=False):
        """
        get content for the keywords meta tag for the page depending on the given language
        """
        return self.get_title_obj_attribute("meta_keywords", language, fallback, version_id, force_reload)

    def get_application_urls(self, language=None, fallback=True, version_id=None, force_reload=False):
        """
        get application urls conf for application hook
        """
        return self.get_title_obj_attribute("application_urls", language, fallback, version_id, force_reload)

    def get_redirect(self, language=None, fallback=True, version_id=None, force_reload=False):
        """
        get redirect
        """
        return self.get_title_obj_attribute("redirect", language, fallback, version_id, force_reload)

    def _get_title_cache(self, language, fallback, version_id, force_reload):
        if not language:
            language = get_language()
        load = False
        if not hasattr(self, "title_cache") or force_reload:
            load = True
            self.title_cache = {}
        elif not language in self.title_cache:
            if fallback:
                fallback_langs = i18n.get_fallback_languages(language)
                for lang in fallback_langs:
                    if lang in self.title_cache:
                        return lang
            load = True
        if load:
            from cms.models.titlemodels import Title
            if version_id:
                from reversion.models import Version
                version = get_object_or_404(Version, pk=version_id)
                revs = [related_version.object_version for related_version in version.revision.version_set.all()]
                for rev in revs:
                    obj = rev.object
                    if obj.__class__ == Title:
                        self.title_cache[obj.language] = obj
            else:
                title = Title.objects.get_title(self, language, language_fallback=fallback)
                if title:
                    self.title_cache[title.language] = title
                language = title.language
        return language

    def get_template(self):
        """
        get the template of this page if defined or if closer parent if
        defined or DEFAULT_PAGE_TEMPLATE otherwise
        """
        if hasattr(self, '_template_cache'):
            return self._template_cache
        template = None
        if self.template:
            if self.template != constants.TEMPLATE_INHERITANCE_MAGIC:
                template = self.template
            else:
                try:
                    template = self.get_ancestors(ascending=True).exclude(
                        template=constants.TEMPLATE_INHERITANCE_MAGIC).values_list('template', flat=True)[0]
                except IndexError:
                    pass
        if not template:
            template = get_cms_setting('TEMPLATES')[0][0]
        self._template_cache = template
        return template

    def get_template_name(self):
        """
        get the textual name (2nd parameter in get_cms_setting('TEMPLATES'))
        of the template of this page or of the nearest
        ancestor. failing to find that, return the name of the default template.
        """
        template = self.get_template()
        for t in get_cms_setting('TEMPLATES'):
            if t[0] == template:
                return t[1]
        return _("default")

    def has_view_permission(self, request):
        from cms.utils.permissions import get_any_page_view_permissions, has_global_page_permission
        can_see_unrestricted = settings.CMS_PUBLIC_FOR == 'all' or (
            settings.CMS_PUBLIC_FOR == 'staff' and request.user.is_staff)

        # inherited and direct view permissions
        is_restricted = bool(get_any_page_view_permissions(request, self))

        if not is_restricted and can_see_unrestricted:
            return True
        elif not request.user.is_authenticated():
            return False

        if not is_restricted:
            # a global permission was given to the request's user
            if has_global_page_permission(request, self.site_id, can_view=True):
                return True
<<<<<<< HEAD
        else:
            # a specific permission was granted to the request's user
            if self.get_draft_object().has_generic_permission(request, "view"):
=======

            elif not is_restricted:
                if ((get_cms_setting('PUBLIC_FOR') == 'all') or
                    (get_cms_setting('PUBLIC_FOR') == 'staff' and
                     request.user.is_staff)):
                    return True

            # a restricted page and an authenticated user
            elif is_restricted:
                opts = self._meta
                codename = '%s.view_%s' % (opts.app_label, opts.object_name.lower())
                user_perm = request.user.has_perm(codename)
                generic_perm = self.has_generic_permission(request, "view")
                return (user_perm or generic_perm)

        else:
            #anonymous user
            if is_restricted or not get_cms_setting('PUBLIC_FOR') == 'all':
                # anyonymous user, page has restriction and global access is permitted
                return False
            else:
                # anonymous user, no restriction saved in database
>>>>>>> 38a7c6f2
                return True

        # The user has a normal django permission to view pages globally
        opts = self._meta
        codename = '%s.view_%s' % (opts.app_label, opts.object_name.lower())
        return request.user.has_perm(codename)

    def has_change_permission(self, request):
        opts = self._meta
        if request.user.is_superuser:
            return True
        return request.user.has_perm(opts.app_label + '.' + opts.get_change_permission()) and \
            self.has_generic_permission(request, "change")

    def has_delete_permission(self, request):
        opts = self._meta
        if request.user.is_superuser:
            return True
        return request.user.has_perm(opts.app_label + '.' + opts.get_delete_permission()) and \
            self.has_generic_permission(request, "delete")

    def has_publish_permission(self, request):
        if request.user.is_superuser:
            return True
        opts = self._meta
        return request.user.has_perm(opts.app_label + '.' + "publish_page") and \
            self.has_generic_permission(request, "publish")
    has_moderate_permission = has_publish_permission

    def has_advanced_settings_permission(self, request):
        return self.has_generic_permission(request, "advanced_settings")

    def has_change_permissions_permission(self, request):
        """
        Has user ability to change permissions for current page?
        """
        return self.has_generic_permission(request, "change_permissions")

    def has_add_permission(self, request):
        """
        Has user ability to add page under current page?
        """
        return self.has_generic_permission(request, "add")

    def has_move_page_permission(self, request):
        """Has user ability to move current page?
        """
        return self.has_generic_permission(request, "move_page")

    def has_generic_permission(self, request, perm_type):
        """
        Return true if the current user has permission on the page.
        Return the string 'All' if the user has all rights.
        """
        att_name = "permission_%s_cache" % perm_type
        if not hasattr(self, "permission_user_cache") or not hasattr(self, att_name) \
                or request.user.pk != self.permission_user_cache.pk:
            from cms.utils.permissions import has_generic_permission
            self.permission_user_cache = request.user
            setattr(self, att_name, has_generic_permission(
                    self.id, request.user, perm_type, self.site_id))
            if getattr(self, att_name):
                self.permission_edit_cache = True
        return getattr(self, att_name)

    def is_home(self):
        if self.parent_id:
            return False
        else:
            try:
                return self.home_pk_cache == self.pk
            except NoHomeFound:
                pass
        return False

    def get_home_pk_cache(self):
        attr = "%s_home_pk_cache_%s" % (self.publisher_is_draft and "draft" or "public", self.site_id)
        if getattr(self, attr, None) is None:
            setattr(self, attr, self.get_object_queryset().get_home(self.site).pk)
        return getattr(self, attr)

    def set_home_pk_cache(self, value):

        attr = "%s_home_pk_cache_%s" % (self.publisher_is_draft and "draft" or "public", self.site_id)
        setattr(self, attr, value)
    home_pk_cache = property(get_home_pk_cache, set_home_pk_cache)

    def clear_home_pk_cache(self):
        self.home_pk_cache = None

    def get_media_path(self, filename):
        """
        Returns path (relative to MEDIA_ROOT/MEDIA_URL) to directory for storing page-scope files.
        This allows multiple pages to contain files with identical names without namespace issues.
        Plugins such as Picture can use this method to initialise the 'upload_to' parameter for
        File-based fields. For example:
            image = models.ImageField(_("image"), upload_to=CMSPlugin.get_media_path)
        where CMSPlugin.get_media_path calls self.page.get_media_path

        This location can be customised using the CMS_PAGE_MEDIA_PATH setting
        """
        return join(get_cms_setting('PAGE_MEDIA_PATH'), "%d" % self.id, filename)

    def last_page_states(self):
        """Returns last five page states, if they exist, optimized, calls sql
        query only if some states available
        """
        result = getattr(self, '_moderator_state_cache', None)
        if result is None:
            result = list(self.pagemoderatorstate_set.all().order_by('created'))
            self._moderator_state_cache = result
        return result[:5]

    def delete_requested(self):
        """ Checks whether there are any delete requests for this page.
        Uses the same cache as last_page_states to minimize DB requests
        """
        from cms.models import PageModeratorState
        result = getattr(self, '_moderator_state_cache', None)
        if result is None:
            return self.pagemoderatorstate_set.get_delete_actions().exists()
        for state in result:
            if state.action == PageModeratorState.ACTION_DELETE:
                return True
        return False

    def is_public_published(self):
        """Returns true if public model is published.
        """
        if hasattr(self, '_public_published_cache'):
            # if it was cached in change list, return cached value
            return self._public_published_cache
        # If we have a public version it will be published as well.
        # If it isn't published, it should be deleted.
        return self.published and self.publisher_public_id and self.publisher_public.published

    def reload(self):
        """
        Reload a page from the database
        """
        return Page.objects.get(pk=self.pk)

    def get_object_queryset(self):
        """Returns smart queryset depending on object type - draft / public
        """
        qs = self.__class__.objects
        return self.publisher_is_draft and qs.drafts() or qs.public().published()

    def _publisher_can_publish(self):
        """Is parent of this object already published?
        """
        if self.parent_id:
            try:
                return bool(self.parent.publisher_public_id)
            except AttributeError:
                raise MpttPublisherCantPublish
        return True

    def get_next_filtered_sibling(self, **filters):
        """Very similar to original mptt method, but adds support for filters.
        Returns this model instance's next sibling in the tree, or
        ``None`` if it doesn't have a next sibling.
        """
        opts = self._mptt_meta
        if self.is_root_node():
            filters.update({
                '%s__isnull' % opts.parent_attr: True,
                '%s__gt' % opts.tree_id_attr: getattr(self, opts.tree_id_attr),
            })
        else:
            filters.update({
                 opts.parent_attr: getattr(self, '%s_id' % opts.parent_attr),
                '%s__gt' % opts.left_attr: getattr(self, opts.right_attr),
            })

        # publisher stuff
        filters.update({
            'publisher_is_draft': self.publisher_is_draft
        })
        # multisite
        filters.update({
            'site__id': self.site_id
        })

        sibling = None
        try:
            sibling = self._tree_manager.filter(**filters)[0]
        except IndexError:
            pass
        return sibling

    def get_previous_filtered_sibling(self, **filters):
        """Very similar to original mptt method, but adds support for filters.
        Returns this model instance's previous sibling in the tree, or
        ``None`` if it doesn't have a previous sibling.
        """
        opts = self._mptt_meta
        if self.is_root_node():
            filters.update({
                '%s__isnull' % opts.parent_attr: True,
                '%s__lt' % opts.tree_id_attr: getattr(self, opts.tree_id_attr),
            })
            order_by = '-%s' % opts.tree_id_attr
        else:
            filters.update({
                 opts.parent_attr: getattr(self, '%s_id' % opts.parent_attr),
                '%s__lt' % opts.right_attr: getattr(self, opts.left_attr),
            })
            order_by = '-%s' % opts.right_attr

        # publisher stuff
        filters.update({
            'publisher_is_draft': self.publisher_is_draft
        })
        # multisite
        filters.update({
            'site__id': self.site_id
        })

        sibling = None
        try:
            sibling = self._tree_manager.filter(**filters).order_by(order_by)[0]
        except IndexError:
            pass
        return sibling

    def _publisher_save_public(self, obj):
        """Mptt specific stuff before the object can be saved, overrides original
        publisher method.

        Args:
            obj - public variant of `self` to be saved.

        """
        public_parent = self.parent.publisher_public if self.parent_id else None
        filters = dict(publisher_public__isnull=False)
        if public_parent:
            filters['publisher_public__parent__in'] = [public_parent]
        else:
            filters['publisher_public__parent__isnull'] = True
        prev_sibling = self.get_previous_filtered_sibling(**filters)
        public_prev_sib = prev_sibling.publisher_public if prev_sibling else None

        if not self.publisher_public_id:  # first time published
            # is there anybody on left side?
            if public_prev_sib:
                obj.insert_at(public_prev_sib, position='right', save=False)
            else:
                if public_parent:
                    obj.insert_at(public_parent, position='first-child', save=False)
        else:
            # check if object was moved / structural tree change
            prev_public_sibling = obj.get_previous_filtered_sibling()
            if self.level != obj.level or \
                public_parent != obj.parent or \
                public_prev_sib != prev_public_sibling:
                if public_prev_sib:
                    obj.move_to(public_prev_sib, position="right")
                elif public_parent:
                    # move as a first child to parent
                    obj.move_to(public_parent, position='first-child')
                else:
                    # it is a move from the right side or just save
                    next_sibling = self.get_next_filtered_sibling(**filters)
                    if next_sibling and next_sibling.publisher_public_id:
                        obj.move_to(next_sibling.publisher_public, position="left")

        return obj

    def rescan_placeholders(self):
        """
        Rescan and if necessary create placeholders in the current template.
        """
        # inline import to prevent circular imports
        from cms.utils.plugins import get_placeholders
        placeholders = get_placeholders(self.get_template())
        found = {}
        for placeholder in self.placeholders.all():
            if placeholder.slot in placeholders:
                found[placeholder.slot] = placeholder
        for placeholder_name in placeholders:
            if not placeholder_name in found:
                placeholder = Placeholder.objects.create(slot=placeholder_name)
                self.placeholders.add(placeholder)
                found[placeholder_name] = placeholder


def _reversion():
    exclude_fields = ['publisher_is_draft', 'publisher_public', 'publisher_state']

    reversion_register(
        Page,
        follow=["title_set", "placeholders", "pagepermission_set"],
        exclude_fields=exclude_fields
    )
_reversion()<|MERGE_RESOLUTION|>--- conflicted
+++ resolved
@@ -753,8 +753,8 @@
 
     def has_view_permission(self, request):
         from cms.utils.permissions import get_any_page_view_permissions, has_global_page_permission
-        can_see_unrestricted = settings.CMS_PUBLIC_FOR == 'all' or (
-            settings.CMS_PUBLIC_FOR == 'staff' and request.user.is_staff)
+        can_see_unrestricted = get_cms_setting('PUBLIC_FOR') == 'all' or (
+            get_cms_setting('PUBLIC_FOR') == 'staff' and request.user.is_staff)
 
         # inherited and direct view permissions
         is_restricted = bool(get_any_page_view_permissions(request, self))
@@ -768,34 +768,9 @@
             # a global permission was given to the request's user
             if has_global_page_permission(request, self.site_id, can_view=True):
                 return True
-<<<<<<< HEAD
         else:
             # a specific permission was granted to the request's user
             if self.get_draft_object().has_generic_permission(request, "view"):
-=======
-
-            elif not is_restricted:
-                if ((get_cms_setting('PUBLIC_FOR') == 'all') or
-                    (get_cms_setting('PUBLIC_FOR') == 'staff' and
-                     request.user.is_staff)):
-                    return True
-
-            # a restricted page and an authenticated user
-            elif is_restricted:
-                opts = self._meta
-                codename = '%s.view_%s' % (opts.app_label, opts.object_name.lower())
-                user_perm = request.user.has_perm(codename)
-                generic_perm = self.has_generic_permission(request, "view")
-                return (user_perm or generic_perm)
-
-        else:
-            #anonymous user
-            if is_restricted or not get_cms_setting('PUBLIC_FOR') == 'all':
-                # anyonymous user, page has restriction and global access is permitted
-                return False
-            else:
-                # anonymous user, no restriction saved in database
->>>>>>> 38a7c6f2
                 return True
 
         # The user has a normal django permission to view pages globally
