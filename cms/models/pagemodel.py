--- conflicted
+++ resolved
@@ -38,7 +38,7 @@
     MODERATOR_APPROVED = 10
     # special case - page was approved, but some of page parents are not approved yet
     MODERATOR_APPROVED_WAITING_FOR_PARENTS = 11
-    
+
     moderator_state_choices = (
         (MODERATOR_CHANGED, _('changed')),
         (MODERATOR_NEED_APPROVEMENT, _('req. app.')),
@@ -46,7 +46,7 @@
         (MODERATOR_APPROVED, _('approved')),
         (MODERATOR_APPROVED_WAITING_FOR_PARENTS, _('app. par.')),
     )
-    
+
     LIMIT_VISIBILITY_IN_MENU_CHOICES = (
         (1,_('for logged in users only')),
         (2,_('for anonymous users only')),
@@ -54,9 +54,9 @@
     PUBLISHER_STATE_DEFAULT = 0
     PUBLISHER_STATE_DIRTY = 1
     PUBLISHER_STATE_DELETE = 2
-    
+
     template_choices = [(x, _(y)) for x,y in settings.CMS_TEMPLATES]
-    
+
     created_by = models.CharField(_("created by"), max_length=70, editable=False)
     changed_by = models.CharField(_("changed by"), max_length=70, editable=False)
     parent = models.ForeignKey('self', null=True, blank=True, related_name='children', db_index=True)
@@ -69,29 +69,29 @@
     reverse_id = models.CharField(_("id"), max_length=40, db_index=True, blank=True, null=True, help_text=_("An unique identifier that is used with the page_url templatetag for linking to this page"))
     navigation_extenders = models.CharField(_("attached menu"), max_length=80, db_index=True, blank=True, null=True)
     published = models.BooleanField(_("is published"), blank=True)
-    
+
     template = models.CharField(_("template"), max_length=100, choices=template_choices, help_text=_('The template used to render the content.'))
     site = models.ForeignKey(Site, help_text=_('The site the page is accessible at.'), verbose_name=_("site"))
-    
+
     moderator_state = models.SmallIntegerField(_('moderator state'), choices=moderator_state_choices, default=MODERATOR_NEED_APPROVEMENT, blank=True)
-    
+
     level = models.PositiveIntegerField(db_index=True, editable=False)
     lft = models.PositiveIntegerField(db_index=True, editable=False)
     rght = models.PositiveIntegerField(db_index=True, editable=False)
     tree_id = models.PositiveIntegerField(db_index=True, editable=False)
-    
+
     login_required = models.BooleanField(_("login required"), default=False)
     limit_visibility_in_menu = models.SmallIntegerField(_("menu visibility"), default=None, null=True, blank=True, choices=LIMIT_VISIBILITY_IN_MENU_CHOICES, db_index=True, help_text=_("limit when this page is visible in the menu"))
-    
+
     # Placeholders (plugins)
     placeholders = models.ManyToManyField(Placeholder, editable=False)
-    
+
     # Publisher fields
 
     publisher_is_draft = models.BooleanField(default=1, editable=False, db_index=True)
     publisher_public = models.OneToOneField('self', related_name='publisher_draft',  null=True, editable=False)
     publisher_state = models.SmallIntegerField(default=0, editable=False, db_index=True)
-    
+
     # Managers
     objects = PageManager()
     permissions = PagePermissionsPermissionManager()
@@ -104,13 +104,13 @@
         verbose_name_plural = _('pages')
         ordering = ('site','tree_id', 'lft')
         app_label = 'cms'
-    
+
     class PublisherMeta:
         exclude_fields_append = ['id', 'publisher_is_draft', 'publisher_public',
                                  'publisher_state', 'moderator_state',
                                  'placeholders', 'lft', 'rght', 'tree_id',
                                  'parent']
-    
+
     def __unicode__(self):
         title = self.get_menu_title(fallback=True)
         if title is None:
@@ -126,7 +126,7 @@
         # else
         path = self.get_path(language, fallback)
         return urlutils.urljoin(reverse('pages-root'), path)
-    
+
     def move_page(self, target, position='first-child'):
         """Called from admin interface when page is moved. Should be used on
         all the places which are changing page position. Used like an interface
@@ -138,41 +138,41 @@
             and self.template == settings.CMS_TEMPLATE_INHERITANCE_MAGIC):
             self.template = self.get_template()
         self.move_to(target, position)
-        
+
         # fire signal
         from cms.models.moderatormodels import PageModeratorState
         self.force_moderation_action = PageModeratorState.ACTION_MOVE
         import cms.signals as cms_signals
         cms_signals.page_moved.send(sender=Page, instance=self) #titles get saved before moderation
         self.save(change_state=True) # always save the page after move, because of publisher
-        
+
         # check the slugs
         page_utils.check_title_slugs(self)
-        
+
     def copy_page(self, target, site, position='first-child',
                   copy_permissions=True, copy_moderation=True,
                   public_copy=False):
         """
         copy a page [ and all its descendants to a new location ]
         Doesn't checks for add page permissions anymore, this is done in PageAdmin.
-        
+
         Note: public_copy was added in order to enable the creation of a copy for creating the public page during
         the publish operation as it sets the publisher_is_draft=False.
         """
         from cms.utils.moderator import update_moderation_message
-        
+
         page_copy = None
-        
-        
+
+
         if public_copy:
-            # create a copy of the draft page - existing code loops through pages so added it to a list 
-            pages = [copy.copy(self)]            
+            # create a copy of the draft page - existing code loops through pages so added it to a list
+            pages = [copy.copy(self)]
         else:
             pages = [self] + list(self.get_descendants().order_by('-rght'))
-            
-        if not public_copy:    
+
+        if not public_copy:
             site_reverse_ids = Page.objects.filter(site=site, reverse_id__isnull=False).values_list('reverse_id', flat=True)
-        
+
             if target:
                 target.old_pk = -1
                 if position == "first-child":
@@ -185,8 +185,8 @@
                 tree = []
             if tree:
                 tree[0].old_pk = tree[0].pk
-        
-            
+
+
         first = True
         # loop over all affected pages (self is included in descendants)
         for page in pages:
@@ -229,7 +229,7 @@
                         page.parent = None
                 tree.append(page)
             page.site = site
-             
+
             # override default page settings specific for public copy
             if public_copy:
                 page.published = True
@@ -237,13 +237,13 @@
                 page.moderator_state = Page.MODERATOR_APPROVED
                 # we need to set relate this new public copy to its draft page (self)
                 page.publisher_public = self
-                
+
                 # code taken from Publisher publish() overridden here as we need to save the page
                 # before we are able to use the page object for titles, placeholders etc.. below
                 # the method has been modified to return the object after saving the instance variable
                 page = self._publisher_save_public(page)
                 page_copy = page    # create a copy used in the return
-            else:    
+            else:
                 # only need to save the page if it isn't public since it is saved above otherwise
                 page.save()
 
@@ -260,23 +260,23 @@
                     moderator.pk = None
                     moderator.page = page
                     moderator.save()
-                    
+
             # update moderation message for standard copy
             if not public_copy:
                 update_moderation_message(page, unicode(_('Page was copied.')))
-            
+
             # copy titles of this page
             for title in titles:
                 title.pk = None # setting pk = None creates a new instance
                 title.publisher_public_id = None
                 title.published = False
                 title.page = page
-                
+
                 # create slug-copy for standard copy
                 if not public_copy:
                     title.slug = page_utils.get_available_slug(title)
                 title.save()
-                
+
             # copy the placeholders (and plugins on those placeholders!)
             for ph in placeholders:
                 plugins = list(ph.cmsplugin_set.all().order_by('tree_id', '-rght'))
@@ -288,8 +288,8 @@
                     page.placeholders.add(ph)
                 if plugins:
                     copy_plugins_to(plugins, ph)
-                    
-        
+
+
         # invalidate the menu for this site
         menu_pool.clear(site_id=site.pk)
         return page_copy   # return the page_copy or None
@@ -298,22 +298,22 @@
              force_with_moderation=False, force_state=None, **kwargs):
         """
         Args:
-            
+
             commit: True if model should be really saved
-            force_with_moderation: can be true when new object gets added under 
-                some existing page and this new page will require moderation; 
+            force_with_moderation: can be true when new object gets added under
+                some existing page and this new page will require moderation;
                 this is because of how this adding works - first save, then move
         """
-        
+
         # Published pages should always have a publication date
         publish_directly, under_moderation = False, False
         if self.publisher_is_draft:
-            # publisher specific stuff, but only on draft model, this is here 
+            # publisher specific stuff, but only on draft model, this is here
             # because page initializes publish process
-            
+
             if settings.CMS_MODERATOR:
                 under_moderation = force_with_moderation or self.pk and bool(self.get_moderator_queryset().count())
-            
+
             created = not bool(self.pk)
             if settings.CMS_MODERATOR:
                 if change_state:
@@ -323,27 +323,27 @@
                     elif not self.requires_approvement():
                         # always change state to need approvement when there is some change
                         self.moderator_state = Page.MODERATOR_NEED_APPROVEMENT
-                    
+
                     if not under_moderation and (self.published or self.publisher_public):
-                        # existing page without moderator - publish it directly if 
+                        # existing page without moderator - publish it directly if
                         # published is True
                         publish_directly = True
-                    
+
             elif change_state:
                 self.moderator_state = Page.MODERATOR_CHANGED
                 #publish_directly = True - no publisher, no publishing!! - we just
                 # use draft models in this case
-            
+
             if force_state is not None:
                 self.moderator_state = force_state
-            
+
         # if the page is published we set the publish date if not set yet.
         if self.publication_date is None and self.published:
             self.publication_date = datetime.now()
-        
+
         if self.reverse_id == "":
             self.reverse_id = None
-        
+
         from cms.utils.permissions import _thread_locals
         user = getattr(_thread_locals, "user", None)
         if user:
@@ -352,20 +352,20 @@
             self.changed_by = "script"
         if not self.pk:
             self.created_by = self.changed_by
-        
+
         if commit:
             if no_signals:# ugly hack because of mptt
                 self.save_base(cls=self.__class__, **kwargs)
             else:
                 super(Page, self).save(**kwargs)
-        
+
         #if commit and (publish_directly or created and not under_moderation):
         if self.publisher_is_draft:
             if self.published:
                 if commit and publish_directly:
-                    
+
                     self.publish()
-                
+
     def save_base(self, *args, **kwargs):
         """Overriden save_base. If an instance is draft, and was changed, mark
         it as dirty.
@@ -386,7 +386,7 @@
 
     def publish(self):
         """Overrides Publisher method, because there may be some descendants, which
-        are waiting for parent to publish, so publish them if possible. 
+        are waiting for parent to publish, so publish them if possible.
 
         IMPORTANT: @See utils.moderator.approve_page for publishing permissions
 
@@ -480,12 +480,12 @@
         """Mark public instance for deletion and delete draft.
         """
         placeholders = self.placeholders.all()
-        
+
         for ph in placeholders:
             plugin = CMSPlugin.objects.filter(placeholder=ph)
             plugin.delete()
             ph.delete()
-    
+
         if self.publisher_public_id:
             # mark the public instance for deletion
             self.publisher_public.publisher_state = self.PUBLISHER_STATE_DELETE
@@ -494,11 +494,11 @@
 
 
     def delete_with_public(self):
-        
+
         placeholders = list(self.placeholders.all())
         if self.publisher_public_id:
             placeholders = placeholders + list(self.publisher_public.placeholders.all())
-            
+
         for ph in placeholders:
             plugin = CMSPlugin.objects.filter(placeholder=ph)
             plugin.delete()
@@ -506,13 +506,13 @@
         if self.publisher_public_id:
             self.publisher_public.delete()
         super(Page, self).delete()
-                        
+
     def get_draft_object(self):
         return self
 
     def get_public_object(self):
         return self.publisher_public
-        
+
     def get_languages(self):
         """
         get the list of all existing languages for this page
@@ -522,30 +522,30 @@
         if not hasattr(self, "all_languages"):
             self.all_languages = Title.objects.filter(page=self).values_list("language", flat=True).distinct()
             self.all_languages = list(self.all_languages)
-            self.all_languages.sort()    
+            self.all_languages.sort()
         return self.all_languages
-    
+
     def get_cached_ancestors(self, ascending=True):
         if ascending:
             if not hasattr(self, "ancestors_ascending"):
-                self.ancestors_ascending = list(self.get_ancestors(ascending)) 
+                self.ancestors_ascending = list(self.get_ancestors(ascending))
             return self.ancestors_ascending
         else:
             if not hasattr(self, "ancestors_descending"):
                 self.ancestors_descending = list(self.get_ancestors(ascending))
             return self.ancestors_descending
-    
+
     def get_title_obj(self, language=None, fallback=True, version_id=None, force_reload=False):
-        """Helper function for accessing wanted / current title. 
+        """Helper function for accessing wanted / current title.
         If wanted title doesn't exists, EmptyTitle instance will be returned.
         """
-        
+
         language = self._get_title_cache(language, fallback, version_id, force_reload)
         if language in self.title_cache:
             return self.title_cache[language]
         from cms.models.titlemodels import EmptyTitle
         return EmptyTitle()
-    
+
     def get_title_obj_attribute(self, attrname, language=None, fallback=True, version_id=None, force_reload=False):
         """Helper function for getting attribute or None from wanted/current title.
         """
@@ -555,7 +555,7 @@
             return attribute
         except AttributeError:
             return None
-    
+
     def get_path(self, language=None, fallback=True, version_id=None, force_reload=False):
         """
         get the path of the page depending on the given language
@@ -567,13 +567,13 @@
         get the slug of the page depending on the given language
         """
         return self.get_title_obj_attribute("slug", language, fallback, version_id, force_reload)
-        
+
     def get_title(self, language=None, fallback=True, version_id=None, force_reload=False):
         """
         get the title of the page depending on the given language
         """
         return self.get_title_obj_attribute("title", language, fallback, version_id, force_reload)
-    
+
     def get_menu_title(self, language=None, fallback=True, version_id=None, force_reload=False):
         """
         get the menu title of the page depending on the given language
@@ -582,7 +582,7 @@
         if not menu_title:
             return self.get_title(language, True, version_id, force_reload)
         return menu_title
-    
+
     def get_page_title(self, language=None, fallback=True, version_id=None, force_reload=False):
         """
         get the page title of the page depending on the given language
@@ -603,19 +603,19 @@
         get content for the keywords meta tag for the page depending on the given language
         """
         return self.get_title_obj_attribute("meta_keywords", language, fallback, version_id, force_reload)
-        
+
     def get_application_urls(self, language=None, fallback=True, version_id=None, force_reload=False):
         """
         get application urls conf for application hook
         """
         return self.get_title_obj_attribute("application_urls", language, fallback, version_id, force_reload)
-    
+
     def get_redirect(self, language=None, fallback=True, version_id=None, force_reload=False):
         """
         get redirect
         """
         return self.get_title_obj_attribute("redirect", language, fallback, version_id, force_reload)
-    
+
     def _get_title_cache(self, language, fallback, version_id, force_reload):
         if not language:
             language = get_language()
@@ -628,8 +628,8 @@
                 fallback_langs = i18n.get_fallback_languages(language)
                 for lang in fallback_langs:
                     if lang in self.title_cache:
-                        return lang    
-            load = True 
+                        return lang
+            load = True
         if load:
             from cms.models.titlemodels import Title
             if version_id:
@@ -643,10 +643,10 @@
             else:
                 title = Title.objects.get_title(self, language, language_fallback=fallback)
                 if title:
-                    self.title_cache[title.language] = title 
+                    self.title_cache[title.language] = title
                 language = title.language
         return language
-                
+
     def get_template(self):
         """
         get the template of this page if defined or if closer parent if
@@ -664,7 +664,7 @@
         if not template:
             template = settings.CMS_TEMPLATES[0][0]
         return template
-    
+
     def get_template_name(self):
         """
         get the textual name (2nd parameter in settings.CMS_TEMPLATES)
@@ -674,36 +674,26 @@
         template = self.get_template()
         for t in settings.CMS_TEMPLATES:
             if t[0] == template:
-                return t[1] 
+                return t[1]
         return _("default")
-    
+
     def has_view_permission(self, request):
         from cms.models.permissionmodels import PagePermission, GlobalPagePermission
         from cms.utils.plugins import current_site
-                        
+
         if not self.publisher_is_draft and self.publisher_public:
             return self.publisher_public.has_view_permission(request)
         # does any restriction exist?
         # inherited and direct
         is_restricted = PagePermission.objects.for_page(page=self).filter(can_view=True).exists()
         if request.user.is_authenticated():
-<<<<<<< HEAD
 
             global_view_perms = GlobalPagePermission.objects.user_has_view_permission(
                 request.user, current_site(request)).exists()
-=======
-            site = current_site(request)
-            global_perms_q = Q(can_view=True) & Q(
-                Q(sites__in=[site]) | Q(sites__isnull=True)
-            )
-            global_view_perms = GlobalPagePermission.objects.with_user(
-                request.user).filter(global_perms_q).exists()
-
->>>>>>> a6566a9b
             # a global permission was given to the request's user
             if global_view_perms:
                 return True
-                
+
             elif not is_restricted:
             	if ((settings.CMS_PUBLIC_FOR == 'all') or
             	    (settings.CMS_PUBLIC_FOR == 'staff' and
@@ -715,9 +705,9 @@
                 opts = self._meta
                 codename = '%s.view_%s' % (opts.app_label, opts.object_name.lower())
                 user_perm = request.user.has_perm(codename)
-                generic_perm = self.has_generic_permission(request, "view")  
+                generic_perm = self.has_generic_permission(request, "view")
                 return (user_perm or generic_perm)
-    
+
 
         else:
             #anonymous user
@@ -733,44 +723,44 @@
         codename = '%s.view_%s' % (opts.app_label, opts.object_name.lower())
         return (request.user.has_perm(codename) or
                 self.has_generic_permission(request, "view"))
-    
+
     def has_change_permission(self, request):
         opts = self._meta
         if request.user.is_superuser:
             return True
         return request.user.has_perm(opts.app_label + '.' + opts.get_change_permission()) and \
             self.has_generic_permission(request, "change")
-    
+
     def has_delete_permission(self, request):
         opts = self._meta
         if request.user.is_superuser:
             return True
         return request.user.has_perm(opts.app_label + '.' + opts.get_delete_permission()) and \
             self.has_generic_permission(request, "delete")
-    
+
     def has_publish_permission(self, request):
         return self.has_generic_permission(request, "publish")
-    
+
     def has_advanced_settings_permission(self, request):
         return self.has_generic_permission(request, "advanced_settings")
-    
+
     def has_change_permissions_permission(self, request):
         """
         Has user ability to change permissions for current page?
         """
         return self.has_generic_permission(request, "change_permissions")
-    
+
     def has_add_permission(self, request):
         """
         Has user ability to add page under current page?
         """
         return self.has_generic_permission(request, "add")
-    
+
     def has_move_page_permission(self, request):
         """Has user ability to move current page?
         """
         return self.has_generic_permission(request, "move_page")
-    
+
     def has_moderate_permission(self, request):
         """
         Has user ability to moderate current page? If moderation isn't
@@ -779,7 +769,7 @@
         if not settings.CMS_MODERATOR:
             return False
         return self.has_generic_permission(request, "moderate")
-    
+
     def has_generic_permission(self, request, perm_type):
         """
         Return true if the current user has permission on the page.
@@ -795,7 +785,7 @@
             if getattr(self, att_name):
                 self.permission_edit_cache = True
         return getattr(self, att_name)
-    
+
     def is_home(self):
         if self.parent_id:
             return False
@@ -805,66 +795,66 @@
             except NoHomeFound:
                 pass
         return False
-    
+
     def get_home_pk_cache(self):
         attr = "%s_home_pk_cache_%s" % (self.publisher_is_draft and "draft" or "public", self.site_id)
         if not hasattr(self, attr):
             setattr(self, attr, self.get_object_queryset().get_home(self.site).pk)
         return getattr(self, attr)
-    
+
     def set_home_pk_cache(self, value):
         attr = "%s_home_pk_cache_%s" % (self.publisher_is_draft and "draft" or "public", self.site_id)
         setattr(self, attr, value)
     home_pk_cache = property(get_home_pk_cache, set_home_pk_cache)
-    
+
     def get_media_path(self, filename):
         """
         Returns path (relative to MEDIA_ROOT/MEDIA_URL) to directory for storing page-scope files.
         This allows multiple pages to contain files with identical names without namespace issues.
-        Plugins such as Picture can use this method to initialise the 'upload_to' parameter for 
+        Plugins such as Picture can use this method to initialise the 'upload_to' parameter for
         File-based fields. For example:
             image = models.ImageField(_("image"), upload_to=CMSPlugin.get_media_path)
         where CMSPlugin.get_media_path calls self.page.get_media_path
-        
+
         This location can be customised using the CMS_PAGE_MEDIA_PATH setting
         """
         return join(settings.CMS_PAGE_MEDIA_PATH, "%d" % self.id, filename)
-    
+
     def last_page_states(self):
         """Returns last five page states, if they exist, optimized, calls sql
         query only if some states available
         """
-        # TODO: optimize SQL... 1 query per page 
+        # TODO: optimize SQL... 1 query per page
         if settings.CMS_MODERATOR:
             has_moderator_state = getattr(self, '_has_moderator_state_chache', None)
             if has_moderator_state == False:
                 return self.pagemoderatorstate_set.none()
             return self.pagemoderatorstate_set.all().order_by('created',)[:5]
         return self.pagemoderatorstate_set.none()
-    
+
     def get_moderator_queryset(self):
-        """Returns ordered set of all PageModerator instances, which should 
+        """Returns ordered set of all PageModerator instances, which should
         moderate this page
         """
         from cms.models.moderatormodels import PageModerator
         if not settings.CMS_MODERATOR or not self.tree_id:
             return PageModerator.objects.get_empty_query_set()
-        
+
         q = Q(page__tree_id=self.tree_id, page__level__lt=self.level, moderate_descendants=True) | \
             Q(page__tree_id=self.tree_id, page__level=self.level - 1, moderate_children=True) | \
             Q(page__pk=self.pk, moderate_page=True)
-        
+
         return PageModerator.objects.distinct().filter(q).order_by('page__level')
-    
+
     def is_under_moderation(self):
         return bool(self.get_moderator_queryset().count())
-    
+
     def is_approved(self):
         """Returns true, if page is approved and published, or approved, but
         parents are missing..
         """
         return self.moderator_state in (Page.MODERATOR_APPROVED, Page.MODERATOR_APPROVED_WAITING_FOR_PARENTS)
-    
+
     def is_public_published(self):
         """Returns true if public model is published.
         """
@@ -876,16 +866,16 @@
             return self.publisher_public.published
         #return is_public_published(self)
         return False
-    
+
     def reload(self):
         """
         Reload a page from the database
         """
         return Page.objects.get(pk=self.pk)
-        
+
     def requires_approvement(self):
         return self.moderator_state in (Page.MODERATOR_NEED_APPROVEMENT, Page.MODERATOR_NEED_DELETE_APPROVEMENT)
-    
+
     def get_moderation_value(self, user):
         """Returns page moderation value for given user, moderation value is
         sum of moderations.
@@ -897,13 +887,13 @@
             page_moderator = self.pagemoderator_set.get(user=user)
         except ObjectDoesNotExist:
             return 0
-        
+
         moderation_value = page_moderator.get_decimal()
-        
+
         self._moderation_value_cahce = moderation_value
         self._moderation_value_cache_for_user_id = user
-            
-        return moderation_value 
+
+        return moderation_value
 
     def get_object_queryset(self):
         """Returns smart queryset depending on object type - draft / public
@@ -982,7 +972,7 @@
                 '%s__lt' % opts.right_attr: getattr(self, opts.left_attr),
             })
             order_by = '-%s' % opts.right_attr
-        
+
         # publisher stuff
         filters.update({
             'publisher_is_draft': self.publisher_is_draft
@@ -991,7 +981,7 @@
         filters.update({
             'site__id': self.site_id
         })
-        
+
         sibling = None
         try:
             sibling = self._tree_manager.filter(**filters).order_by(order_by)[0]
@@ -1058,7 +1048,7 @@
         # or none structural change, just save
         obj.save()
         return obj
-    
+
     def rescan_placeholders(self):
         """
         Rescan and if necessary create placeholders in the current template.
@@ -1078,7 +1068,7 @@
 
 def _reversion():
     exclude_fields = ['publisher_is_draft', 'publisher_public', 'publisher_state']
-            
+
     reversion_register(
         Page,
         follow=["title_set", "placeholders", "pagepermission_set"],
