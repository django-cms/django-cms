# -*- coding: utf-8 -*-
from collections import OrderedDict
import functools
import operator

from cms import __version__
from cms.api import get_page_draft
from cms.constants import LEFT, REFRESH_PAGE
from cms.forms.login import CMSToolbarLoginForm
from cms.models import UserSettings, Placeholder
from cms.templates import TemplatesCache
from cms.toolbar.items import Menu, ToolbarAPIMixin, ButtonList
from cms.toolbar_pool import toolbar_pool
from cms.toolbar.utils import (
    get_object_edit_url,
    get_object_structure_url,
    get_object_preview_url,
)
from cms.utils import get_language_from_request
from cms.utils.compat import DJANGO_VERSION, PYTHON_VERSION
from cms.utils.compat.dj import installed_apps
from cms.utils.conf import get_cms_setting
from cms.utils.i18n import get_site_language_from_request

from classytags.utils import flatten_context

from django.conf import settings
from django.middleware.csrf import get_token
from django.template.loader import render_to_string
from django.urls import Resolver404, resolve
from django.utils.functional import cached_property
from django.utils.translation import override as force_language


class BaseToolbar(ToolbarAPIMixin):

    watch_models = []
    disable_url = get_cms_setting('CMS_TOOLBAR_URL__DISABLE')

    @cached_property
    def site_language(self):
        cms_page = get_page_draft(self.request.current_page)
        site_id = cms_page.node.site_id if cms_page else None
        return get_site_language_from_request(self.request, site_id)

    @cached_property
    def request_language(self):
        if settings.USE_I18N:
            language = get_language_from_request(self.request)
        else:
            language = settings.LANGUAGE_CODE
        return language

    def get_content_renderer(self):
        if self.uses_legacy_structure_mode:
            return self.legacy_renderer
        return self.content_renderer

    @cached_property
    def legacy_renderer(self):
        from cms.plugin_rendering import LegacyRenderer

        return LegacyRenderer(request=self.request)

    @cached_property
    def content_renderer(self):
        from cms.plugin_rendering import ContentRenderer

        return ContentRenderer(request=self.request)

    @cached_property
    def structure_renderer(self):
        from cms.plugin_rendering import StructureRenderer

        return StructureRenderer(request=self.request)

    @cached_property
    def structure_mode_active(self):
        try:
            match = resolve(self.request.path_info)
        except:
            return False
        return self.is_staff and match.url_name == 'cms_placeholder_render_object_structure'

    @cached_property
    def edit_mode_active(self):
        if not self.show_toolbar:
            return False
        try:
            match = resolve(self.request.path_info)
        except:
            return False
        return self.structure_mode_active or match.url_name == 'cms_placeholder_render_object_edit'

    @cached_property
    def content_mode_active(self):
        if self.structure_mode_active:
            # Structure mode always takes precedence
            return False
        return self.is_staff and not self.edit_mode_active

    @cached_property
    def uses_legacy_structure_mode(self):
        return False

    @cached_property
    def templates(self):
        return TemplatesCache()


class CMSToolbar(BaseToolbar):
    """
    The default CMS Toolbar
    """

    def __init__(self, request, request_path=None, _async=False):
        super(CMSToolbar, self).__init__()
        self._async = _async
        self.right_items = []
        self.left_items = []
        self.last_left_items = []
        self.last_right_items = []
        self.populated = False
        self.post_template_populated = False
        self.menus = {}
        self.obj = None
        self.redirect_url = None
        self.request = None
        self.is_staff = None
        self.clipboard = None
        self.toolbar_language = None
        self.show_toolbar = True
        self.init_toolbar(request, request_path=request_path)
        # Internal attribute to track whether we can cache
        # a response from the current request.
        # This attribute is modified by the placeholder rendering
        # mechanism in case a placeholder rendered by the current
        # request cannot be cached.
        self._cache_disabled = self.edit_mode_active or self.show_toolbar

        with force_language(self.request_language):
            try:
                decorator = resolve(self.request_path).func
                try:
                    # If the original view is decorated we try to extract the real function
                    # module instead of the decorator's one
                    if decorator and getattr(decorator, 'func_closure', False):
                        # python 2
                        self.app_name = decorator.func_closure[0].cell_contents.__module__
                    elif decorator and getattr(decorator, '__closure__', False):
                        # python 3
                        self.app_name = decorator.__closure__[0].cell_contents.__module__
                    else:
                        raise AttributeError()
                except (TypeError, AttributeError):
                    # no decorator
                    self.app_name = decorator.__module__
            except (Resolver404, AttributeError):
                self.app_name = ""
        toolbars = toolbar_pool.get_toolbars()
        parts = self.app_name.split('.')
        while parts:
            path = '.'.join(parts)
            if path in installed_apps():
                self.app_name = path
                break
            parts.pop()

        self.toolbars = OrderedDict()

        for key in toolbars:
            is_current_app = toolbars[key].check_current_app(key, self.app_name)
            toolbar = toolbars[key](
                request=self.request,
                toolbar=self,
                is_current_app=is_current_app,
                app_path=self.app_name,
            )
            self.toolbars[key] = toolbar

    def init_toolbar(self, request, request_path=None):
        self.request = request
        self.is_staff = self.request.user.is_staff
        self.show_toolbar = self.is_staff

        if self.request.session.get('cms_toolbar_disabled', False):
            self.show_toolbar = False

        # We need to store the current language in case the user's preferred language is different.
        self.toolbar_language = self.request_language

        if self.is_staff:
            user_settings = self.user_settings
            if (settings.USE_I18N and user_settings.language in dict(settings.LANGUAGES)) or (
                    not settings.USE_I18N and user_settings.language == settings.LANGUAGE_CODE):
                self.toolbar_language = user_settings.language
            else:
                user_settings.language = self.request_language
                user_settings.save()
            self.clipboard = user_settings.clipboard

        if hasattr(self, 'toolbars'):
            for key, toolbar in self.toolbars.items():
                self.toolbars[key].request = self.request
        self.request_path = request_path or request.path

    @cached_property
    def user_settings(self):
        return self.get_user_settings()

    @cached_property
    def clipboard_plugin(self):
        if not self.clipboard:
            return None

        try:
            plugin = self.clipboard.get_plugins().select_related('placeholder')[0]
        except IndexError:
            bound_plugin = None
        else:
            bound_plugin = plugin.get_bound_plugin()
        return bound_plugin

    def get_user_settings(self):
        user_settings = None
        if self.is_staff:
            try:
                user_settings = UserSettings.objects.select_related('clipboard').get(user=self.request.user)
            except UserSettings.DoesNotExist:
                placeholder = Placeholder.objects.create(slot="clipboard")
                user_settings = UserSettings.objects.create(
                    clipboard=placeholder,
                    language=self.request_language,
                    user=self.request.user,
                )
        return user_settings

    def _reorder_toolbars(self):
        from cms.cms_toolbars import BasicToolbar
        toolbars = list(self.toolbars.values())
        basic_toolbar = [toolbar for toolbar in toolbars if toolbar.__class__ == BasicToolbar]
        if basic_toolbar and basic_toolbar[0] in toolbars:
            toolbars.remove(basic_toolbar[0])
            toolbars.insert(0, basic_toolbar[0])
        return toolbars

    @property
    def csrf_token(self):
        token = get_token(self.request)
        return token

    # Public API

    def get_menu(self, key, verbose_name=None, side=LEFT, position=None):
        self.populate()
        if key in self.menus:
            return self.menus[key]
        return None

    def get_or_create_menu(self, key, verbose_name=None, disabled=False, side=LEFT, position=None):
        self.populate()
        if key in self.menus:
            menu = self.menus[key]
            if verbose_name:
                menu.name = verbose_name
            if menu.side != side:
                menu.side = side
            if position:
                self.remove_item(menu)
                self.add_item(menu, position=position)
            return menu
        menu = Menu(verbose_name, self.csrf_token, disabled=disabled, side=side)
        self.menus[key] = menu
        self.add_item(menu, position=position)
        return menu

    def add_button(self, name, url, active=False, disabled=False, extra_classes=None, extra_wrapper_classes=None,
                   side=LEFT, position=None):
        self.populate()
        item = ButtonList(extra_classes=extra_wrapper_classes, side=side)
        item.add_button(name, url, active=active, disabled=disabled, extra_classes=extra_classes)
        self.add_item(item, position=position)
        return item

    def add_modal_button(self, name, url, active=False, disabled=False, extra_classes=None, extra_wrapper_classes=None,
                   side=LEFT, position=None, on_close=REFRESH_PAGE):
        self.populate()
        item = ButtonList(extra_classes=extra_wrapper_classes, side=side)
        item.add_modal_button(name, url, active=active, disabled=disabled, extra_classes=extra_classes, on_close=on_close)
        self.add_item(item, position=position)
        return item

    def add_sideframe_button(self, name, url, active=False, disabled=False, extra_classes=None, extra_wrapper_classes=None,
                   side=LEFT, position=None, on_close=None):
        self.populate()
        item = ButtonList(extra_classes=extra_wrapper_classes, side=side)
        item.add_sideframe_button(name, url, active=active, disabled=disabled, extra_classes=extra_classes, on_close=on_close)
        self.add_item(item, position=position)
        return item

    def add_button_list(self, identifier=None, extra_classes=None, side=LEFT, position=None):
        self.populate()
        item = ButtonList(identifier, extra_classes=extra_classes, side=side)
        self.add_item(item, position=position)
        return item

    def set_object(self, obj):
        if not self.obj:
            self.obj = obj

    def get_object_model(self):
        if self.obj:
            return "{0}.{1}".format(self.obj._meta.app_label, self.obj._meta.object_name).lower()
        return ''

    def get_object_pk(self):
        if self.obj:
            return self.obj.pk
        return ''

    def get_object_preview_url(self):
        if self.obj:
<<<<<<< HEAD
            with force_language(self.request_language):
                return get_object_preview_url(self.obj)
=======
            obj = self.obj

            if obj.__class__.__name__ == Page.__name__:
                obj = self.obj.get_title_obj(language=self.request_language)
            return get_object_preview_url(obj, language=self.request_language)
>>>>>>> 66cad871
        return ''

    def get_object_edit_url(self):
        if self.obj:
<<<<<<< HEAD
            with force_language(self.request_language):
                return get_object_edit_url(self.obj)
=======
            obj = self.obj

            if obj.__class__.__name__ == Page.__name__:
                obj = self.obj.get_title_obj(language=self.request_language)
            return get_object_edit_url(obj, language=self.request_language)
>>>>>>> 66cad871
        return ''

    def get_object_structure_url(self):
        if self.obj:
<<<<<<< HEAD
            with force_language(self.request_language):
                return get_object_structure_url(self.obj)
=======
            obj = self.obj

            if obj.__class__.__name__ == Page.__name__:
                obj = self.obj.get_title_obj(language=self.request_language)
            return get_object_structure_url(obj, language=self.request_language)
>>>>>>> 66cad871
        return ''

    # Internal API

    def _add_item(self, item, position=None):
        item.toolbar = self

        if item.right:
            if position and position < 0:
                target = self.last_right_items
                position = abs(position)
            else:
                target = self.right_items
        else:
            if position and position < 0:
                target = self.last_left_items
                position = abs(position)
            else:
                target = self.left_items
        if position is not None:
            target.insert(position, item)
        else:
            target.append(item)

    def _remove_item(self, item):
        if item in self.right_items:
            self.right_items.remove(item)
        elif item in self.last_right_items:
            self.last_right_items.remove(item)
        elif item in self.left_items:
            self.left_items.remove(item)
        elif item in self.last_left_items:
            self.last_left_items.remove(item)
        else:
            raise KeyError("Item %r not found" % item)

    def _item_position(self, item):
        if item.right:
            return self.right_items.index(item)
        else:
            return self.left_items.index(item)

    def get_left_items(self):
        self.populate()
        items = self.left_items + list(reversed(self.last_left_items))
        return items

    def get_right_items(self):
        self.populate()
        items = self.right_items + list(reversed(self.last_right_items))
        return items

    @cached_property
    def media(self):
        self.populate()
        toolbars = self.toolbars.values()
        return functools.reduce(operator.add, (toolbar.media for toolbar in toolbars))

    def populate(self):
        """
        Get the CMS items on the toolbar
        """
        if self.populated:
            return
        self.populated = True
        # never populate the toolbar on is_staff=False
        # FIXME: In 3.1 we should really update the request/staff status
        # when toolbar is used in the cms_toolbar templatetag
        if not self.request.user.is_staff:
            return
        if self.request.session.get('cms_log_latest', False):
            del self.request.session['cms_log_latest']
        self._call_toolbar('populate')

    def post_template_populate(self):
        self.populate()
        if self.post_template_populated:
            return
        self.post_template_populated = True
        # FIXME: In 3.1 we should really update the request/staff status
        # when toolbar is used in the cms_toolbar templatetag
        if not self.request.user.is_staff:
            return
        self._call_toolbar('post_template_populate')

    def _call_toolbar(self, func_name):
        with force_language(self.toolbar_language):
            first = ('cms.cms_toolbars.BasicToolbar', 'cms.cms_toolbars.PlaceholderToolbar')

            for key in first:
                toolbar = self.toolbars.get(key)
                if not toolbar:
                    continue
                getattr(toolbar, func_name)()

            for key in self.toolbars:
                if key in first:
                    continue
                toolbar = self.toolbars[key]
                getattr(toolbar, func_name)()

    def get_render_context(self):
        if self.structure_mode_active and not self.uses_legacy_structure_mode:
            # User has explicitly requested structure mode
            # and the object (page, blog, etc..) allows for the non-legacy structure mode
            renderer = self.structure_renderer
        else:
            renderer = self.get_content_renderer()

        context = {
            'cms_toolbar': self,
            'cms_renderer': renderer,
            'cms_edit_url': self.get_object_edit_url(),
            'cms_preview_url': self.get_object_preview_url(),
            'cms_structure_url': self.get_object_structure_url(),
            'cms_version': __version__,
            'django_version': DJANGO_VERSION,
            'login_form': CMSToolbarLoginForm(),
            'python_version': PYTHON_VERSION,
        }
        return context

    def render(self):
        self.populate()
        self.post_template_populate()

        context = self.get_render_context()

        with force_language(self.toolbar_language):
            return render_to_string('cms/toolbar/toolbar.html', context, request=self.request)

    def render_with_structure(self, context, nodelist):
        self.populate()

        context.update(self.get_render_context())

        with force_language(self.toolbar_language):
            # needed to populate the context with sekizai content
            render_to_string('cms/toolbar/toolbar_javascript.html', flatten_context(context))

        # render everything below the tag
        rendered_contents = nodelist.render(context)

        self.post_template_populate()

        with force_language(self.toolbar_language):
            # render the toolbar content
            toolbar = render_to_string('cms/toolbar/toolbar_with_structure.html', flatten_context(context))
        # return the toolbar content and the content below
        return '%s\n%s' % (toolbar, rendered_contents)


class EmptyToolbar(BaseToolbar):
    is_staff = False
    show_toolbar = False

    # Backwards compatibility
    edit_mode = False

    _cache_disabled = True

    def __init__(self, request):
        self.request = request
        super(EmptyToolbar, self).__init__()<|MERGE_RESOLUTION|>--- conflicted
+++ resolved
@@ -320,44 +320,17 @@
 
     def get_object_preview_url(self):
         if self.obj:
-<<<<<<< HEAD
-            with force_language(self.request_language):
-                return get_object_preview_url(self.obj)
-=======
-            obj = self.obj
-
-            if obj.__class__.__name__ == Page.__name__:
-                obj = self.obj.get_title_obj(language=self.request_language)
-            return get_object_preview_url(obj, language=self.request_language)
->>>>>>> 66cad871
+            return get_object_preview_url(self.obj, language=self.request_language)
         return ''
 
     def get_object_edit_url(self):
         if self.obj:
-<<<<<<< HEAD
-            with force_language(self.request_language):
-                return get_object_edit_url(self.obj)
-=======
-            obj = self.obj
-
-            if obj.__class__.__name__ == Page.__name__:
-                obj = self.obj.get_title_obj(language=self.request_language)
-            return get_object_edit_url(obj, language=self.request_language)
->>>>>>> 66cad871
+            return get_object_edit_url(self.obj, language=self.request_language)
         return ''
 
     def get_object_structure_url(self):
         if self.obj:
-<<<<<<< HEAD
-            with force_language(self.request_language):
-                return get_object_structure_url(self.obj)
-=======
-            obj = self.obj
-
-            if obj.__class__.__name__ == Page.__name__:
-                obj = self.obj.get_title_obj(language=self.request_language)
-            return get_object_structure_url(obj, language=self.request_language)
->>>>>>> 66cad871
+            return get_object_structure_url(self.obj, language=self.request_language)
         return ''
 
     # Internal API
