--- conflicted
+++ resolved
@@ -1,7 +1,7 @@
 # -*- coding: utf-8 -*-
 from collections import defaultdict
 from cms.apphook_pool import apphook_pool
-from cms.models.moderatormodels import (ACCESS_DESCENDANTS, 
+from cms.models.moderatormodels import (ACCESS_DESCENDANTS,
     ACCESS_PAGE_AND_DESCENDANTS, ACCESS_CHILDREN, ACCESS_PAGE_AND_CHILDREN, ACCESS_PAGE)
 from cms.models.permissionmodels import PagePermission, GlobalPagePermission
 from cms.models.titlemodels import Title
@@ -28,7 +28,7 @@
     is_setting_public_all = settings.CMS_PUBLIC_FOR == 'all'
     is_setting_public_staff = settings.CMS_PUBLIC_FOR == 'staff'
     is_auth_user = request.user.is_authenticated()
-    
+
     visible_page_ids = []
     restricted_pages = defaultdict(list)
     pages_perms_q = Q()
@@ -36,13 +36,13 @@
     for page in pages:
         # taken from for_page as multiple at once version
         page_q = Q(page__tree_id=page.tree_id) & (
-            Q(page=page) 
+            Q(page=page)
             | (Q(page__level__lt=page.level)  & (Q(grant_on=ACCESS_DESCENDANTS) | Q(grant_on=ACCESS_PAGE_AND_DESCENDANTS)))
-            | (Q(page__level=page.level - 1) & (Q(grant_on=ACCESS_CHILDREN) | Q(grant_on=ACCESS_PAGE_AND_CHILDREN)))  
-        ) 
+            | (Q(page__level=page.level - 1) & (Q(grant_on=ACCESS_CHILDREN) | Q(grant_on=ACCESS_PAGE_AND_CHILDREN)))
+        )
         pages_perms_q |= page_q
-        
-        
+
+
     pages_perms_q &= Q(can_view=True)
     page_permissions = PagePermission.objects.filter(pages_perms_q).select_related('page', 'group__users')
 
@@ -50,64 +50,56 @@
         # collect the pages that are affected by permissions
         if perm is not None and perm not in restricted_pages[perm.page.pk]:
             # affective restricted pages gathering
-            # using mptt functions 
+            # using mptt functions
             # add the page with the perm itself
             if perm.grant_on in [ACCESS_PAGE, ACCESS_PAGE_AND_CHILDREN ,ACCESS_PAGE_AND_DESCENDANTS]:
                 restricted_pages[perm.page.pk].append(perm)
-            # add children    
-            if perm.grant_on in [ACCESS_CHILDREN, ACCESS_PAGE_AND_CHILDREN]: 
+            # add children
+            if perm.grant_on in [ACCESS_CHILDREN, ACCESS_PAGE_AND_CHILDREN]:
                 child_ids = perm.page.get_children().values_list('id', flat=True)
                 for id in child_ids:
                     restricted_pages[id].append(perm)
             # add descendants
-            elif perm.grant_on in [ACCESS_DESCENDANTS, ACCESS_PAGE_AND_DESCENDANTS]: 
+            elif perm.grant_on in [ACCESS_DESCENDANTS, ACCESS_PAGE_AND_DESCENDANTS]:
                 child_ids = perm.page.get_descendants().values_list('id', flat=True)
                 for id in child_ids:
                     restricted_pages[id].append(perm)
-    # anonymous 
+    # anonymous
     # no restriction applied at all
-    if (not is_auth_user and 
-        is_setting_public_all and 
+    if (not is_auth_user and
+        is_setting_public_all and
         not restricted_pages):
-        return [page.pk for page in pages] 
-    
-   
+        return [page.pk for page in pages]
+
+
     if site is None:
         site = current_site(request)
-    
-<<<<<<< HEAD
-    if request.user.is_authenticated():
+
+    # authenticated user and global permission
+    if is_auth_user:
         global_view_perms = GlobalPagePermission.objects.user_has_view_permission(
             request.user, site.pk).exists()
-=======
-    # authenticated user and global permission
-    if is_auth_user:
-        global_page_perm_q = Q(
-            Q(user=request.user) | Q(group__user=request.user)
-        ) & Q(can_view=True) & Q(Q(sites__in=[site.pk]) | Q(sites__isnull=True))
-        global_view_perms = GlobalPagePermission.objects.filter(global_page_perm_q).exists()
- 
+
         #no page perms edgcase - all visible
         if ((is_setting_public_all or (
-            is_setting_public_staff and request.user.is_staff))and 
+            is_setting_public_staff and request.user.is_staff))and
             not restricted_pages and
             not global_view_perms):
             return [page.pk for page in pages]
         #no page perms edgcase - none visible
-        elif (is_setting_public_staff and 
-            not request.user.is_staff and 
+        elif (is_setting_public_staff and
+            not request.user.is_staff and
             not restricted_pages and
             not global_view_perms):
             return []
-           
->>>>>>> a6566a9b
-        
+
+
     def has_global_perm():
         if has_global_perm.cache < 0:
             has_global_perm.cache = 1 if request.user.has_perm('cms.view_page') else 0
         return bool(has_global_perm.cache)
     has_global_perm.cache = -1
-    
+
     def has_permission_membership(page):
         """
         PagePermission user group membership tests
@@ -124,14 +116,14 @@
             if user_pk in group_user_ids:
                 has_perm = True
         return has_perm
-    
+
     for page in pages:
         to_add = False
         # default to false, showing a restricted page is bad
         # explicitly check all the conditions
         # of settings and permissions
         is_restricted = page.pk in restricted_pages
-        # restricted_pages contains as key any page.pk that is 
+        # restricted_pages contains as key any page.pk that is
         # affected by a permission grant_on
         if is_auth_user:
             # a global permission was given to the request's user
@@ -141,9 +133,9 @@
             elif not is_restricted and (
                      is_setting_public_all or (
                        is_setting_public_staff and request.user.is_staff)
-                     ): 
+                     ):
                 # authenticated user, no restriction and public for all
-                # or 
+                # or
                 # authenticated staff user, no restriction and public for staff
                 to_add = True
             # check group and user memberships to restricted pages
@@ -151,7 +143,7 @@
                 to_add = True
             elif has_global_perm():
                 to_add = True
-        # anonymous user, no restriction  
+        # anonymous user, no restriction
         elif not is_restricted and is_setting_public_all:
             to_add = True
         # store it
@@ -162,7 +154,7 @@
 def page_to_node(page, home, cut):
     '''
     Transform a CMS page into a navigation node.
-    
+
     page: the page you wish to transform
     home: a reference to the "home" page (the page with tree_id=1)
     cut: Should we cut page from it's parent pages? This means the node will not
@@ -173,28 +165,28 @@
     attr = {'soft_root':page.soft_root,
             'auth_required':page.login_required,
             'reverse_id':page.reverse_id,}
-    
+
     parent_id = page.parent_id
     # Should we cut the Node from its parents?
     if home and page.parent_id == home.pk and cut:
         parent_id = None
-    
+
     # possible fix for a possible problem
     #if parent_id and not page.parent.get_calculated_status():
     #    parent_id = None # ????
-    
+
     if page.limit_visibility_in_menu == None:
         attr['visible_for_authenticated'] = True
         attr['visible_for_anonymous'] = True
     else:
         attr['visible_for_authenticated'] = page.limit_visibility_in_menu == 1
         attr['visible_for_anonymous'] = page.limit_visibility_in_menu == 2
-        
+
     if page.pk == home.pk:
         attr['is_home'] = True
 
     # Extenders can be either navigation extenders or from apphooks.
-    extenders = [] 
+    extenders = []
     if page.navigation_extenders:
         extenders.append(page.navigation_extenders)
     # Is this page an apphook? If so, we need to handle the apphooks's nodes
@@ -206,40 +198,40 @@
         app = apphook_pool.get_apphook(app_name)
         for menu in app.menus:
             extenders.append(menu.__name__)
-    
+
     if extenders:
         attr['navigation_extenders'] = extenders
-    
+
     # Do we have a redirectURL?
     attr['redirect_url'] = page.get_redirect()  # save redirect URL if any
-    
+
     # Now finally, build the NavigationNode object and return it.
     ret_node = NavigationNode(
-        page.get_menu_title(), 
-        page.get_absolute_url(), 
-        page.pk, 
-        parent_id, 
+        page.get_menu_title(),
+        page.get_absolute_url(),
+        page.pk,
+        parent_id,
         attr=attr,
         visible=page.in_navigation,
     )
     return ret_node
 
 class CMSMenu(Menu):
-    
+
     def get_nodes(self, request):
         page_queryset = get_page_queryset(request)
         site = Site.objects.get_current()
         lang = get_language_from_request(request)
-        
+
         filters = {
             'site':site,
         }
-        
+
         if settings.CMS_HIDE_UNTRANSLATED:
             filters['title_set__language'] = lang
-            
+
         pages = page_queryset.published().filter(**filters).order_by("tree_id", "lft")
-        
+
         ids = []
         nodes = []
         first = True
@@ -247,7 +239,7 @@
         home_children = []
         home = None
         actual_pages = []
-        
+
         # cache view perms
         visible_pages = get_visible_pages(request, pages, site)
         for page in pages:
@@ -293,7 +285,7 @@
                             break
                 if not ids:
                     break
-        return nodes  
+        return nodes
 menu_pool.register_menu(CMSMenu)
 
 class NavExtender(Modifier):
@@ -329,7 +321,7 @@
                 for node in nodes:
                     if node.namespace == menu[0]:
                         removed.append(node)
-        if breadcrumb:  
+        if breadcrumb:
             # if breadcrumb and home not in navigation add node
             if breadcrumb and home and not home.visible:
                 home.visible = True
@@ -337,36 +329,36 @@
                     home.selected = True
                 else:
                     home.selected = False
-        # remove all nodes that are nav_extenders and not assigned 
+        # remove all nodes that are nav_extenders and not assigned
         for node in removed:
             nodes.remove(node)
-        return nodes   
+        return nodes
 menu_pool.register_modifier(NavExtender)
 
 
 class SoftRootCutter(Modifier):
     """
     Ask evildmp/superdmp if you don't understand softroots!
-    
+
     Softroot description from the docs:
-    
+
         A soft root is a page that acts as the root for a menu navigation tree.
-    
+
         Typically, this will be a page that is the root of a significant new
         section on your site.
-    
+
         When the soft root feature is enabled, the navigation menu for any page
         will start at the nearest soft root, rather than at the real root of
         the site’s page hierarchy.
-    
+
         This feature is useful when your site has deep page hierarchies (and
         therefore multiple levels in its navigation trees). In such a case, you
         usually don’t want to present site visitors with deep menus of nested
         items.
-    
+
         For example, you’re on the page -Introduction to Bleeding-?, so the menu
         might look like this:
-    
+
             School of Medicine
                 Medical Education
                 Departments
@@ -392,12 +384,12 @@
                 Administration
                 Contact us
                 Impressum
-    
+
         which is frankly overwhelming.
-    
+
         By making -Department of Mediaeval Surgery-? a soft root, the menu
         becomes much more manageable:
-    
+
             Department of Mediaeval Surgery
                 Theory
                 Cures
@@ -423,7 +415,7 @@
                 selected = node
             if not node.parent:
                 root_nodes.append(node)
-        
+
         # if we found a selected ...
         if selected:
             # and the selected is a softroot
@@ -438,19 +430,19 @@
                 # if it's not a soft root, walk ancestors (upwards!)
                 nodes = self.find_ancestors_and_remove_children(selected, nodes)
         return nodes
-    
+
     def find_and_remove_children(self, node, nodes):
         for n in node.children:
             if n.attr.get("soft_root", False):
                 self.remove_children(n, nodes)
         return nodes
-    
+
     def remove_children(self, node, nodes):
         for n in node.children:
             nodes.remove(n)
             self.remove_children(n, nodes)
         node.children = []
-    
+
     def find_ancestors_and_remove_children(self, node, nodes):
         """
         Check ancestors of node for soft roots
@@ -470,5 +462,5 @@
             if n != node:
                 self.find_and_remove_children(n, nodes)
         return nodes
-    
+
 menu_pool.register_modifier(SoftRootCutter)