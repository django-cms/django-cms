# -*- coding: utf-8 -*-
from django.utils.translation import get_language

from cms import constants
from cms.apphook_pool import apphook_pool
from cms.utils.permissions import load_view_restrictions, has_global_page_permission
from cms.utils import get_language_from_request
from cms.utils.conf import get_cms_setting
from cms.utils.helpers import current_site
from cms.utils.i18n import get_fallback_languages, hide_untranslated
from cms.utils.page_resolver import get_page_queryset
from cms.utils.moderator import get_title_queryset, use_draft
from menus.base import Menu, NavigationNode, Modifier
from menus.menu_pool import menu_pool


def get_visible_page_objects(request, pages, site=None):
    """
     This code is basically a many-pages-at-once version of
     Page.has_view_permission.
     pages contains all published pages
     check if there is ANY restriction
     that needs a permission page visibility calculation
    """
    public_for = get_cms_setting('PUBLIC_FOR')
    can_see_unrestricted = public_for == 'all' or (
        public_for == 'staff' and request.user.is_staff)
    is_auth_user = request.user.is_authenticated()

<<<<<<< HEAD
    restricted_pages = load_view_restrictions(request, pages)
    if not restricted_pages:
        if can_see_unrestricted:
            return pages
        elif not is_auth_user:
            return []  # Unauth user can't acquire global or user perm to see pages

    if get_cms_setting('PERMISSION') and not site:
        site = current_site(request)  # avoid one extra query when possible
    if has_global_page_permission(request, site, can_view=True):
        return pages
=======
    # authenticated user and global permission
    if is_auth_user:
        perms = GlobalPagePermission.objects
        global_view_perms = perms.user_has_view_permission(
            request.user, site.pk).exists()

        # no page perms edge case - all visible
        if ((is_setting_public_all or (
                is_setting_public_staff and request.user.is_staff)) and
                not restricted_pages and
                not global_view_perms):
            return [page.pk for page in pages]
        # no page perms edge case - none visible
        elif (is_setting_public_staff and
                not request.user.is_staff and
                not restricted_pages and
                not global_view_perms):
            return []
>>>>>>> 8bdef8de

    def has_global_perm():
        if has_global_perm.cache < 0:
            if request.user.has_perm('cms.view_page'):
                has_global_perm.cache = 1
            else:
                has_global_perm.cache = 0
        return bool(has_global_perm.cache)
    has_global_perm.cache = -1

    def has_permission_membership(page_id):
        """
        PagePermission user group membership tests
        """
        user_pk = request.user.pk
        for perm in restricted_pages[page_id]:
            if perm.user_id == user_pk:
                return True
            if not perm.group_id:
                continue
            if has_permission_membership.user_groups is None:
                has_permission_membership.user_groups = request.user.groups.all().values_list(
                    'pk', flat=True)
            if perm.group_id in has_permission_membership.user_groups:
                return True
        return False
    has_permission_membership.user_groups = None

    visible_pages = []
    for page in pages:
        to_add = False
        page_id = page.pk
        is_restricted = page_id in restricted_pages
        # restricted_pages contains as key any page.pk that is
        # affected by a permission grant_on
        if not is_restricted and can_see_unrestricted:
            to_add = True
        elif is_auth_user:
            # setting based handling of unrestricted pages
            # check group and user memberships to restricted pages
            if is_restricted and has_permission_membership(page_id):
                to_add = True
            elif has_global_perm():
                to_add = True
        if to_add:
            visible_pages.append(page)

    return visible_pages


def get_visible_pages(request, pages, site=None):
    """Returns the IDs of all visible pages"""
    pages = get_visible_page_objects(request, pages, site)
    return [page.pk for page in pages]


def page_to_node(page, home, cut):
    """
    Transform a CMS page into a navigation node.

    :param page: the page you wish to transform
    :param home: a reference to the "home" page (the page with path="0001)
    :param cut: Should we cut page from its parent pages? This means the node will not
         have a parent anymore.
    """
    # Theses are simple to port over, since they are not calculated.
    # Other attributes will be added conditionnally later.
    attr = {'soft_root': page.soft_root,
            'auth_required': page.login_required,
            'reverse_id': page.reverse_id, }

    parent_id = page.parent_id
    # Should we cut the Node from its parents?
    if home and page.parent_id == home.pk and cut:
        parent_id = None

    # possible fix for a possible problem
    # if parent_id and not page.parent.get_calculated_status():
    #    parent_id = None # ????

    if page.limit_visibility_in_menu is constants.VISIBILITY_ALL:
        attr['visible_for_authenticated'] = True
        attr['visible_for_anonymous'] = True
    else:
        attr['visible_for_authenticated'] = page.limit_visibility_in_menu == constants.VISIBILITY_USERS
        attr['visible_for_anonymous'] = page.limit_visibility_in_menu == constants.VISIBILITY_ANONYMOUS
    attr['is_home'] = page.is_home
    # Extenders can be either navigation extenders or from apphooks.
    extenders = []
    if page.navigation_extenders:
        if page.navigation_extenders in menu_pool.menus:
            extenders.append(page.navigation_extenders)
        elif "{0}:{1}".format(page.navigation_extenders, page.pk) in menu_pool.menus:
            extenders.append("{0}:{1}".format(page.navigation_extenders, page.pk))
    # Is this page an apphook? If so, we need to handle the apphooks's nodes
    lang = get_language()
    # Only run this if we have a translation in the requested language for this
    # object. The title cache should have been prepopulated in CMSMenu.get_nodes
    # but otherwise, just request the title normally
    if not hasattr(page, 'title_cache') or lang in page.title_cache:
        app_name = page.get_application_urls(fallback=False)
        if app_name:  # it means it is an apphook
            app = apphook_pool.get_apphook(app_name)
            extenders += app.menus
    exts = []
    for ext in extenders:
        if hasattr(ext, "get_instances"):
            # CMSAttachMenus are treated a bit differently to allow them to be
            # able to be attached to multiple points in the navigation.
            exts.append("{0}:{1}".format(ext.__name__, page.pk))
        elif hasattr(ext, '__name__'):
            exts.append(ext.__name__)
        else:
            exts.append(ext)
    if exts:
        attr['navigation_extenders'] = exts

    # Do we have a redirectURL?
    attr['redirect_url'] = page.get_redirect()  # save redirect URL if any

    # Now finally, build the NavigationNode object and return it.
    ret_node = NavigationNode(
        page.get_menu_title(),
        page.get_absolute_url(),
        page.pk,
        parent_id,
        attr=attr,
        visible=page.in_navigation,
    )
    return ret_node


class CMSMenu(Menu):
    def get_nodes(self, request):
        page_queryset = get_page_queryset(request)
        site = current_site(request)
        lang = get_language_from_request(request)

        filters = {
            'site': site,
        }
        if hide_untranslated(lang, site.pk):
            filters['title_set__language'] = lang
        if not use_draft(request):
            page_queryset = page_queryset.published()
        pages = page_queryset.filter(**filters).order_by("path")
        ids = {}
        nodes = []
        first = True
        home_cut = False
        home_children = []
        home = None
        actual_pages = []

        # cache view perms
        visible_pages = get_visible_pages(request, pages, site)
        for page in pages:
            # Pages are ordered by path, therefore the first page is the root
            # of the page tree (a.k.a "home")
            if page.pk not in visible_pages:
                # Don't include pages the user doesn't have access to
                continue
            if not home:
                home = page
            if first and page.pk != home.pk:
                home_cut = True
            if (home_cut and (page.parent_id == home.pk or 
                    page.parent_id in home_children)):
                home_children.append(page.pk)
            if ((page.pk == home.pk and home.in_navigation)
                    or page.pk != home.pk):
                first = False
            ids[page.id] = page
            actual_pages.append(page)
            page.title_cache = {}

        langs = [lang]
        if not hide_untranslated(lang):
            langs.extend(get_fallback_languages(lang))

        titles = list(get_title_queryset(request).filter(
            page__in=ids, language__in=langs))
        for title in titles:  # add the title and slugs and some meta data
            page = ids[title.page_id]
            page.title_cache[title.language] = title

        for page in actual_pages:
            if page.title_cache:
                nodes.append(page_to_node(page, home, home_cut))
        return nodes


menu_pool.register_menu(CMSMenu)


class NavExtender(Modifier):
    def modify(self, request, nodes, namespace, root_id, post_cut, breadcrumb):
        if post_cut:
            return nodes
        # rearrange the parent relations
        # Find home
        home = next((n for n in nodes if n.attr.get("is_home", False)), None)
        # Find nodes with NavExtenders
        exts = []
        for node in nodes:
            extenders = node.attr.get("navigation_extenders", None)
            if extenders:
                for ext in extenders:
                    if ext not in exts:
                        exts.append(ext)
                    # Link the nodes
                    for extnode in nodes:
                        if extnode.namespace == ext and not extnode.parent_id:
                            # if home has nav extenders but home is not visible
                            if node == home and not node.visible:
                                # extnode.parent_id = None
                                extnode.parent_namespace = None
                                extnode.parent = None
                            else:
                                extnode.parent_id = node.id
                                extnode.parent_namespace = node.namespace
                                extnode.parent = node
                                node.children.append(extnode)
        removed = []
        # find all not assigned nodes
        for menu in menu_pool.menus.items():
            if (hasattr(menu[1], 'cms_enabled')
                    and menu[1].cms_enabled and not menu[0] in exts):
                for node in nodes:
                    if node.namespace == menu[0]:
                        removed.append(node)
        if breadcrumb:
            # if breadcrumb and home not in navigation add node
            if breadcrumb and home and not home.visible:
                home.visible = True
                if request.path_info == home.get_absolute_url():
                    home.selected = True
                else:
                    home.selected = False
        # remove all nodes that are nav_extenders and not assigned
        for node in removed:
            nodes.remove(node)
        return nodes

menu_pool.register_modifier(NavExtender)


class SoftRootCutter(Modifier):
    """
    Ask evildmp/superdmp if you don't understand softroots!

    Softroot description from the docs:

        A soft root is a page that acts as the root for a menu navigation tree.

        Typically, this will be a page that is the root of a significant new
        section on your site.

        When the soft root feature is enabled, the navigation menu for any page
        will start at the nearest soft root, rather than at the real root of
        the site’s page hierarchy.

        This feature is useful when your site has deep page hierarchies (and
        therefore multiple levels in its navigation trees). In such a case, you
        usually don’t want to present site visitors with deep menus of nested
        items.

        For example, you’re on the page -Introduction to Bleeding-?, so the menu
        might look like this:

            School of Medicine
                Medical Education
                Departments
                    Department of Lorem Ipsum
                    Department of Donec Imperdiet
                    Department of Cras Eros
                    Department of Mediaeval Surgery
                        Theory
                        Cures
                        Bleeding
                            Introduction to Bleeding <this is the current page>
                            Bleeding - the scientific evidence
                            Cleaning up the mess
                            Cupping
                            Leaches
                            Maggots
                        Techniques
                        Instruments
                    Department of Curabitur a Purus
                    Department of Sed Accumsan
                    Department of Etiam
                Research
                Administration
                Contact us
                Impressum

        which is frankly overwhelming.

        By making -Department of Mediaeval Surgery-? a soft root, the menu
        becomes much more manageable:

            Department of Mediaeval Surgery
                Theory
                Cures
                    Bleeding
                        Introduction to Bleeding <current page>
                        Bleeding - the scientific evidence
                        Cleaning up the mess
                    Cupping
                    Leaches
                    Maggots
                Techniques
                Instruments
    """

    def modify(self, request, nodes, namespace, root_id, post_cut, breadcrumb):
        # only apply this modifier if we're pre-cut (since what we do is cut)
        # or if no id argument is provided, indicating {% show_menu_below_id %}
        if post_cut or root_id:
            return nodes
        selected = None
        root_nodes = []
        # find the selected node as well as all the root nodes
        for node in nodes:
            if node.selected:
                selected = node
            if not node.parent:
                root_nodes.append(node)

        # if we found a selected ...
        if selected:
            # and the selected is a softroot
            if selected.attr.get("soft_root", False):
                # get it's descendants
                nodes = selected.get_descendants()
                # remove the link to parent
                selected.parent = None
                # make the selected page the root in the menu
                nodes = [selected] + nodes
            else:
                # if it's not a soft root, walk ancestors (upwards!)
                nodes = self.find_ancestors_and_remove_children(selected, nodes)
        return nodes

    def find_and_remove_children(self, node, nodes):
        for child in node.children:
            if child.attr.get("soft_root", False):
                self.remove_children(child, nodes)
        return nodes

    def remove_children(self, node, nodes):
        for child in node.children:
            nodes.remove(child)
            self.remove_children(child, nodes)
        node.children = []

    def find_ancestors_and_remove_children(self, node, nodes):
        """
        Check ancestors of node for soft roots
        """
        if node.parent:
            if node.parent.attr.get("soft_root", False):
                nodes = node.parent.get_descendants()
                node.parent.parent = None
                nodes = [node.parent] + nodes
            else:
                nodes = self.find_ancestors_and_remove_children(
                    node.parent, nodes)
        else:
            for newnode in nodes:
                if newnode != node and not newnode.parent:
                    self.find_and_remove_children(newnode, nodes)
        for child in node.children:
            if child != node:
                self.find_and_remove_children(child, nodes)
        return nodes


menu_pool.register_modifier(SoftRootCutter)<|MERGE_RESOLUTION|>--- conflicted
+++ resolved
@@ -27,7 +27,6 @@
         public_for == 'staff' and request.user.is_staff)
     is_auth_user = request.user.is_authenticated()
 
-<<<<<<< HEAD
     restricted_pages = load_view_restrictions(request, pages)
     if not restricted_pages:
         if can_see_unrestricted:
@@ -39,26 +38,6 @@
         site = current_site(request)  # avoid one extra query when possible
     if has_global_page_permission(request, site, can_view=True):
         return pages
-=======
-    # authenticated user and global permission
-    if is_auth_user:
-        perms = GlobalPagePermission.objects
-        global_view_perms = perms.user_has_view_permission(
-            request.user, site.pk).exists()
-
-        # no page perms edge case - all visible
-        if ((is_setting_public_all or (
-                is_setting_public_staff and request.user.is_staff)) and
-                not restricted_pages and
-                not global_view_perms):
-            return [page.pk for page in pages]
-        # no page perms edge case - none visible
-        elif (is_setting_public_staff and
-                not request.user.is_staff and
-                not restricted_pages and
-                not global_view_perms):
-            return []
->>>>>>> 8bdef8de
 
     def has_global_perm():
         if has_global_perm.cache < 0:
