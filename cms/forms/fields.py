from django import forms
from django.contrib.admin.widgets import RelatedFieldWidgetWrapper
from django.core.validators import EMPTY_VALUES
from django.utils.translation import gettext_lazy as _

from cms.forms.utils import get_page_choices, get_site_choices
from cms.forms.validators import validate_url
from cms.forms.widgets import PageSelectWidget, PageSmartLinkWidget
from cms.models.pagemodel import Page


class SuperLazyIterator():
    def __init__(self, func):
        self.func = func

    def __iter__(self):
        return iter(self.func())


class LazyChoiceField(forms.ChoiceField):

    @property
    def choices(self):
<<<<<<< HEAD
        return super().choices()

    @choices.setter
    def _set_choices(self, value):
        # we overwrite this function so no list(value) or normalize_choices(value) is called
        # also, do not call the widget's setter
        self._choices = self.widget._choices = value
=======
        return self._choices

    @choices.setter
    def choices(self, value):
        # we overwrite this function so no normalize(value) is called
        self._choices = self.widget.choices = value
>>>>>>> d031da33


class PageSelectFormField(forms.MultiValueField):
    """
    Behaves like a :class:`django.forms.ModelChoiceField` field for the
    :class:`cms.models.pagemodel.Page` model, but displays itself as a split
    field with a select drop-down for the site and one for the page. It also
    indents the page names based on what level they're on, so that the page
    select drop-down is easier to use. This takes the same arguments as
    :class:`django.forms.ModelChoiceField`.
    """
    widget = PageSelectWidget
    default_error_messages = {
        'invalid_site': _('Select a valid site'),
        'invalid_page': _('Select a valid page'),
    }

    def __init__(self, queryset=None, empty_label="---------", cache_choices=False,
                 required=True, widget=None, to_field_name=None, limit_choices_to=None, *args, **kwargs):
        errors = self.default_error_messages.copy()
        if 'error_messages' in kwargs:
            errors.update(kwargs['error_messages'])
        site_choices = SuperLazyIterator(get_site_choices)
        page_choices = SuperLazyIterator(get_page_choices)
        self.limit_choices_to = limit_choices_to
        kwargs['required'] = required
        fields = (
            LazyChoiceField(choices=site_choices, required=False, error_messages={'invalid': errors['invalid_site']}),
            LazyChoiceField(choices=page_choices, required=False, error_messages={'invalid': errors['invalid_page']}),
        )

        # Remove the unexpected blank kwarg if it's supplied,
        # causes an error where the MultiValueField doesn't expect it
        # https://github.com/django/django/commit/da79ee472d803963dc3ea81ee67767dc06068aac
        if 'blank' in kwargs:
            del kwargs['blank']

        super().__init__(fields, *args, **kwargs)

    def compress(self, data_list):
        if data_list:
            page_id = data_list[1]

            if page_id in EMPTY_VALUES:
                if not self.required:
                    return None
                raise forms.ValidationError(self.error_messages['invalid_page'])
            return Page.objects.get(pk=page_id)
        return None

    def has_changed(self, initial, data):
        is_empty = data and (len(data) >= 2 and data[1] in [None, ''])

        if isinstance(self.widget, RelatedFieldWidgetWrapper):
            self.widget.decompress = self.widget.widget.decompress

        if is_empty and initial is None:
            # when empty data will have [u'1', u'', u''] as value
            # this will cause django to always return True because of the '1'
            # so we simply follow django's default behavior when initial is None and data is "empty"
            data = ['' for x in range(0, len(data))]
        return super().has_changed(initial, data)

    def _has_changed(self, initial, data):
        return self.has_changed(initial, data)


class PageSmartLinkField(forms.CharField):
    """
    A field making use of ``cms.forms.widgets.PageSmartLinkWidget``.
    This field will offer you a list of matching internal pages as you type.
    You can either pick one or enter an arbitrary URL to create a non-existing entry.
    Takes a `placeholder_text` argument to define the text displayed inside the
    input before you type.

    The widget uses an ajax request to try to find pages match. It will try to find
    case-insensitive matches amongst public and published pages on the `title`, `path`,
    `page_title`, `menu_title` fields.
    """
    widget = PageSmartLinkWidget
    default_validators = [validate_url]

    def __init__(self, max_length=None, min_length=None, placeholder_text=None,
                 ajax_view=None, *args, **kwargs):
        self.placeholder_text = placeholder_text
        widget = self.widget(ajax_view=ajax_view)
        super().__init__(
            max_length=max_length, min_length=min_length, widget=widget, *args, **kwargs
        )

    def widget_attrs(self, widget):
        attrs = super().widget_attrs(widget)
        attrs.update({'placeholder_text': self.placeholder_text})
        return attrs

    def clean(self, value):
        value = self.to_python(value).strip()
        return super().clean(value)<|MERGE_RESOLUTION|>--- conflicted
+++ resolved
@@ -21,22 +21,16 @@
 
     @property
     def choices(self):
-<<<<<<< HEAD
-        return super().choices()
-
-    @choices.setter
-    def _set_choices(self, value):
-        # we overwrite this function so no list(value) or normalize_choices(value) is called
-        # also, do not call the widget's setter
-        self._choices = self.widget._choices = value
-=======
         return self._choices
 
     @choices.setter
     def choices(self, value):
-        # we overwrite this function so no normalize(value) is called
-        self._choices = self.widget.choices = value
->>>>>>> d031da33
+        # we overwrite this function so no list(value) or normalize_choices(value) is called
+        # also, do not call the widget's setter as of Django 5
+        if DJANGO_4_2:
+            self._choices = self.widget._choices = value
+        else:
+            self._choices = self.widget.choices = value
 
 
 class PageSelectFormField(forms.MultiValueField):
