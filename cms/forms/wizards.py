--- conflicted
+++ resolved
@@ -27,11 +27,7 @@
     """Compatibility shim with deprecation warning:
     SlugWidget has moved to cms.admin.forms"""
     def __init__(self, *args, **kwargs):
-<<<<<<< HEAD
-        warnings.warn("Import SlugWidget from cms.admin.forms. SlugWidget will be removed from cms.forms.wizzards",
-=======
         warnings.warn("Import SlugWidget from cms.admin.forms. SlugWidget will be removed from cms.forms.wizards",
->>>>>>> 0ab640ce
                       DeprecationWarning, stacklevel=2)
         super().__init__(*args, **kwargs)
 
