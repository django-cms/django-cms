from classytags.arguments import Argument
from classytags.core import Options, Tag
from classytags.helpers import AsTag, InclusionTag
from django import template
from django.conf import settings
from django.contrib import admin
from django.contrib.admin.views.main import ERROR_FLAG
from django.template.loader import render_to_string
from django.utils.encoding import force_str
from django.utils.html import format_html
from django.utils.safestring import mark_safe
from django.utils.translation import get_language
from django.utils.translation import gettext_lazy as _

from cms.models import Page
from cms.models.contentmodels import PageContent
from cms.toolbar.utils import get_object_preview_url
from cms.utils import get_language_from_request, i18n
from cms.utils.urlutils import admin_reverse

register = template.Library()

CMS_ADMIN_ICON_BASE = "{}admin/img/".format(settings.STATIC_URL)


class GetAdminUrlForLanguage(AsTag):
    """Classy tag that returns the url for editing PageContent in the admin."""
    name = "get_admin_url_for_language"

    options = Options(
        Argument('page'),
        Argument('language'),
        'as',
        Argument('varname', required=False, resolve=False)
    )

    def get_value(self, context, page, language):
        if language in page.get_languages():
            page_content = page.pagecontent_set(manager="admin_manager").current_content(language=language).first()
            if page_content:
                return admin_reverse('cms_pagecontent_change', args=[page_content.pk])
        admin_url = admin_reverse('cms_pagecontent_add')
        admin_url += '?cms_page={}&language={}'.format(page.pk, language)
        return admin_url


register.tag(GetAdminUrlForLanguage.name, GetAdminUrlForLanguage)


class GetPreviewUrl(AsTag):
    """Classy tag that returns the url for editing PageContent in the admin."""
    name = "get_preview_url"
    page_content_type = None

    options = Options(
        Argument('page_content'),
        'as',
        Argument('varname', required=False, resolve=False)
    )

    def get_value(self, context, page_content):
        if isinstance(page_content, Page):
            # Advanced settings wants a preview for a Page object.
            page_content = page_content.get_content_obj(
                language=get_language_from_request(context["request"])
            )
        if not page_content:
            return ""
        return get_object_preview_url(page_content, language=page_content.language)


register.tag(GetPreviewUrl.name, GetPreviewUrl)


@register.simple_tag(takes_context=True)
def show_admin_menu_for_pages(context, descendants, depth=1):
    admin = context['admin']
    request = context['request']

    if 'tree' in context:
        filtered = context['tree']['is_filtered']
    else:
        filtered = False

    rows = admin.get_tree_rows(
        request,
        pages=descendants,
        language=context['preview_language'],
        depth=depth,
        follow_descendants=not bool(filtered),
    )
    return mark_safe(''.join(rows))


@register.simple_tag(takes_context=False)
def get_page_display_name(cms_page):
    from cms.models import EmptyPageContent
    language = get_language()

    if not cms_page.page_content_cache:
        cms_page.set_translations_cache()

    if not cms_page.page_content_cache.get(language):
        fallback_langs = i18n.get_fallback_languages(language)
        found = False
        for lang in fallback_langs:
            if cms_page.page_content_cache.get(lang):
                found = True
                language = lang
        if not found:
            language = None
            for lang, item in cms_page.page_content_cache.items():
                if not isinstance(item, EmptyPageContent):
                    language = lang
    if not language:
        return _("Empty")
    page_content = cms_page.page_content_cache[language]
    if page_content.title:
        return page_content.title
    if page_content.page_title:
        return page_content.page_title
    if page_content.menu_title:
        return page_content.menu_title
    return cms_page.get_slug(language)


class TreePublishRow(Tag):
    """New template tag that renders a potential menu to be offered with the
    dirty indicators. The core will not display a menu."""
    name = "tree_publish_row"
    options = Options(
        Argument('page'),
        Argument('language')
    )

    def get_indicator(self, page_content):
        indicator = page_content.content_indicator()
        page_content_admin_class = admin.site._registry[PageContent]
        css_classes = f"cms-pagetree-node-state cms-pagetree-node-state-{indicator} {indicator}"
        return css_classes, page_content_admin_class.indicator_descriptions.get(indicator, _("Unknown"))

    def get_indicator_legend(self, descriptions):
        return (
            (f"cms-pagetree-node-state cms-pagetree-node-state-{state}", description)
            for state, description in descriptions.items()
        )

    def render_tag(self, context, page, language):
        if page is None:  # Retrieve all for legend
            page_content_admin_class = admin.site._registry[PageContent]
            context["indicator_legend_items"] = self.get_indicator_legend(
                page_content_admin_class.indicator_descriptions
            )
            return render_to_string("admin/cms/page/tree/indicator_legend.html", context.flatten())

        page_content = page.page_content_cache.get(language)
        cls, text = self.get_indicator(page_content)
        return mark_safe(
            '<span class="cms-hover-tooltip cms-hover-tooltip-left cms-hover-tooltip-delay %s" '
            'data-cms-tooltip="%s"></span>' % (cls, force_str(text)))


register.tag(TreePublishRow.name, TreePublishRow)


@register.tag
class TreePublishRowMenu(AsTag):
    """New template tag that renders a potential menu to be offered with the
    dirty indicators. The core will only display a menu for EmptyContent to allow
    to create a new PageContent."""
    name = "tree_publish_row_menu"
    options = Options(
        Argument('page'),
        Argument('language'),
        'as',
        Argument('varname', required=False, resolve=False)
    )

    def get_value(self, context, page, language):
        page_content = page.page_content_cache.get(language)
        if context.get("has_change_permission", False):
            page_content_admin_class = admin.site._registry[PageContent]
            template, publish_menu_items = page_content_admin_class.get_indicator_menu(
                context["request"], page_content
            )
            if template:
                context["indicator_menu_items"] = publish_menu_items
                return render_to_string(template, context.flatten())
        return ''


register.tag(TreePublishRowMenu.name, TreePublishRowMenu)


@register.inclusion_tag('admin/cms/page/tree/filter.html')
def render_filter_field(request, field):
    params = request.GET.copy()

    if ERROR_FLAG in params:
        del params['ERROR_FLAG']

    lookup_value = params.pop(field.html_name, [''])[-1]

    def choices():
        for value, label in field.field.choices:
            queries = params.copy()

            if value:
                queries[field.html_name] = value
            yield {
                'query_string': '?%s' % queries.urlencode(),
                'selected': lookup_value == value,
                'display': label,
            }
    return {'field': field, 'choices': choices()}


@register.filter
def boolean_icon(value):
<<<<<<< HEAD
    BOOLEAN_MAPPING = {True: 'yes', False: 'no', None: 'unknown'}
    return format_html(
        '<img src="{0}icon-{1}.svg" alt="{2}" />', CMS_ADMIN_ICON_BASE, BOOLEAN_MAPPING.get(value, 'unknown'), value
    )

=======
    mapped_icon = {True: 'yes', False: 'no'}.get(value, 'unknown')
    return format_html(
        '<img src="{0}icon-{1}.svg" alt="{1}" />',
        CMS_ADMIN_ICON_BASE,
        mapped_icon,
    )
>>>>>>> 18679172

@register.tag(name="page_submit_row")
class PageSubmitRow(InclusionTag):
    name = 'page_submit_row'
    template = 'admin/cms/page/submit_row.html'

    def get_context(self, context):
        opts = context['opts']
        change = context['change']
        is_popup = context['is_popup']
        save_as = context['save_as']
        language = context.get('language', '')
        filled_languages = context.get('filled_languages', [])
        context = {
            'show_delete_link': False,
            'show_save_as_new': not is_popup and change and save_as,
            'show_save_and_add_another': False,
            'show_save_and_continue': not is_popup and context['has_change_permission'],
            'is_popup': is_popup,
            'show_save': context.get("can_change", True),
            'language': language,
            'language_is_filled': language in filled_languages,
            'object_id': context.get('object_id', None),
            'opts': opts,
        }
        return context


def in_filtered(seq1, seq2):
    return [x for x in seq1 if x in seq2]


in_filtered = register.filter('in_filtered', in_filtered)


@register.simple_tag
def admin_static_url():
    """
    If set, returns the string contained in the setting ADMIN_MEDIA_PREFIX, otherwise returns STATIC_URL + 'admin/'.
    """
    return getattr(settings, 'ADMIN_MEDIA_PREFIX', None) or ''.join([settings.STATIC_URL, 'admin/'])


@register.tag(name="cms_admin_icon_base")
class CMSAdminIconBase(Tag):
    name = 'cms_admin_icon_base'

    def render_tag(self, context):
        return CMS_ADMIN_ICON_BASE


@register.inclusion_tag('admin/cms/page/plugin/submit_line.html', takes_context=True)
def submit_row_plugin(context):
    """
    Displays the row of buttons for delete and save.
    """
    opts = context['opts']
    change = context['change']
    is_popup = context['is_popup']
    save_as = context['save_as']
    ctx = {
        'opts': opts,
        'show_delete_link': context.get(
            'has_delete_permission', False) and change and context.get('show_delete', True),
        'show_save_as_new': not is_popup and change and save_as,
        'show_save_and_add_another': context['has_add_permission'] and not is_popup and (
            not save_as or context['add']),
        'show_save_and_continue': not is_popup and context['has_change_permission'],
        'is_popup': is_popup,
        'show_save': True,
        'preserved_filters': context.get('preserved_filters'),
    }
    if context.get('original') is not None:
        ctx['original'] = context['original']
    return ctx<|MERGE_RESOLUTION|>--- conflicted
+++ resolved
@@ -217,20 +217,13 @@
 
 @register.filter
 def boolean_icon(value):
-<<<<<<< HEAD
-    BOOLEAN_MAPPING = {True: 'yes', False: 'no', None: 'unknown'}
-    return format_html(
-        '<img src="{0}icon-{1}.svg" alt="{2}" />', CMS_ADMIN_ICON_BASE, BOOLEAN_MAPPING.get(value, 'unknown'), value
-    )
-
-=======
     mapped_icon = {True: 'yes', False: 'no'}.get(value, 'unknown')
     return format_html(
         '<img src="{0}icon-{1}.svg" alt="{1}" />',
         CMS_ADMIN_ICON_BASE,
         mapped_icon,
     )
->>>>>>> 18679172
+
 
 @register.tag(name="page_submit_row")
 class PageSubmitRow(InclusionTag):
