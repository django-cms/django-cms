--- conflicted
+++ resolved
@@ -17,23 +17,13 @@
 
 @register.simple_tag(takes_context=False)
 def get_admin_url_for_language(page, language):
-<<<<<<< HEAD
     if language in page.get_languages():
-        page_content = page.get_title_obj(language, fallback=False)
+        page_content = page.get_content_obj(language, fallback=False)
         if page_content:
             return admin_reverse('cms_pagecontent_change', args=[page_content.pk])
     admin_url = admin_reverse('cms_pagecontent_add')
     admin_url += '?cms_page={}&language={}'.format(page.pk, language)
     return admin_url
-=======
-    if language not in page.get_languages():
-        admin_url = admin_reverse('cms_pagecontent_add')
-        admin_url += '?cms_page={}&language={}'.format(page.pk, language)
-        return admin_url
-
-    page_content = page.get_content_obj(language, fallback=False)
-    return admin_reverse('cms_pagecontent_change', args=[page_content.pk])
->>>>>>> d3615ee2
 
 
 @register.simple_tag(takes_context=True)
