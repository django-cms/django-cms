--- conflicted
+++ resolved
@@ -3,7 +3,6 @@
 from classytags.helpers import InclusionTag
 from cms.constants import PUBLISHER_STATE_PENDING
 
-from django import VERSION as DJANGO_VERSION
 from django import template
 from django.conf import settings
 from django.contrib.admin.views.main import ERROR_FLAG
@@ -127,11 +126,7 @@
 @register.filter
 def boolean_icon(value):
     BOOLEAN_MAPPING = {True: 'yes', False: 'no', None: 'unknown'}
-<<<<<<< HEAD
-    EXTENSION = 'gif' if DJANGO_VERSION < (1, 9) else 'svg'
-=======
     EXTENSION = 'svg'
->>>>>>> 5e99e69f
     return mark_safe(
         '<img src="%sicon-%s.%s" alt="%s" />' % (CMS_ADMIN_ICON_BASE, BOOLEAN_MAPPING.get(value, 'unknown'), EXTENSION,
                                                  value))
