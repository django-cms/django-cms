--- conflicted
+++ resolved
@@ -399,11 +399,7 @@
     ]
 
     def get_value(self, context, name, page_lookup):
-<<<<<<< HEAD
-        if not 'request' in context:  # TODO: not in
-=======
         if 'request' not in context:
->>>>>>> 0bef8673
             return ''
         name = name.lower()
         request = context['request']
