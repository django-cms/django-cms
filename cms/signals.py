--- conflicted
+++ resolved
@@ -18,12 +18,8 @@
 
 # fired after page gets published - copied to public model - there may be more
 # than one instances published before this signal gets called
-<<<<<<< HEAD
 post_publish = Signal(providing_args=["instance", "language"])
-=======
-post_publish = Signal(providing_args=["instance"])
 post_unpublish = Signal(providing_args=["instance"])
->>>>>>> 0a9ceef4
 
 
 def update_plugin_positions(**kwargs):
@@ -91,10 +87,6 @@
 
 def update_title(title):
     slug = u'%s' % title.slug
-<<<<<<< HEAD
-
-=======
->>>>>>> 0a9ceef4
     if title.page.is_home:
         title.path = ''
     elif not title.has_url_overwrite:
