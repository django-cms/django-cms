from django.db.models import signals
from django.conf import settings
from cms.models import Page, Title, CMSPlugin, Placeholder
from django.core.exceptions import ObjectDoesNotExist
from django.dispatch import Signal
from menus.menu_pool import menu_pool

# fired after page location is changed - is moved from one node to other
page_moved = Signal(providing_args=["instance"])

# fired when some of nodes (Title) with applications gets saved
application_post_changed = Signal(providing_args=["instance"])

# fired after page gets published - copied to public model - there may be more
# than one instances published before this signal gets called
post_publish = Signal(providing_args=["instance"])
        
def update_plugin_positions(**kwargs):
    plugin = kwargs['instance']
    plugins = CMSPlugin.objects.filter(language=plugin.language, placeholder=plugin.placeholder).order_by("position")
    last = 0
    for p in plugins:
        if p.position != last:
            p.position = last
            p.save()
        last += 1

signals.post_delete.connect(update_plugin_positions, sender=CMSPlugin, dispatch_uid="cms.plugin.update_position")


def update_title_paths(instance, **kwargs):
    """Update child pages paths in case when page was moved.
    """
    for title in instance.title_set.all():
        title.save()
        
page_moved.connect(update_title_paths, sender=Page, dispatch_uid="cms.title.update_path")


def pre_save_title(instance, raw, **kwargs):
    """Save old state to instance and setup path
    """
    
    menu_pool.clear(instance.page.site_id)
    
    instance.tmp_path = None
    instance.tmp_application_urls = None
    
    if instance.id:
        try:
            tmp_title = Title.objects.get(pk=instance.id)
            instance.tmp_path = tmp_title.path
            instance.tmp_application_urls = tmp_title.application_urls
        except:
            pass # no Titles exist for this page yet
    
    # Build path from parent page's path and slug
    if instance.has_url_overwrite and instance.path:
        instance.path = instance.path.strip(" /")
    else:
        parent_page = instance.page.parent
        slug = u'%s' % instance.slug
        
        instance.path = u'%s' % slug
        if parent_page:
            parent_title = Title.objects.get_title(parent_page, language=instance.language, language_fallback=True)
            if parent_title:
                instance.path = (u'%s/%s' % (parent_title.path, slug)).lstrip("/")
        
signals.pre_save.connect(pre_save_title, sender=Title, dispatch_uid="cms.title.presave")


def post_save_title(instance, raw, created, **kwargs):
    # Update descendants only if path changed
    application_changed = False
    
    if instance.path != getattr(instance,'tmp_path',None) and not hasattr(instance, 'tmp_prevent_descendant_update'):
        descendant_titles = Title.objects.filter(
            page__lft__gt=instance.page.lft, 
            page__rght__lt=instance.page.rght, 
            page__tree_id__exact=instance.page.tree_id,
            language=instance.language
        ).order_by('page__tree_id', 'page__parent', 'page__lft')
        
        for descendant_title in descendant_titles:
            descendant_title.path = '' # just reset path
            descendant_title.tmp_prevent_descendant_update = True
            if descendant_title.application_urls:
                application_changed = True
            descendant_title.save()
        
    if not hasattr(instance, 'tmp_prevent_descendant_update') and \
        (instance.application_urls != getattr(instance, 'tmp_application_urls', None) or application_changed):
        # fire it if we have some application linked to this page or some descendant
        application_post_changed.send(sender=Title, instance=instance)
    
    # remove temporary attributes
    if getattr( instance, 'tmp_path', None):
        del(instance.tmp_path)
    if getattr( instance, 'tmp_application_urls' , None):
        del(instance.tmp_application_urls)
    
    try:
        del(instance.tmp_prevent_descendant_update)
    except AttributeError:
        pass

signals.post_save.connect(post_save_title, sender=Title, dispatch_uid="cms.title.postsave")        


def post_save_user(instance, raw, created, **kwargs):
    """Signal called when new user is created, required only when CMS_PERMISSION.
    Asignes creator of the user to PageUserInfo model, so we now who had created 
    this user account.
    
    requires: CurrentUserMiddleware
    """
    from cms.utils.permissions import get_current_user
    # read current user from thread locals
    creator = get_current_user()
    if not creator or not created or not hasattr(creator, 'pk'):
        return
    
    from cms.models import PageUser
    from django.db import connection
    
    # i'm not sure if there is a workaround for this, somebody any ideas? What
    # we are doing here is creating PageUser on Top of existing user, i'll do it 
    # through plain SQL, its not nice, but...
    
    # TODO: find a better way than an raw sql !!
    
    cursor = connection.cursor()
    query = "INSERT INTO %s (user_ptr_id, created_by_id) VALUES (%d, %d)" % (
        PageUser._meta.db_table,
        instance.pk, 
        creator.pk
    )
    cursor.execute(query) 
    cursor.close()
    
def post_save_user_group(instance, raw, created, **kwargs):
    """The same like post_save_user, but for Group, required only when 
    CMS_PERMISSION.
    Asignes creator of the group to PageUserGroupInfo model, so we now who had
    created this user account.
    
    requires: CurrentUserMiddleware
    """
    from cms.utils.permissions import get_current_user
    # read current user from thread locals
    creator = get_current_user()
    if not creator or not created:
        return
    
    from cms.models import PageUserGroup
    from django.db import connection
    
    # TODO: same as in post_save_user - raw sql is just not nice - workaround...?
    
    cursor = connection.cursor()
    query = "INSERT INTO %s (group_ptr_id, created_by_id) VALUES (%d, %d)" % (
        PageUserGroup._meta.db_table,
        instance.pk, 
        creator.pk
    )
    cursor.execute(query) 
    cursor.close()
    
if settings.CMS_PERMISSION:
    # only if permissions are in use
    from django.contrib.auth.models import User, Group
    # regster signals to user related models
    signals.post_save.connect(post_save_user, User)
    signals.post_save.connect(post_save_user_group, Group)


def pre_save_page(instance, raw, **kwargs):
    """Helper pre save signal, assigns old_page attribute, so we can still
    compare changes. Currently used only if CMS_PUBLISHER
    """
    instance.old_page = None
    try:
        instance.old_page = Page.objects.get(pk=instance.pk)
    except ObjectDoesNotExist:
        pass
    
    
def invalidate_menu_cache(instance, **kwargs):
    menu_pool.clear(instance.site_id)
        

def post_save_page(instance, raw, created, **kwargs):   
    """Helper post save signal, cleans old_page attribute.
    """
    old_page = instance.old_page
    del(instance.old_page)
    
    if settings.CMS_MODERATOR:
        # tell moderator something was happen with this page
        from cms.utils.moderator import page_changed
        page_changed(instance, old_page)
<<<<<<< HEAD
    
    
def update_placeholders(instance, **kwargs):
    from cms.utils.plugins import get_placeholders
    placeholders = get_placeholders(instance.get_template())
    found = {}
    for placeholder in instance.placeholders.all():
        if placeholder.slot in placeholders:
            found[placeholder.slot] = placeholder
    for placeholder_name in placeholders:
        if not placeholder_name in found:
            placeholder = Placeholder.objects.create(slot=placeholder_name)
            instance.placeholders.add(placeholder)
=======

def invalidate_menu_cache(instance, **kwargs):
    menu_pool.clear(instance.site_id)    
>>>>>>> 80c79249

if settings.CMS_MODERATOR:
    # tell moderator, there is something happening with this page
    signals.pre_save.connect(pre_save_page, sender=Page, dispatch_uid="cms.page.presave")
    signals.post_save.connect(post_save_page, sender=Page, dispatch_uid="cms.page.postsave")
<<<<<<< HEAD
signals.post_save.connect(update_placeholders, sender=Page)
signals.pre_save.connect(invalidate_menu_cache, sender=Page)
    
=======

signals.pre_save.connect(invalidate_menu_cache, sender=Page)
>>>>>>> 80c79249
 
from cms.models import PagePermission, GlobalPagePermission
from cms.cache.permissions import clear_user_permission_cache,\
    clear_permission_cache


def pre_save_user(instance, raw, **kwargs):
    clear_user_permission_cache(instance)

def pre_delete_user(instance, **kwargs):
    clear_user_permission_cache(instance)

def pre_save_group(instance, raw, **kwargs):
    if instance.pk:
        for user in instance.user_set.filter(is_staff=True):
            clear_user_permission_cache(user)

def pre_delete_group(instance, **kwargs):
    for user in instance.user_set.filter(is_staff=True):
        clear_user_permission_cache(user)
    
def pre_save_pagepermission(instance, raw, **kwargs):
    if instance.user:
        clear_user_permission_cache(instance.user)

def pre_delete_pagepermission(instance, **kwargs):
    if instance.user:
        clear_user_permission_cache(instance.user)

def pre_save_globalpagepermission(instance, raw, **kwargs):
    if instance.user:
        clear_user_permission_cache(instance.user)

def pre_delete_globalpagepermission(instance, **kwargs):
    if instance.user:
        clear_user_permission_cache(instance.user)

def pre_save_delete_page(instance, **kwargs):
    clear_permission_cache()


if settings.CMS_PERMISSION:
    # TODO: will this work also with PageUser and PageGroup??
    signals.pre_save.connect(pre_save_user, sender=User)
    signals.pre_delete.connect(pre_delete_user, sender=User)
    
    signals.pre_save.connect(pre_save_group, sender=Group)
    signals.pre_delete.connect(pre_delete_group, sender=Group)
    
    signals.pre_save.connect(pre_save_pagepermission, sender=PagePermission)
    signals.pre_delete.connect(pre_delete_pagepermission, sender=PagePermission)
    
    signals.pre_save.connect(pre_save_globalpagepermission, sender=GlobalPagePermission)
    signals.pre_delete.connect(pre_delete_globalpagepermission, sender=GlobalPagePermission)
    
    signals.pre_save.connect(pre_save_delete_page, sender=Page)
    signals.pre_delete.connect(pre_save_delete_page, sender=Page)

<|MERGE_RESOLUTION|>--- conflicted
+++ resolved
@@ -185,10 +185,6 @@
     except ObjectDoesNotExist:
         pass
     
-    
-def invalidate_menu_cache(instance, **kwargs):
-    menu_pool.clear(instance.site_id)
-        
 
 def post_save_page(instance, raw, created, **kwargs):   
     """Helper post save signal, cleans old_page attribute.
@@ -200,8 +196,6 @@
         # tell moderator something was happen with this page
         from cms.utils.moderator import page_changed
         page_changed(instance, old_page)
-<<<<<<< HEAD
-    
     
 def update_placeholders(instance, **kwargs):
     from cms.utils.plugins import get_placeholders
@@ -214,24 +208,16 @@
         if not placeholder_name in found:
             placeholder = Placeholder.objects.create(slot=placeholder_name)
             instance.placeholders.add(placeholder)
-=======
 
 def invalidate_menu_cache(instance, **kwargs):
     menu_pool.clear(instance.site_id)    
->>>>>>> 80c79249
 
 if settings.CMS_MODERATOR:
     # tell moderator, there is something happening with this page
     signals.pre_save.connect(pre_save_page, sender=Page, dispatch_uid="cms.page.presave")
     signals.post_save.connect(post_save_page, sender=Page, dispatch_uid="cms.page.postsave")
-<<<<<<< HEAD
 signals.post_save.connect(update_placeholders, sender=Page)
 signals.pre_save.connect(invalidate_menu_cache, sender=Page)
-    
-=======
-
-signals.pre_save.connect(invalidate_menu_cache, sender=Page)
->>>>>>> 80c79249
  
 from cms.models import PagePermission, GlobalPagePermission
 from cms.cache.permissions import clear_user_permission_cache,\
