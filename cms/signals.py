--- conflicted
+++ resolved
@@ -206,12 +206,8 @@
 
 
 def update_placeholders(instance, **kwargs):
-<<<<<<< HEAD
-    instance.page.rescan_placeholders()
-=======
     if not kwargs.get('raw'):
-        instance.rescan_placeholders()
->>>>>>> 157daefd
+        instance.page.rescan_placeholders()
 
 
 def invalidate_menu_cache(instance, **kwargs):
