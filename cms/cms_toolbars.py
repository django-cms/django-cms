--- conflicted
+++ resolved
@@ -504,14 +504,10 @@
 
             remove = [(code, languages.get(code, code)) for code in self.page.get_languages() if code in languages]
             add = [lang for lang in languages.items() if lang not in remove]
-<<<<<<< HEAD
-            copy = [(code, name) for code, name in languages.items() if code != self.current_lang and (code, name) in remove]
-=======
             copy = [
                 (code, name) for code, name in languages.items()
                 if code != self.current_lang and (code, name) in remove
             ]
->>>>>>> f622008b
 
             if add or remove or copy:
                 language_menu.add_break(ADD_PAGE_LANGUAGE_BREAK)
