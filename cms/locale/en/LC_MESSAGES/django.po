--- conflicted
+++ resolved
@@ -8,11 +8,7 @@
 msgstr ""
 "Project-Id-Version: django-cms\n"
 "Report-Msgid-Bugs-To: \n"
-<<<<<<< HEAD
 "POT-Creation-Date: 2023-03-29 21:22+0200\n"
-=======
-"POT-Creation-Date: 2022-12-30 16:56+0000\n"
->>>>>>> 627f43fc
 "PO-Revision-Date: 2015-11-11 17:31+0000\n"
 "Last-Translator: yakky <i.spalletti@nephila.it>\n"
 "Language-Team: English (http://www.transifex.com/divio/django-cms/language/"
@@ -381,35 +377,22 @@
 msgid "You cannot change this page's navigation status"
 msgstr "You do not have permission to change this page's in_navigation status"
 
-<<<<<<< HEAD
 #: admin/pageadmin.py:1466
-=======
->>>>>>> 627f43fc
 #, fuzzy
 #| msgid "no content"
 msgid "Public content"
 msgstr "no content"
 
-<<<<<<< HEAD
 #: admin/pageadmin.py:1467 templatetags/cms_admin.py:114
 msgid "Empty"
 msgstr "Empty"
 
-#: admin/pageadmin.py:1476
-=======
-msgid "Empty"
-msgstr "Empty"
-
->>>>>>> 627f43fc
 #, fuzzy
 #| msgid "Content"
 msgid "Create Content"
 msgstr "Content"
 
-<<<<<<< HEAD
 #: admin/permissionadmin.py:118
-=======
->>>>>>> 627f43fc
 msgid "View restriction"
 msgstr "View restriction"
 
@@ -958,7 +941,6 @@
 msgid "page"
 msgstr "page"
 
-<<<<<<< HEAD
 #: models/contentmodels.py:14
 msgid "no limit set"
 msgstr ""
@@ -1021,53 +1003,6 @@
 msgstr "default"
 
 #: models/pagemodel.py:164
-=======
-msgid "no limit set"
-msgstr ""
-
-msgid "for logged in users only"
-msgstr "for logged in users only"
-
-msgid "for anonymous users only"
-msgstr "for anonymous users only"
-
-msgid "Inherit from parent page"
-msgstr "Inherit from parent page"
-
-msgid "Deny"
-msgstr "Deny"
-
-msgid "Only this website"
-msgstr "Only this website"
-
-msgid "Allow"
-msgstr "Allow"
-
-msgid "title"
-msgstr "title"
-
-msgid "overwrite the title (html title tag)"
-msgstr "overwrite the title (html title tag)"
-
-msgid "overwrite the title in the menu"
-msgstr "overwrite the title in the menu"
-
-msgid "description"
-msgstr "description"
-
-msgid "The text displayed in search engines."
-msgstr "The text displayed in search engines."
-
-msgid "redirect"
-msgstr "redirect"
-
-msgid "The template used to render the content."
-msgstr "The template used to render the content."
-
-msgid "default"
-msgstr "default"
-
->>>>>>> 627f43fc
 msgid ""
 "A unique identifier that is used with the page_url templatetag for linking "
 "to this page"
@@ -1079,10 +1014,7 @@
 msgid "pages"
 msgstr "pages"
 
-<<<<<<< HEAD
 #: models/pagemodel.py:1068
-=======
->>>>>>> 627f43fc
 msgid "slug"
 msgstr "slug"
 
@@ -1262,10 +1194,7 @@
 msgid "A static placeholder with the same site and code already exists"
 msgstr "A static placeholder with the same site and code already exists"
 
-<<<<<<< HEAD
 #: plugin_base.py:75
-=======
->>>>>>> 627f43fc
 msgid "Advanced options"
 msgstr "Advanced options"
 
@@ -1702,10 +1631,7 @@
 msgid "Legend"
 msgstr ""
 
-<<<<<<< HEAD
 #: templates/admin/cms/page/tree/legend.html:16
-=======
->>>>>>> 627f43fc
 #, fuzzy
 #| msgid "in menu"
 msgid "In menu"
@@ -2182,10 +2108,7 @@
 msgid "Next"
 msgstr "Next"
 
-<<<<<<< HEAD
 #: templatetags/cms_admin.py:138
-=======
->>>>>>> 627f43fc
 msgid "Unknown"
 msgstr ""
 
