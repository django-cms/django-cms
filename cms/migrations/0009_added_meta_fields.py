--- conflicted
+++ resolved
@@ -8,18 +8,10 @@
     def forwards(self, orm):
         
         # Adding field 'Title.meta_keywords'
-<<<<<<< HEAD
         db.add_column('cms_title', 'meta_keywords', models.CharField(_("keywords"), max_length=255, blank=True, null=True))
         
         # Adding field 'Title.meta_description'
-        db.add_column('cms_title', 'meta_description', models.TextField(_("description"), max_length=255, blank=True, null=True))
-=======
-        db.add_column('cms_title', 'meta_keywords', models.CharField(_("keywords"), max_length=255, blank=True, default=''))
-        
-        # Adding field 'Title.meta_description'
-        db.add_column('cms_title', 'meta_description', models.TextField(_("description"), max_length=255, default=''))
->>>>>>> eae18548
-        
+        db.add_column('cms_title', 'meta_description', models.TextField(_("description"), max_length=255, blank=True, null=True))        
     
     def backwards(self, orm):
         
