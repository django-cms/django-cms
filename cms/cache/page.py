--- conflicted
+++ resolved
@@ -3,14 +3,10 @@
 from importlib import import_module
 
 from django.conf import settings
-<<<<<<< HEAD
-from django.utils.cache import add_never_cache_headers, patch_response_headers, patch_vary_headers
-=======
 from django.utils import translation
 from django.utils.cache import (
     add_never_cache_headers, patch_response_headers, patch_vary_headers,
 )
->>>>>>> b80b4dee
 from django.utils.encoding import iri_to_uri
 from django.utils.timezone import now
 
