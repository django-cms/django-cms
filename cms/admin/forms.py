--- conflicted
+++ resolved
@@ -303,11 +303,7 @@
             return data
 
         if parent_page := data.get('parent_node'):
-<<<<<<< HEAD
-            slug = data["slug"]
-=======
             slug = data['slug']
->>>>>>> 164c2eef
             parent_path = parent_page.get_path(self._language)
             path = f"{parent_path}/{slug}" if parent_path else slug
         else:
