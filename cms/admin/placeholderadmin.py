# -*- coding: utf-8 -*-
import uuid
import warnings

from django.conf.urls import url
from django.contrib import admin
from django.contrib.admin.helpers import AdminForm
from django.contrib.admin.utils import get_deleted_objects
from django.core.exceptions import PermissionDenied
from django.db import router, transaction
from django.http import (
    HttpResponse,
    HttpResponseBadRequest,
    HttpResponseForbidden,
    HttpResponseNotFound,
    HttpResponseRedirect,
)
from django.shortcuts import get_list_or_404, get_object_or_404, render
from django.template.response import TemplateResponse
from django.utils import six
from django.utils.six.moves.urllib.parse import parse_qsl, urlparse
from django.utils.decorators import method_decorator
from django.utils.encoding import force_text
from django.utils import translation
from django.utils.translation import ugettext as _

from django.views.decorators.clickjacking import xframe_options_sameorigin
from django.views.decorators.http import require_POST

from cms import operations
from cms.admin.forms import PluginAddValidationForm
from cms.constants import SLUG_REGEXP
from cms.exceptions import PluginLimitReached
from cms.models.placeholdermodel import Placeholder
from cms.models.placeholderpluginmodel import PlaceholderReference
from cms.models.pluginmodel import CMSPlugin
from cms.plugin_pool import plugin_pool
from cms.signals import pre_placeholder_operation, post_placeholder_operation
from cms.toolbar.utils import get_plugin_tree_as_json
from cms.utils import get_current_site
from cms.utils.compat import DJANGO_2_0
from cms.utils.conf import get_cms_setting
from cms.utils.i18n import get_language_list, get_language_code
from cms.utils.plugins import (
    copy_plugins_to_placeholder,
    has_reached_plugin_limit,
)
from cms.utils.urlutils import admin_reverse

_no_default = object()


def get_int(int_str, default=_no_default):
    """
    For convenience a get-like method for taking the int() of a string.
    :param int_str: the string to convert to integer
    :param default: an optional value to return if ValueError is raised.
    :return: the int() of «int_str» or «default» on exception.
    """
    if default == _no_default:
        return int(int_str)
    else:
        try:
            return int(int_str)
        except ValueError:
            return default


def _instance_overrides_method(base, instance, method_name):
    """
    Returns True if instance overrides a method (method_name)
    inherited from base.
    """
    bound_method = getattr(instance, method_name)
    unbound_method = getattr(base, method_name)
    return six.get_unbound_function(unbound_method) != six.get_method_function(bound_method)


class FrontendEditableAdminMixin(object):
    frontend_editable_fields = []

    def get_urls(self):
        """
        Register the url for the single field edit view
        """
        info = "%s_%s" % (self.model._meta.app_label, self.model._meta.model_name)
        pat = lambda regex, fn: url(regex, self.admin_site.admin_view(fn), name='%s_%s' % (info, fn.__name__))
        url_patterns = [
            pat(r'edit-field/(%s)/([a-z\-]+)/$' % SLUG_REGEXP, self.edit_field),
        ]
        return url_patterns + super(FrontendEditableAdminMixin, self).get_urls()

    def _get_object_for_single_field(self, object_id, language):
        # Quick and dirty way to retrieve objects for django-hvad
        # Cleaner implementation will extend this method in a child mixin
        try:
            return self.model.objects.language(language).get(pk=object_id)
        except AttributeError:
            return self.model.objects.get(pk=object_id)

    def edit_field(self, request, object_id, language):
        obj = self._get_object_for_single_field(object_id, language)
        opts = obj.__class__._meta
        saved_successfully = False
        cancel_clicked = request.POST.get("_cancel", False)
        raw_fields = request.GET.get("edit_fields")
        fields = [field for field in raw_fields.split(",") if field in self.frontend_editable_fields]
        if not fields:
            context = {
                'opts': opts,
                'message': force_text(_("Field %s not found")) % raw_fields
            }
            return render(request, 'admin/cms/page/plugin/error_form.html', context)
        if not request.user.has_perm("{0}.change_{1}".format(self.model._meta.app_label,
                                                             self.model._meta.model_name)):
            context = {
                'opts': opts,
                'message': force_text(_("You do not have permission to edit this item"))
            }
            return render(request, 'admin/cms/page/plugin/error_form.html', context)
            # Dynamically creates the form class with only `field_name` field
        # enabled
        form_class = self.get_form(request, obj, fields=fields)
        if not cancel_clicked and request.method == 'POST':
            form = form_class(instance=obj, data=request.POST)
            if form.is_valid():
                form.save()
                saved_successfully = True
        else:
            form = form_class(instance=obj)
        admin_form = AdminForm(form, fieldsets=[(None, {'fields': fields})], prepopulated_fields={},
                               model_admin=self)
        media = self.media + admin_form.media
        context = {
            'CMS_MEDIA_URL': get_cms_setting('MEDIA_URL'),
            'title': opts.verbose_name,
            'plugin': None,
            'plugin_id': None,
            'adminform': admin_form,
            'add': False,
            'is_popup': True,
            'media': media,
            'opts': opts,
            'change': True,
            'save_as': False,
            'has_add_permission': False,
            'window_close_timeout': 10,
        }
        if cancel_clicked:
            # cancel button was clicked
            context.update({
                'cancel': True,
            })
            return render(request, 'admin/cms/page/plugin/confirm_form.html', context)
        if not cancel_clicked and request.method == 'POST' and saved_successfully:
            return render(request, 'admin/cms/page/plugin/confirm_form.html', context)
        return render(request, 'admin/cms/page/plugin/change_form.html', context)


class PlaceholderAdminMixin(object):

    def _get_attached_admin(self, placeholder):
        return placeholder._get_attached_admin(admin_site=self.admin_site)

    def _get_operation_language(self, request):
        # Unfortunately the ?language GET query
        # has a special meaning on the CMS.
        # It allows users to see another language while maintaining
        # the same url. This complicates language detection.
        site = get_current_site()
        parsed_url = urlparse(request.GET['cms_path'])
        queries = dict(parse_qsl(parsed_url.query))
        language = queries.get('language')

        if not language:
            language = translation.get_language_from_path(parsed_url.path)
        return get_language_code(language, site_id=site.pk)

    def _get_operation_origin(self, request):
        return urlparse(request.GET['cms_path']).path

    def _send_pre_placeholder_operation(self, request, operation, **kwargs):
        token = str(uuid.uuid4())

        if not request.GET.get('cms_path'):
            warnings.warn('All custom placeholder admin endpoints require '
                          'a "cms_path" GET query which points to the path '
                          'where the request originates from.'
                          'This backwards compatible shim will be removed on 3.5 '
                          'and an HttpBadRequest response will be returned instead.',
                          UserWarning)
            return token

        pre_placeholder_operation.send(
            sender=self.__class__,
            operation=operation,
            request=request,
            language=self._get_operation_language(request),
            token=token,
            origin=self._get_operation_origin(request),
            **kwargs
        )
        return token

    def _send_post_placeholder_operation(self, request, operation, token, **kwargs):
        if not request.GET.get('cms_path'):
            # No need to re-raise the warning
            return

        post_placeholder_operation.send(
            sender=self.__class__,
            operation=operation,
            request=request,
            language=self._get_operation_language(request),
            token=token,
            origin=self._get_operation_origin(request),
            **kwargs
        )

    def _get_plugin_from_id(self, plugin_id):
        queryset = CMSPlugin.objects.values_list('plugin_type', flat=True)
        plugin_type = get_list_or_404(queryset, pk=plugin_id)[0]
        # CMSPluginBase subclass
        plugin_class = plugin_pool.get_plugin(plugin_type)
        real_queryset = plugin_class.get_render_queryset().select_related('parent', 'placeholder')
        return get_object_or_404(real_queryset, pk=plugin_id)

    def get_urls(self):
        """
        Register the plugin specific urls (add/edit/copy/remove/move)
        """
        info = "%s_%s" % (self.model._meta.app_label, self.model._meta.model_name)
        pat = lambda regex, fn: url(regex, self.admin_site.admin_view(fn), name='%s_%s' % (info, fn.__name__))
        url_patterns = [
            pat(r'copy-plugins/$', self.copy_plugins),
            pat(r'add-plugin/$', self.add_plugin),
            pat(r'edit-plugin/(%s)/$' % SLUG_REGEXP, self.edit_plugin),
            pat(r'delete-plugin/(%s)/$' % SLUG_REGEXP, self.delete_plugin),
            pat(r'clear-placeholder/(%s)/$' % SLUG_REGEXP, self.clear_placeholder),
            pat(r'move-plugin/$', self.move_plugin),
        ]
        return url_patterns + super(PlaceholderAdminMixin, self).get_urls()

    def has_add_plugin_permission(self, request, placeholder, plugin_type):
        return placeholder.has_add_plugin_permission(request.user, plugin_type)

    def has_change_plugin_permission(self, request, plugin):
        placeholder = plugin.placeholder
        return placeholder.has_change_plugin_permission(request.user, plugin)

    def has_delete_plugin_permission(self, request, plugin):
        placeholder = plugin.placeholder
        return placeholder.has_delete_plugin_permission(request.user, plugin)

    def has_copy_plugins_permission(self, request, plugins):
        # Plugins can only be copied to the clipboard
        placeholder = request.toolbar.clipboard
        return placeholder.has_add_plugins_permission(request.user, plugins)

    def has_copy_from_clipboard_permission(self, request, placeholder, plugins):
        return placeholder.has_add_plugins_permission(request.user, plugins)

    def has_copy_from_placeholder_permission(self, request, source_placeholder, target_placeholder, plugins):
        if not source_placeholder.has_add_plugins_permission(request.user, plugins):
            return False
        return target_placeholder.has_add_plugins_permission(request.user, plugins)

    def has_move_plugin_permission(self, request, plugin, target_placeholder):
        placeholder = plugin.placeholder
        return placeholder.has_move_plugin_permission(request.user, plugin, target_placeholder)

    def has_clear_placeholder_permission(self, request, placeholder, language=None):
        if language:
            languages = [language]
        else:
            # fetch all languages this placeholder contains
            # based on it's plugins
            languages = (
                placeholder
                .cmsplugin_set
                .values_list('language', flat=True)
                .distinct()
                .order_by()
            )
        return placeholder.has_clear_permission(request.user, languages)

    def get_placeholder_template(self, request, placeholder):
        pass

    @xframe_options_sameorigin
    def add_plugin(self, request):
        """
        Shows the add plugin form and saves it on POST.

        Requires the following GET parameters:
            - cms_path
            - placeholder_id
            - plugin_type
            - plugin_language
            - plugin_position
            - plugin_parent (optional)
        """
        form = PluginAddValidationForm(request.GET)

        if not form.is_valid():
            # list() is necessary for python 3 compatibility.
            # errors is s dict mapping fields to a list of errors
            # for that field.
            error = list(form.errors.values())[0][0]
            return HttpResponseBadRequest(force_text(error))

        plugin_data = form.cleaned_data
        placeholder = plugin_data['placeholder_id']
        plugin_type = plugin_data['plugin_type']

        if not self.has_add_plugin_permission(request, placeholder, plugin_type):
            message = force_text(_('You do not have permission to add a plugin'))
            return HttpResponseForbidden(message)

        plugin_class = plugin_pool.get_plugin(plugin_type)
        plugin_instance = plugin_class(plugin_class.model, self.admin_site)

        # Setting attributes on the form class is perfectly fine.
        # The form class is created by modelform factory every time
        # this get_form() method is called.
        plugin_instance._cms_initial_attributes = {
            'language': plugin_data['plugin_language'],
            'placeholder': plugin_data['placeholder_id'],
            'parent': plugin_data.get('plugin_parent', None),
            'plugin_type': plugin_data['plugin_type'],
            'position': plugin_data['plugin_position'],
        }

        response = plugin_instance.add_view(request)

        plugin = getattr(plugin_instance, 'saved_object', None)

        if plugin_instance._operation_token:
            self._send_post_placeholder_operation(
                request,
                operation=operations.ADD_PLUGIN,
                token=plugin_instance._operation_token,
                plugin=plugin,
                placeholder=plugin.placeholder,
            )
        return response

    @method_decorator(require_POST)
    @xframe_options_sameorigin
    @transaction.atomic
    def copy_plugins(self, request):
        """
        POST request should have the following data:

        - cms_path
        - source_language
        - source_placeholder_id
        - source_plugin_id (optional)
        - target_language
        - target_placeholder_id
        """
        source_placeholder_id = request.POST['source_placeholder_id']
        target_language = request.POST['target_language']
        target_placeholder_id = request.POST['target_placeholder_id']
        source_placeholder = get_object_or_404(Placeholder, pk=source_placeholder_id)
        target_placeholder = get_object_or_404(Placeholder, pk=target_placeholder_id)

        if not target_language or not target_language in get_language_list():
            return HttpResponseBadRequest(force_text(_("Language must be set to a supported language!")))

        copy_to_clipboard = target_placeholder.pk == request.toolbar.clipboard.pk
        source_plugin_id = request.POST.get('source_plugin_id', None)

        if copy_to_clipboard and source_plugin_id:
            new_plugin = self._copy_plugin_to_clipboard(
                request,
                target_placeholder,
            )
            new_plugins = [new_plugin]
        elif copy_to_clipboard:
            new_plugin = self._copy_placeholder_to_clipboard(
                request,
                source_placeholder,
                target_placeholder,
            )
            new_plugins = [new_plugin]
        else:
            new_plugins = self._add_plugins_from_placeholder(
                request,
                source_placeholder,
                target_placeholder,
            )
        data = get_plugin_tree_as_json(request, new_plugins)
        return HttpResponse(data, content_type='application/json')

    def _copy_plugin_to_clipboard(self, request, target_placeholder):
        source_language = request.POST['source_language']
        source_plugin_id = request.POST.get('source_plugin_id')
        target_language = request.POST['target_language']

        source_plugin = get_object_or_404(
            CMSPlugin,
            pk=source_plugin_id,
            language=source_language,
        )
        old_plugins = [source_plugin] + list(source_plugin.get_descendants())

        if not self.has_copy_plugins_permission(request, old_plugins):
            message = _('You do not have permission to copy these plugins.')
            raise PermissionDenied(force_text(message))

        # Empty the clipboard
        target_placeholder.clear()

        copied_plugins = copy_plugins_to_placeholder(
            old_plugins,
            placeholder=target_placeholder,
            language=target_language,
        )
        return copied_plugins[0]

    def _copy_placeholder_to_clipboard(self, request, source_placeholder, target_placeholder):
        source_language = request.POST['source_language']
        target_language = request.POST['target_language']

        # User is copying the whole placeholder to the clipboard.
        old_plugins = source_placeholder.get_plugins_list(language=source_language)

        if not self.has_copy_plugins_permission(request, old_plugins):
            message = _('You do not have permission to copy this placeholder.')
            raise PermissionDenied(force_text(message))

        # Empty the clipboard
        target_placeholder.clear()

        # Create a PlaceholderReference plugin which in turn
        # creates a blank placeholder called "clipboard"
        # the real clipboard has the reference placeholder inside but the plugins
        # are inside of the newly created blank clipboard.
        # This allows us to wrap all plugins in the clipboard under one plugin
        reference = PlaceholderReference.objects.create(
            name=source_placeholder.get_label(),
            plugin_type='PlaceholderPlugin',
            language=target_language,
            placeholder=target_placeholder,
        )
        copy_plugins_to_placeholder(
            old_plugins,
            placeholder=reference.placeholder_ref,
            language=target_language,
        )
        return reference

    def _add_plugins_from_placeholder(self, request, source_placeholder, target_placeholder):
        # Plugins are being copied from a placeholder in another language
        # using the "Copy from language" placeholder operation.
        source_language = request.POST['source_language']
        target_language = request.POST['target_language']

        old_plugins = source_placeholder.get_plugins_list(language=source_language)

        # Check if the user can copy plugins from source placeholder to
        # target placeholder.
        has_permissions = self.has_copy_from_placeholder_permission(
            request,
            source_placeholder,
            target_placeholder,
            old_plugins,
        )

        if not has_permissions:
            message = _('You do not have permission to copy these plugins.')
            raise PermissionDenied(force_text(message))

        target_tree_order = target_placeholder.get_plugin_tree_order(
            language=target_language,
            parent_id=None,
        )

        operation_token = self._send_pre_placeholder_operation(
            request,
            operation=operations.ADD_PLUGINS_FROM_PLACEHOLDER,
            plugins=old_plugins,
            source_language=source_language,
            source_placeholder=source_placeholder,
            target_language=target_language,
            target_placeholder=target_placeholder,
            target_order=target_tree_order,
        )

        copied_plugins = copy_plugins_to_placeholder(old_plugins, target_placeholder, language=target_language)
        new_plugin_ids = (new.pk for new in copied_plugins)

        target_placeholder.mark_as_dirty(target_language, clear_cache=False)

        new_plugins = CMSPlugin.objects.filter(pk__in=new_plugin_ids)
        new_plugins = list(new_plugins)

        self._send_post_placeholder_operation(
            request,
            operation=operations.ADD_PLUGINS_FROM_PLACEHOLDER,
            token=operation_token,
            plugins=new_plugins,
            source_language=source_language,
            source_placeholder=source_placeholder,
            target_language=target_language,
            target_placeholder=target_placeholder,
            target_order=target_tree_order,
        )
        return new_plugins

    @xframe_options_sameorigin
    def edit_plugin(self, request, plugin_id):
        try:
            plugin_id = int(plugin_id)
        except ValueError:
            return HttpResponseNotFound(force_text(_("Plugin not found")))

        obj = self._get_plugin_from_id(plugin_id)

        # CMSPluginBase subclass instance
        plugin_instance = obj.get_plugin_class_instance(admin=self.admin_site)

        if not self.has_change_plugin_permission(request, obj):
            return HttpResponseForbidden(force_text(_("You do not have permission to edit this plugin")))

        response = plugin_instance.change_view(request, str(plugin_id))

        plugin = getattr(plugin_instance, 'saved_object', None)

        if plugin:
            plugin.placeholder.mark_as_dirty(plugin.language, clear_cache=False)

        if plugin_instance._operation_token:
            self._send_post_placeholder_operation(
                request,
                operation=operations.CHANGE_PLUGIN,
                token=plugin_instance._operation_token,
                old_plugin=obj,
                new_plugin=plugin,
                placeholder=plugin.placeholder,
            )
        return response

    @method_decorator(require_POST)
    @xframe_options_sameorigin
    @transaction.atomic
    def move_plugin(self, request):
        """
        Performs a move or a "paste" operation (when «move_a_copy» is set)

        POST request with following parameters:
        - plugin_id
        - placeholder_id
        - plugin_language (optional)
        - plugin_parent (optional)
        - plugin_order (array, optional)
        - move_a_copy (Boolean, optional) (anything supplied here except a case-
                                        insensitive "false" is True)
        NOTE: If move_a_copy is set, the plugin_order should contain an item
              '__COPY__' with the desired destination of the copied plugin.
        """
        # plugin_id and placeholder_id are required, so, if nothing is supplied,
        # an ValueError exception will be raised by get_int().
        try:
            plugin_id = get_int(request.POST.get('plugin_id'))
        except TypeError:
            raise RuntimeError("'plugin_id' is a required parameter.")

        plugin = self._get_plugin_from_id(plugin_id)

        if request.POST.get('placeholder_id'):
            placeholder_id = get_int(request.POST.get('placeholder_id'))
            placeholder = Placeholder.objects.get(pk=placeholder_id)
            assert plugin.placeholder_id != placeholder_id
        else:
            placeholder = None

        # The rest are optional
        parent_id = get_int(request.POST.get('plugin_parent', ""), None)
        target_language = request.POST['target_language']
        move_a_copy = request.POST.get('move_a_copy')
        move_a_copy = (move_a_copy and move_a_copy != "0" and
                       move_a_copy.lower() != "false")
        move_to_clipboard = placeholder == request.toolbar.clipboard
        source_placeholder = plugin.placeholder

        if placeholder and placeholder != source_placeholder:
            try:
                template = self.get_placeholder_template(request, placeholder)
                has_reached_plugin_limit(placeholder, plugin.plugin_type,
                                         target_language, template=template)
            except PluginLimitReached as er:
                return HttpResponseBadRequest(er)

        # True if the plugin is not being moved from the clipboard
        # to a placeholder or from a placeholder to the clipboard.
        move_a_plugin = not move_a_copy and not move_to_clipboard

        if parent_id and plugin.parent_id != parent_id:
            target_pl = placeholder or plugin.placeholder

            if move_a_plugin:
                target_parent = get_object_or_404(
                    CMSPlugin,
                    pk=parent_id,
                    language=target_language,
                    placeholder=target_pl,
                )
            else:
                target_parent = get_object_or_404(CMSPlugin, pk=parent_id)
        elif parent_id:
            target_parent = plugin.parent
        else:
            target_parent = None

        new_plugin = None
        fetch_tree = False

        if move_a_copy and plugin.plugin_type == "PlaceholderPlugin":
            new_plugins = self._paste_placeholder(
                request,
                plugin=plugin,
                target_language=target_language,
                target_placeholder=placeholder,
                target_position=int(request.POST['target_position']),
            )
        elif move_a_copy:
            fetch_tree = True
            new_plugin = self._paste_plugin(
                request,
                plugin=plugin,
                target_parent=target_parent,
                target_language=target_language,
                target_placeholder=placeholder,
                target_position=int(request.POST['target_position']),
            )
        elif move_to_clipboard:
            new_plugin = self._cut_plugin(
                request,
                plugin=plugin,
                target_language=target_language,
                target_placeholder=placeholder,
            )
            new_plugins = [new_plugin]
        else:
            fetch_tree = True
            new_plugin = self._move_plugin(
                request,
                plugin=plugin,
                target_parent=target_parent,
                target_position=int(request.POST['target_position']),
                target_placeholder=placeholder,
            )

        if new_plugin and fetch_tree:
            root = (new_plugin.parent or new_plugin)
            new_plugins = [root] + list(root.get_descendants())
        data = get_plugin_tree_as_json(request, new_plugins)
        return HttpResponse(data, content_type='application/json')

    def _paste_plugin(self, request, plugin, target_language,
                      target_placeholder, target_position, target_parent=None):
        plugins = [plugin] + list(plugin.get_descendants())

        if not self.has_copy_from_clipboard_permission(request, target_placeholder, plugins):
            message = force_text(_("You have no permission to paste this plugin"))
            raise PermissionDenied(message)

        if target_parent:
            target_parent_id = target_parent.pk
        else:
            target_parent_id = None

        action_token = self._send_pre_placeholder_operation(
            request,
            operation=operations.PASTE_PLUGIN,
            plugin=plugin,
            target_language=target_language,
            target_placeholder=target_placeholder,
            target_parent_id=target_parent_id,
        )

        target_last_plugin = target_placeholder.get_last_plugin(plugin.language)

        if target_last_plugin:
            target_offset = target_last_plugin.position + len(plugins)
            target_placeholder._shift_plugin_positions(
                target_language,
                start=target_position,
                offset=target_offset,
            )

        new_plugins = copy_plugins_to_placeholder(
            plugins,
            placeholder=target_placeholder,
            language=target_language,
            root_plugin=target_parent,
            start_positions={target_language: target_position},
        )
        root_plugin = new_plugins[0]
        target_placeholder.mark_as_dirty(target_language, clear_cache=False)

        # Fetch from db to update position and other tree values
        root_plugin.refresh_from_db()

        self._send_post_placeholder_operation(
            request,
            operation=operations.PASTE_PLUGIN,
            plugin=root_plugin.get_bound_plugin(),
            token=action_token,
            target_language=target_language,
            target_placeholder=target_placeholder,
            target_parent_id=target_parent_id,
        )
        return root_plugin

    def _paste_placeholder(self, request, plugin, target_language,
                           target_placeholder, target_position):
        plugins = plugin.placeholder_ref.get_plugins_list()

        if not self.has_copy_from_clipboard_permission(request, target_placeholder, plugins):
            message = force_text(_("You have no permission to paste this placeholder"))
            raise PermissionDenied(message)

        action_token = self._send_pre_placeholder_operation(
            request,
            operation=operations.PASTE_PLACEHOLDER,
            plugins=plugins,
            target_language=target_language,
            target_placeholder=target_placeholder,
        )

        target_last_plugin = target_placeholder.get_last_plugin(plugin.language)

        if target_last_plugin:
            target_offset = target_last_plugin.position + len(plugins)
            target_placeholder._shift_plugin_positions(
                target_language,
                start=target_position,
                offset=target_offset,
            )

        new_plugins = copy_plugins_to_placeholder(
            plugins,
            placeholder=target_placeholder,
            language=target_language,
            start_positions={target_language: target_position},
        )
        new_plugin_ids = (new.pk for new  in new_plugins)
        target_placeholder.mark_as_dirty(target_language, clear_cache=False)

        new_plugins = (
            CMSPlugin
            .objects
            .filter(pk__in=new_plugin_ids)
            .select_related('placeholder')
        )
        new_plugins = list(new_plugins)

        self._send_post_placeholder_operation(
            request,
            operation=operations.PASTE_PLACEHOLDER,
            token=action_token,
            plugins=new_plugins,
            target_language=target_language,
            target_placeholder=target_placeholder,
        )
        return new_plugins

    def _move_plugin(self, request, plugin, target_position, target_placeholder=None, target_parent=None):
        language = plugin.language
        source_placeholder = plugin.placeholder

        if not self.has_move_plugin_permission(request, plugin, source_placeholder):
            message = force_text(_("You have no permission to move this plugin"))
            raise PermissionDenied(message)

        if target_placeholder and not self.has_move_plugin_permission(request, plugin, source_placeholder):
            message = force_text(_("You have no permission to move this plugin"))
            raise PermissionDenied(message)

        if target_parent:
            target_parent_id = target_parent.pk
        else:
            target_parent_id = None

        action_token = self._send_pre_placeholder_operation(
            request,
            operation=operations.MOVE_PLUGIN,
            plugin=plugin,
            source_language=plugin.language,
            source_placeholder=source_placeholder,
            source_parent_id=plugin.parent_id,
            target_language=language,
            target_placeholder=(target_placeholder or source_placeholder),
            target_parent_id=target_parent_id,
        )

        source_placeholder.move_plugin(
            plugin=plugin,
            target_position=target_position,
            target_placeholder=target_placeholder,
            target_plugin=target_parent,
        )

        # Refresh plugin to get new position values
        updated_plugin = plugin.reload()

        if target_placeholder:
            target_placeholder.mark_as_dirty(language, clear_cache=False)
        source_placeholder.mark_as_dirty(language, clear_cache=False)

        self._send_post_placeholder_operation(
            request,
            operation=operations.MOVE_PLUGIN,
            plugin=updated_plugin.get_bound_plugin(),
            token=action_token,
            source_language=language,
            source_placeholder=source_placeholder,
            source_parent_id=updated_plugin.parent_id,
            target_language=language,
            target_placeholder=(target_placeholder or source_placeholder),
            target_parent_id=target_parent_id,
        )
        return updated_plugin

    def _cut_plugin(self, request, plugin, target_language,  target_placeholder):
        if not self.has_move_plugin_permission(request, plugin, target_placeholder):
            message = force_text(_("You have no permission to cut this plugin"))
            raise PermissionDenied(message)

        source_placeholder = plugin.placeholder
        action_token = self._send_pre_placeholder_operation(
            request,
            operation=operations.CUT_PLUGIN,
            plugin=plugin,
            clipboard=target_placeholder,
            clipboard_language=target_language,
            source_language=plugin.language,
            source_placeholder=source_placeholder,
            source_parent_id=plugin.parent_id,
            source_order=[],
        )

        # Empty the clipboard
        target_placeholder.clear()
        source_placeholder.move_plugin(
            plugin,
            target_position=1,
            target_placeholder=target_placeholder,
            target_plugin=None,
        )
        source_placeholder.mark_as_dirty(plugin.language, clear_cache=False)
        updated_plugin = plugin.reload()

        self._send_post_placeholder_operation(
            request,
            operation=operations.CUT_PLUGIN,
            token=action_token,
            plugin=updated_plugin.get_bound_plugin(),
            clipboard=target_placeholder,
            clipboard_language=target_language,
            source_language=plugin.language,
            source_placeholder=source_placeholder,
            source_parent_id=plugin.parent_id,
            source_order=[],
        )
        return updated_plugin

    @xframe_options_sameorigin
    def delete_plugin(self, request, plugin_id):
        plugin = self._get_plugin_from_id(plugin_id)

        if not self.has_delete_plugin_permission(request, plugin):
            return HttpResponseForbidden(force_text(
                _("You do not have permission to delete this plugin")))

        opts = plugin._meta
        using = router.db_for_write(opts.model)
        if DJANGO_2_0:
            get_deleted_objects_additional_kwargs = {
                'opts': opts,
                'using': using,
                'user': request.user,
            }
        else:
            get_deleted_objects_additional_kwargs = {'request': request}
        deleted_objects, __, perms_needed, protected = get_deleted_objects(
            [plugin], admin_site=self.admin_site,
            **get_deleted_objects_additional_kwargs
        )

        if request.POST:  # The user has already confirmed the deletion.
            if perms_needed:
                raise PermissionDenied(_("You do not have permission to delete this plugin"))
            obj_display = force_text(plugin)
            placeholder = plugin.placeholder
            plugin_tree_order = placeholder.get_plugin_tree_order(
                language=plugin.language,
                parent_id=plugin.parent_id,
            )

            operation_token = self._send_pre_placeholder_operation(
                request,
                operation=operations.DELETE_PLUGIN,
                plugin=plugin,
                placeholder=placeholder,
                tree_order=plugin_tree_order,
            )
            placeholder.delete_plugin(plugin)
            placeholder.mark_as_dirty(plugin.language, clear_cache=False)

            self.log_deletion(request, plugin, obj_display)
            self.message_user(request, _('The %(name)s plugin "%(obj)s" was deleted successfully.') % {
                'name': force_text(opts.verbose_name), 'obj': force_text(obj_display)})

            self._send_post_placeholder_operation(
                request,
                operation=operations.DELETE_PLUGIN,
                token=operation_token,
                plugin=plugin,
                placeholder=placeholder,
                tree_order=plugin_tree_order,
            )
            return HttpResponseRedirect(admin_reverse('index', current_app=self.admin_site.name))

        plugin_name = force_text(plugin.get_plugin_class().name)

        if perms_needed or protected:
            title = _("Cannot delete %(name)s") % {"name": plugin_name}
        else:
            title = _("Are you sure?")
        context = {
            "title": title,
            "object_name": plugin_name,
            "object": plugin,
            "deleted_objects": deleted_objects,
            "perms_lacking": perms_needed,
            "protected": protected,
            "opts": opts,
            "app_label": opts.app_label,
        }
        request.current_app = self.admin_site.name
        return TemplateResponse(
            request, "admin/cms/page/plugin/delete_confirmation.html", context
        )

    @xframe_options_sameorigin
    def clear_placeholder(self, request, placeholder_id):
        placeholder = get_object_or_404(Placeholder, pk=placeholder_id)
        language = request.GET.get('language')

        if placeholder.pk == request.toolbar.clipboard.pk:
            # User is clearing the clipboard, no need for permission
            # checks here as the clipboard is unique per user.
            # There could be a case where a plugin has relationship to
            # an object the user does not have permission to delete.
            placeholder.clear(language)
            return HttpResponseRedirect(admin_reverse('index', current_app=self.admin_site.name))

        if not self.has_clear_placeholder_permission(request, placeholder, language):
            return HttpResponseForbidden(force_text(_("You do not have permission to clear this placeholder")))

        opts = Placeholder._meta
        using = router.db_for_write(Placeholder)
        plugins = placeholder.get_plugins_list(language)

        if DJANGO_2_0:
            get_deleted_objects_additional_kwargs = {
                'opts': opts,
                'using': using,
                'user': request.user,
            }
        else:
            get_deleted_objects_additional_kwargs = {'request': request}
        deleted_objects, __, perms_needed, protected = get_deleted_objects(
            plugins, admin_site=self.admin_site,
            **get_deleted_objects_additional_kwargs
        )

        obj_display = force_text(placeholder)

        if request.POST:
            # The user has already confirmed the deletion.
            if perms_needed:
                return HttpResponseForbidden(force_text(_("You do not have permission to clear this placeholder")))

            operation_token = self._send_pre_placeholder_operation(
                request,
                operation=operations.CLEAR_PLACEHOLDER,
                plugins=plugins,
                placeholder=placeholder,
            )

            placeholder.clear(language)
            placeholder.mark_as_dirty(language, clear_cache=False)

            self.log_deletion(request, placeholder, obj_display)
            self.message_user(request, _('The placeholder "%(obj)s" was cleared successfully.') % {
                'obj': obj_display})

            self._send_post_placeholder_operation(
                request,
                operation=operations.CLEAR_PLACEHOLDER,
                token=operation_token,
                plugins=plugins,
                placeholder=placeholder,
            )
            return HttpResponseRedirect(admin_reverse('index', current_app=self.admin_site.name))

        if perms_needed or protected:
            title = _("Cannot delete %(name)s") % {"name": obj_display}
        else:
            title = _("Are you sure?")

        context = {
            "title": title,
            "object_name": _("placeholder"),
            "object": placeholder,
            "deleted_objects": deleted_objects,
            "perms_lacking": perms_needed,
            "protected": protected,
            "opts": opts,
            "app_label": opts.app_label,
        }
        request.current_app = self.admin_site.name
        return TemplateResponse(request, "admin/cms/page/plugin/delete_confirmation.html", context)


<<<<<<< HEAD
class PlaceholderAdmin(admin.ModelAdmin):
    list_filter = []
    list_display = []
=======
class PlaceholderAdmin(PlaceholderAdminMixin, admin.ModelAdmin):
>>>>>>> 83d38dbb

    def has_add_permission(self, request):
        return False

    def has_change_permission(self, request, obj=None):
        return False

    def has_delete_permission(self, request, obj=None):
        return False

    def has_module_permission(self, request):
        return False

<<<<<<< HEAD
    def _get_operation_language(self, request):
        # Unfortunately the ?language GET query
        # has a special meaning on the CMS.
        # It allows users to see another language while maintaining
        # the same url. This complicates language detection.
        site = get_current_site()
        parsed_url = urlparse(request.GET['cms_path'])
        queries = dict(parse_qsl(parsed_url.query))
        language = queries.get('language')

        if not language:
            language = translation.get_language_from_path(parsed_url.path)
        return get_language_code(language, site_id=site.pk)

    def _get_operation_origin(self, request):
        return urlparse(request.GET['cms_path']).path

    def _send_pre_placeholder_operation(self, request, operation, **kwargs):
        token = str(uuid.uuid4())

        if not request.GET.get('cms_path'):
            warnings.warn('All custom placeholder admin endpoints require '
                          'a "cms_path" GET query which points to the path '
                          'where the request originates from.'
                          'This backwards compatible shim will be removed on 3.5 '
                          'and an HttpBadRequest response will be returned instead.',
                          UserWarning)
            return token

        pre_placeholder_operation.send(
            sender=self.__class__,
            operation=operation,
            request=request,
            language=self._get_operation_language(request),
            token=token,
            origin=self._get_operation_origin(request),
            **kwargs
        )
        return token

    def _send_post_placeholder_operation(self, request, operation, token, **kwargs):
        if not request.GET.get('cms_path'):
            # No need to re-raise the warning
            return

        post_placeholder_operation.send(
            sender=self.__class__,
            operation=operation,
            request=request,
            language=self._get_operation_language(request),
            token=token,
            origin=self._get_operation_origin(request),
            **kwargs
        )

    def _get_plugin_from_id(self, plugin_id):
        queryset = CMSPlugin.objects.values_list('plugin_type', flat=True)
        plugin_type = get_list_or_404(queryset, pk=plugin_id)[0]
        # CMSPluginBase subclass
        plugin_class = plugin_pool.get_plugin(plugin_type)
        real_queryset = plugin_class.get_render_queryset().select_related('parent', 'placeholder')
        return get_object_or_404(real_queryset, pk=plugin_id)

    def get_urls(self):
        """
        Register the plugin specific urls (add/edit/copy/remove/move)
        """
        info = "%s_%s" % (self.model._meta.app_label, self.model._meta.model_name)
        pat = lambda regex, fn: url(regex, self.admin_site.admin_view(fn), name='%s_%s' % (info, fn.__name__))
        url_patterns = [
            pat(r'copy-plugins/$', self.copy_plugins),
            pat(r'add-plugin/$', self.add_plugin),
            pat(r'edit-plugin/(%s)/$' % SLUG_REGEXP, self.edit_plugin),
            pat(r'delete-plugin/(%s)/$' % SLUG_REGEXP, self.delete_plugin),
            pat(r'clear-placeholder/(%s)/$' % SLUG_REGEXP, self.clear_placeholder),
            pat(r'move-plugin/$', self.move_plugin),
        ]
        return url_patterns + super(PlaceholderAdmin, self).get_urls()

    def has_add_plugin_permission(self, request, placeholder, plugin_type):
        return placeholder.has_add_plugin_permission(request.user, plugin_type)

    def has_change_plugin_permission(self, request, plugin):
        placeholder = plugin.placeholder
        return placeholder.has_change_plugin_permission(request.user, plugin)

    def has_delete_plugin_permission(self, request, plugin):
        placeholder = plugin.placeholder
        return placeholder.has_delete_plugin_permission(request.user, plugin)

    def has_copy_plugins_permission(self, request, plugins):
        # Plugins can only be copied to the clipboard
        placeholder = request.toolbar.clipboard
        return placeholder.has_add_plugins_permission(request.user, plugins)

    def has_copy_from_clipboard_permission(self, request, placeholder, plugins):
        return placeholder.has_add_plugins_permission(request.user, plugins)

    def has_copy_from_placeholder_permission(self, request, source_placeholder, target_placeholder, plugins):
        if not source_placeholder.has_add_plugins_permission(request.user, plugins):
            return False
        return target_placeholder.has_add_plugins_permission(request.user, plugins)

    def has_move_plugin_permission(self, request, plugin, target_placeholder):
        placeholder = plugin.placeholder
        return placeholder.has_move_plugin_permission(request.user, plugin, target_placeholder)

    def has_clear_placeholder_permission(self, request, placeholder, language=None):
        if language:
            languages = [language]
        else:
            # fetch all languages this placeholder contains
            # based on it's plugins
            languages = (
                placeholder
                .cmsplugin_set
                .values_list('language', flat=True)
                .distinct()
                .order_by()
            )
        return placeholder.has_clear_permission(request.user, languages)

    def get_placeholder_template(self, request, placeholder):
        pass

    @xframe_options_sameorigin
    def add_plugin(self, request):
        """
        Shows the add plugin form and saves it on POST.

        Requires the following GET parameters:
            - cms_path
            - placeholder_id
            - plugin_type
            - plugin_language
            - plugin_parent (optional)
            - plugin_position (optional)
        """
        form = PluginAddValidationForm(request.GET)

        if not form.is_valid():
            # list() is necessary for python 3 compatibility.
            # errors is s dict mapping fields to a list of errors
            # for that field.
            error = list(form.errors.values())[0][0]
            return HttpResponseBadRequest(force_text(error))

        plugin_data = form.cleaned_data
        placeholder = plugin_data['placeholder_id']
        plugin_type = plugin_data['plugin_type']

        if not self.has_add_plugin_permission(request, placeholder, plugin_type):
            message = force_text(_('You do not have permission to add a plugin'))
            return HttpResponseForbidden(message)

        parent = plugin_data.get('plugin_parent')

        if parent:
            position = parent.cmsplugin_set.count()
        else:
            position = CMSPlugin.objects.filter(
                parent__isnull=True,
                language=plugin_data['plugin_language'],
                placeholder=placeholder,
            ).count()

        plugin_data['position'] = position

        plugin_class = plugin_pool.get_plugin(plugin_type)
        plugin_instance = plugin_class(plugin_class.model, self.admin_site)

        # Setting attributes on the form class is perfectly fine.
        # The form class is created by modelform factory every time
        # this get_form() method is called.
        plugin_instance._cms_initial_attributes = {
            'language': plugin_data['plugin_language'],
            'placeholder': plugin_data['placeholder_id'],
            'parent': plugin_data.get('plugin_parent', None),
            'plugin_type': plugin_data['plugin_type'],
            'position': plugin_data['position'],
        }

        response = plugin_instance.add_view(request)

        plugin = getattr(plugin_instance, 'saved_object', None)

        if plugin:
            plugin.placeholder.mark_as_dirty(plugin.language, clear_cache=False)

        if plugin_instance._operation_token:
            tree_order = placeholder.get_plugin_tree_order(plugin.parent_id)
            self._send_post_placeholder_operation(
                request,
                operation=operations.ADD_PLUGIN,
                token=plugin_instance._operation_token,
                plugin=plugin,
                placeholder=plugin.placeholder,
                tree_order=tree_order,
            )
        return response

    @method_decorator(require_POST)
    @xframe_options_sameorigin
    @transaction.atomic
    def copy_plugins(self, request):
        """
        POST request should have the following data:

        - cms_path
        - source_language
        - source_placeholder_id
        - source_plugin_id (optional)
        - target_language
        - target_placeholder_id
        - target_plugin_id (deprecated/unused)
        """
        source_placeholder_id = request.POST['source_placeholder_id']
        target_language = request.POST['target_language']
        target_placeholder_id = request.POST['target_placeholder_id']
        source_placeholder = get_object_or_404(Placeholder, pk=source_placeholder_id)
        target_placeholder = get_object_or_404(Placeholder, pk=target_placeholder_id)

        if not target_language or not target_language in get_language_list():
            return HttpResponseBadRequest(force_text(_("Language must be set to a supported language!")))

        copy_to_clipboard = target_placeholder.pk == request.toolbar.clipboard.pk
        source_plugin_id = request.POST.get('source_plugin_id', None)

        if copy_to_clipboard and source_plugin_id:
            new_plugin = self._copy_plugin_to_clipboard(
                request,
                source_placeholder,
                target_placeholder,
            )
            new_plugins = [new_plugin]
        elif copy_to_clipboard:
            new_plugin = self._copy_placeholder_to_clipboard(
                request,
                source_placeholder,
                target_placeholder,
            )
            new_plugins = [new_plugin]
        else:
            new_plugins = self._add_plugins_from_placeholder(
                request,
                source_placeholder,
                target_placeholder,
            )
        data = get_plugin_tree_as_json(request, new_plugins)
        return HttpResponse(data, content_type='application/json')

    def _copy_plugin_to_clipboard(self, request, source_placeholder, target_placeholder):
        source_language = request.POST['source_language']
        source_plugin_id = request.POST.get('source_plugin_id')
        target_language = request.POST['target_language']

        source_plugin = get_object_or_404(
            CMSPlugin,
            pk=source_plugin_id,
            language=source_language,
        )

        old_plugins = (
            CMSPlugin
            .get_tree(parent=source_plugin)
            .filter(placeholder=source_placeholder)
            .order_by('path')
        )

        if not self.has_copy_plugins_permission(request, old_plugins):
            message = _('You do not have permission to copy these plugins.')
            raise PermissionDenied(force_text(message))

        # Empty the clipboard
        target_placeholder.clear()

        plugin_pairs = copy_plugins.copy_plugins_to(
            old_plugins,
            to_placeholder=target_placeholder,
            to_language=target_language,
        )
        return plugin_pairs[0][0]

    def _copy_placeholder_to_clipboard(self, request, source_placeholder, target_placeholder):
        source_language = request.POST['source_language']
        target_language = request.POST['target_language']

        # User is copying the whole placeholder to the clipboard.
        old_plugins = source_placeholder.get_plugins_list(language=source_language)

        if not self.has_copy_plugins_permission(request, old_plugins):
            message = _('You do not have permission to copy this placeholder.')
            raise PermissionDenied(force_text(message))

        # Empty the clipboard
        target_placeholder.clear()

        # Create a PlaceholderReference plugin which in turn
        # creates a blank placeholder called "clipboard"
        # the real clipboard has the reference placeholder inside but the plugins
        # are inside of the newly created blank clipboard.
        # This allows us to wrap all plugins in the clipboard under one plugin
        reference = PlaceholderReference.objects.create(
            name=source_placeholder.get_label(),
            plugin_type='PlaceholderPlugin',
            language=target_language,
            placeholder=target_placeholder,
        )

        copy_plugins.copy_plugins_to(
            old_plugins,
            to_placeholder=reference.placeholder_ref,
            to_language=target_language,
        )
        return reference

    def _add_plugins_from_placeholder(self, request, source_placeholder, target_placeholder):
        # Plugins are being copied from a placeholder in another language
        # using the "Copy from language" placeholder operation.
        source_language = request.POST['source_language']
        target_language = request.POST['target_language']

        old_plugins = source_placeholder.get_plugins_list(language=source_language)

        # Check if the user can copy plugins from source placeholder to
        # target placeholder.
        has_permissions = self.has_copy_from_placeholder_permission(
            request,
            source_placeholder,
            target_placeholder,
            old_plugins,
        )

        if not has_permissions:
            message = _('You do not have permission to copy these plugins.')
            raise PermissionDenied(force_text(message))

        target_tree_order = target_placeholder.get_plugin_tree_order(
            language=target_language,
            parent_id=None,
        )

        operation_token = self._send_pre_placeholder_operation(
            request,
            operation=operations.ADD_PLUGINS_FROM_PLACEHOLDER,
            plugins=old_plugins,
            source_language=source_language,
            source_placeholder=source_placeholder,
            target_language=target_language,
            target_placeholder=target_placeholder,
            target_order=target_tree_order,
        )

        copied_plugins = copy_plugins.copy_plugins_to(
            old_plugins,
            to_placeholder=target_placeholder,
            to_language=target_language,
        )

        new_plugin_ids = (new.pk for new, old in copied_plugins)

        # Creates a list of PKs for the top-level plugins ordered by
        # their position.
        top_plugins = (pair for pair in copied_plugins if not pair[0].parent_id)
        top_plugins_pks = [p[0].pk for p in sorted(top_plugins, key=lambda pair: pair[1].position)]

        # All new plugins are added to the bottom
        target_tree_order = target_tree_order + top_plugins_pks

        reorder_plugins(
            target_placeholder,
            parent_id=None,
            language=target_language,
            order=target_tree_order,
        )
        target_placeholder.mark_as_dirty(target_language, clear_cache=False)

        new_plugins = CMSPlugin.objects.filter(pk__in=new_plugin_ids).order_by('path')
        new_plugins = list(new_plugins)

        self._send_post_placeholder_operation(
            request,
            operation=operations.ADD_PLUGINS_FROM_PLACEHOLDER,
            token=operation_token,
            plugins=new_plugins,
            source_language=source_language,
            source_placeholder=source_placeholder,
            target_language=target_language,
            target_placeholder=target_placeholder,
            target_order=target_tree_order,
        )
        return new_plugins

    @xframe_options_sameorigin
    def edit_plugin(self, request, plugin_id):
        try:
            plugin_id = int(plugin_id)
        except ValueError:
            return HttpResponseNotFound(force_text(_("Plugin not found")))

        obj = self._get_plugin_from_id(plugin_id)

        # CMSPluginBase subclass instance
        plugin_instance = obj.get_plugin_class_instance(admin=self.admin_site)

        if not self.has_change_plugin_permission(request, obj):
            return HttpResponseForbidden(force_text(_("You do not have permission to edit this plugin")))

        response = plugin_instance.change_view(request, str(plugin_id))

        plugin = getattr(plugin_instance, 'saved_object', None)

        if plugin:
            plugin.placeholder.mark_as_dirty(plugin.language, clear_cache=False)

        if plugin_instance._operation_token:
            self._send_post_placeholder_operation(
                request,
                operation=operations.CHANGE_PLUGIN,
                token=plugin_instance._operation_token,
                old_plugin=obj,
                new_plugin=plugin,
                placeholder=plugin.placeholder,
            )
        return response

    @method_decorator(require_POST)
    @xframe_options_sameorigin
    @transaction.atomic
    def move_plugin(self, request):
        """
        Performs a move or a "paste" operation (when «move_a_copy» is set)

        POST request with following parameters:
        - plugin_id
        - placeholder_id
        - plugin_language (optional)
        - plugin_parent (optional)
        - plugin_order (array, optional)
        - move_a_copy (Boolean, optional) (anything supplied here except a case-
                                        insensitive "false" is True)
        NOTE: If move_a_copy is set, the plugin_order should contain an item
              '__COPY__' with the desired destination of the copied plugin.
        """
        # plugin_id and placeholder_id are required, so, if nothing is supplied,
        # an ValueError exception will be raised by get_int().
        try:
            plugin_id = get_int(request.POST.get('plugin_id'))
        except TypeError:
            raise RuntimeError("'plugin_id' is a required parameter.")

        plugin = self._get_plugin_from_id(plugin_id)

        try:
            placeholder_id = get_int(request.POST.get('placeholder_id'))
        except TypeError:
            raise RuntimeError("'placeholder_id' is a required parameter.")
        except ValueError:
            raise RuntimeError("'placeholder_id' must be an integer string.")

        placeholder = Placeholder.objects.get(pk=placeholder_id)

        # The rest are optional
        parent_id = get_int(request.POST.get('plugin_parent', ""), None)
        target_language = request.POST['target_language']
        move_a_copy = request.POST.get('move_a_copy')
        move_a_copy = (move_a_copy and move_a_copy != "0" and
                       move_a_copy.lower() != "false")
        move_to_clipboard = placeholder == request.toolbar.clipboard
        source_placeholder = plugin.placeholder

        order = request.POST.getlist("plugin_order[]")

        if placeholder != source_placeholder:
            try:
                template = self.get_placeholder_template(request, placeholder)
                has_reached_plugin_limit(placeholder, plugin.plugin_type,
                                         target_language, template=template)
            except PluginLimitReached as er:
                return HttpResponseBadRequest(er)

        # order should be a list of plugin primary keys
        # it's important that the plugins being referenced
        # are all part of the same tree.
        exclude_from_order_check = ['__COPY__', str(plugin.pk)]
        ordered_plugin_ids = [int(pk) for pk in order if pk not in exclude_from_order_check]
        plugins_in_tree_count = (
            placeholder
            .get_plugins(target_language)
            .filter(parent=parent_id, pk__in=ordered_plugin_ids)
            .count()
        )

        if len(ordered_plugin_ids) != plugins_in_tree_count:
            # order does not match the tree on the db
            message = _('order parameter references plugins in different trees')
            return HttpResponseBadRequest(force_text(message))

        # True if the plugin is not being moved from the clipboard
        # to a placeholder or from a placeholder to the clipboard.
        move_a_plugin = not move_a_copy and not move_to_clipboard

        if parent_id and plugin.parent_id != parent_id:
            target_parent = get_object_or_404(CMSPlugin, pk=parent_id)

            if move_a_plugin and target_parent.placeholder_id != placeholder.pk:
                return HttpResponseBadRequest(force_text(
                    _('parent must be in the same placeholder')))

            if move_a_plugin and target_parent.language != target_language:
                return HttpResponseBadRequest(force_text(
                    _('parent must be in the same language as '
                      'plugin_language')))
        elif parent_id:
            target_parent = plugin.parent
        else:
            target_parent = None

        new_plugin = None
        fetch_tree = False

        if move_a_copy and plugin.plugin_type == "PlaceholderPlugin":
            new_plugins = self._paste_placeholder(
                request,
                plugin=plugin,
                target_language=target_language,
                target_placeholder=placeholder,
                tree_order=order,
            )
        elif move_a_copy:
            fetch_tree = True
            new_plugin = self._paste_plugin(
                request,
                plugin=plugin,
                target_parent=target_parent,
                target_language=target_language,
                target_placeholder=placeholder,
                tree_order=order,
            )
        elif move_to_clipboard:
            new_plugin = self._cut_plugin(
                request,
                plugin=plugin,
                target_language=target_language,
                target_placeholder=placeholder,
            )
            new_plugins = [new_plugin]
        else:
            fetch_tree = True
            new_plugin = self._move_plugin(
                request,
                plugin=plugin,
                target_parent=target_parent,
                target_language=target_language,
                target_placeholder=placeholder,
                tree_order=order,
            )

        if new_plugin and fetch_tree:
            root = (new_plugin.parent or new_plugin)
            new_plugins = [root] + list(root.get_descendants().order_by('path'))

        # Mark the target placeholder as dirty
        placeholder.mark_as_dirty(target_language)

        if placeholder != source_placeholder:
            # Plugin is being moved or copied into a separate placeholder
            # Mark source placeholder as dirty
            source_placeholder.mark_as_dirty(plugin.language)
        data = get_plugin_tree_as_json(request, new_plugins)
        return HttpResponse(data, content_type='application/json')

    def _paste_plugin(self, request, plugin, target_language,
                      target_placeholder, tree_order, target_parent=None):
        plugins = (
            CMSPlugin
            .get_tree(parent=plugin)
            .filter(placeholder=plugin.placeholder_id)
            .order_by('path')
        )
        plugins = list(plugins)

        if not self.has_copy_from_clipboard_permission(request, target_placeholder, plugins):
            message = force_text(_("You have no permission to paste this plugin"))
            raise PermissionDenied(message)

        if target_parent:
            target_parent_id = target_parent.pk
        else:
            target_parent_id = None

        target_tree_order = [int(pk) for pk in tree_order if not pk == '__COPY__']

        action_token = self._send_pre_placeholder_operation(
            request,
            operation=operations.PASTE_PLUGIN,
            plugin=plugin,
            target_language=target_language,
            target_placeholder=target_placeholder,
            target_parent_id=target_parent_id,
            target_order=target_tree_order,
        )

        plugin_pairs = copy_plugins.copy_plugins_to(
            plugins,
            to_placeholder=target_placeholder,
            to_language=target_language,
            parent_plugin_id=target_parent_id,
        )
        root_plugin = plugin_pairs[0][0]

        # If an ordering was supplied, replace the item that has
        # been copied with the new copy
        target_tree_order.insert(tree_order.index('__COPY__'), root_plugin.pk)

        reorder_plugins(
            target_placeholder,
            parent_id=target_parent_id,
            language=target_language,
            order=target_tree_order,
        )
        target_placeholder.mark_as_dirty(target_language, clear_cache=False)

        # Fetch from db to update position and other tree values
        root_plugin.refresh_from_db()

        self._send_post_placeholder_operation(
            request,
            operation=operations.PASTE_PLUGIN,
            plugin=root_plugin.get_bound_plugin(),
            token=action_token,
            target_language=target_language,
            target_placeholder=target_placeholder,
            target_parent_id=target_parent_id,
            target_order=target_tree_order,
        )
        return root_plugin

    def _paste_placeholder(self, request, plugin, target_language,
                           target_placeholder, tree_order):
        plugins = plugin.placeholder_ref.get_plugins_list()

        if not self.has_copy_from_clipboard_permission(request, target_placeholder, plugins):
            message = force_text(_("You have no permission to paste this placeholder"))
            raise PermissionDenied(message)

        target_tree_order = [int(pk) for pk in tree_order if not pk == '__COPY__']

        action_token = self._send_pre_placeholder_operation(
            request,
            operation=operations.PASTE_PLACEHOLDER,
            plugins=plugins,
            target_language=target_language,
            target_placeholder=target_placeholder,
            target_order=target_tree_order,
        )

        new_plugins = copy_plugins.copy_plugins_to(
            plugins,
            to_placeholder=target_placeholder,
            to_language=target_language,
        )

        new_plugin_ids = (new.pk for new, old in new_plugins)

        # Creates a list of PKs for the top-level plugins ordered by
        # their position.
        top_plugins = (pair for pair in new_plugins if not pair[0].parent_id)
        top_plugins_pks = [p[0].pk for p in sorted(top_plugins, key=lambda pair: pair[1].position)]

        # If an ordering was supplied, we should replace the item that has
        # been copied with the new plugins
        target_tree_order[tree_order.index('__COPY__'):0] = top_plugins_pks

        reorder_plugins(
            target_placeholder,
            parent_id=None,
            language=target_language,
            order=target_tree_order,
        )
        target_placeholder.mark_as_dirty(target_language, clear_cache=False)

        new_plugins = (
            CMSPlugin
            .objects
            .filter(pk__in=new_plugin_ids)
            .order_by('path')
            .select_related('placeholder')
        )
        new_plugins = list(new_plugins)

        self._send_post_placeholder_operation(
            request,
            operation=operations.PASTE_PLACEHOLDER,
            token=action_token,
            plugins=new_plugins,
            target_language=target_language,
            target_placeholder=target_placeholder,
            target_order=target_tree_order,
        )
        return new_plugins

    def _move_plugin(self, request, plugin, target_language,
                     target_placeholder, tree_order, target_parent=None):
        if not self.has_move_plugin_permission(request, plugin, target_placeholder):
            message = force_text(_("You have no permission to move this plugin"))
            raise PermissionDenied(message)

        plugin_data = {
            'language': target_language,
            'placeholder': target_placeholder,
        }

        source_language = plugin.language
        source_placeholder = plugin.placeholder
        source_tree_order = source_placeholder.get_plugin_tree_order(
            language=source_language,
            parent_id=plugin.parent_id,
        )

        if target_parent:
            target_parent_id = target_parent.pk
        else:
            target_parent_id = None

        if target_placeholder != source_placeholder:
            target_tree_order = target_placeholder.get_plugin_tree_order(
                language=target_language,
                parent_id=target_parent_id,
            )
        else:
            target_tree_order = source_tree_order

        action_token = self._send_pre_placeholder_operation(
            request,
            operation=operations.MOVE_PLUGIN,
            plugin=plugin,
            source_language=source_language,
            source_placeholder=source_placeholder,
            source_parent_id=plugin.parent_id,
            source_order=source_tree_order,
            target_language=target_language,
            target_placeholder=target_placeholder,
            target_parent_id=target_parent_id,
            target_order=target_tree_order,
        )

        if target_parent and plugin.parent != target_parent:
            # Plugin is being moved to another tree (under another parent)
            updated_plugin = plugin.update(refresh=True, parent=target_parent, **plugin_data)
            updated_plugin = updated_plugin.move(target_parent, pos='last-child')
        elif target_parent:
            # Plugin is being moved within the same tree (different position, same parent)
            updated_plugin = plugin.update(refresh=True, **plugin_data)
        else:
            # Plugin is being moved to the root (no parent)
            target = CMSPlugin.get_last_root_node()
            updated_plugin = plugin.update(refresh=True, parent=None, **plugin_data)
            updated_plugin = updated_plugin.move(target, pos='right')

        # Update all children to match the parent's
        # language and placeholder
        updated_plugin.get_descendants().update(**plugin_data)

        # Avoid query by removing the plugin being moved
        # from the source order
        new_source_order = list(source_tree_order)
        new_source_order.remove(updated_plugin.pk)

        # Reorder all plugins in the target placeholder according to the
        # passed order
        new_target_order = [int(pk) for pk in tree_order]
        reorder_plugins(
            target_placeholder,
            parent_id=target_parent_id,
            language=target_language,
            order=new_target_order,
        )
        target_placeholder.mark_as_dirty(target_language, clear_cache=False)

        if source_placeholder != target_placeholder:
            source_placeholder.mark_as_dirty(source_language, clear_cache=False)

        # Refresh plugin to get new tree and position values
        updated_plugin.refresh_from_db()

        self._send_post_placeholder_operation(
            request,
            operation=operations.MOVE_PLUGIN,
            plugin=updated_plugin.get_bound_plugin(),
            token=action_token,
            source_language=source_language,
            source_placeholder=source_placeholder,
            source_parent_id=plugin.parent_id,
            source_order=new_source_order,
            target_language=target_language,
            target_placeholder=target_placeholder,
            target_parent_id=target_parent_id,
            target_order=new_target_order,
        )
        return updated_plugin

    def _cut_plugin(self, request, plugin, target_language,  target_placeholder):
        if not self.has_move_plugin_permission(request, plugin, target_placeholder):
            message = force_text(_("You have no permission to cut this plugin"))
            raise PermissionDenied(message)

        plugin_data = {
            'language': target_language,
            'placeholder': target_placeholder,
        }

        source_language = plugin.language
        source_placeholder = plugin.placeholder
        source_tree_order = source_placeholder.get_plugin_tree_order(
            language=source_language,
            parent_id=plugin.parent_id,
        )

        action_token = self._send_pre_placeholder_operation(
            request,
            operation=operations.CUT_PLUGIN,
            plugin=plugin,
            clipboard=target_placeholder,
            clipboard_language=target_language,
            source_language=source_language,
            source_placeholder=source_placeholder,
            source_parent_id=plugin.parent_id,
            source_order=source_tree_order,
        )

        # Empty the clipboard
        target_placeholder.clear()

        target = CMSPlugin.get_last_root_node()
        updated_plugin = plugin.update(refresh=True, parent=None, **plugin_data)
        updated_plugin = updated_plugin.move(target, pos='right')

        # Update all children to match the parent's
        # language and placeholder (clipboard)
        updated_plugin.get_descendants().update(**plugin_data)

        # Avoid query by removing the plugin being moved
        # from the source order
        new_source_order = list(source_tree_order)
        new_source_order.remove(updated_plugin.pk)

        source_placeholder.mark_as_dirty(target_language, clear_cache=False)

        self._send_post_placeholder_operation(
            request,
            operation=operations.CUT_PLUGIN,
            token=action_token,
            plugin=updated_plugin.get_bound_plugin(),
            clipboard=target_placeholder,
            clipboard_language=target_language,
            source_language=source_language,
            source_placeholder=source_placeholder,
            source_parent_id=plugin.parent_id,
            source_order=new_source_order,
        )
        return updated_plugin

    @xframe_options_sameorigin
    def delete_plugin(self, request, plugin_id):
        plugin = self._get_plugin_from_id(plugin_id)

        if not self.has_delete_plugin_permission(request, plugin):
            return HttpResponseForbidden(force_text(
                _("You do not have permission to delete this plugin")))

        opts = plugin._meta
        using = router.db_for_write(opts.model)
        deleted_objects, __, perms_needed, protected = get_deleted_objects(
            [plugin], opts, request.user, self.admin_site, using)

        if request.POST:  # The user has already confirmed the deletion.
            if perms_needed:
                raise PermissionDenied(_("You do not have permission to delete this plugin"))
            obj_display = force_text(plugin)
            placeholder = plugin.placeholder
            plugin_tree_order = placeholder.get_plugin_tree_order(
                language=plugin.language,
                parent_id=plugin.parent_id,
            )

            operation_token = self._send_pre_placeholder_operation(
                request,
                operation=operations.DELETE_PLUGIN,
                plugin=plugin,
                placeholder=placeholder,
                tree_order=plugin_tree_order,
            )

            plugin.delete()
            placeholder.mark_as_dirty(plugin.language, clear_cache=False)
            reorder_plugins(
                placeholder=placeholder,
                parent_id=plugin.parent_id,
                language=plugin.language,
            )

            self.log_deletion(request, plugin, obj_display)
            self.message_user(request, _('The %(name)s plugin "%(obj)s" was deleted successfully.') % {
                'name': force_text(opts.verbose_name), 'obj': force_text(obj_display)})

            # Avoid query by removing the plugin being deleted
            # from the tree order list
            new_plugin_tree_order = list(plugin_tree_order)
            new_plugin_tree_order.remove(plugin.pk)

            self._send_post_placeholder_operation(
                request,
                operation=operations.DELETE_PLUGIN,
                token=operation_token,
                plugin=plugin,
                placeholder=placeholder,
                tree_order=new_plugin_tree_order,
            )
            return HttpResponseRedirect(admin_reverse('index', current_app=self.admin_site.name))

        plugin_name = force_text(plugin.get_plugin_class().name)

        if perms_needed or protected:
            title = _("Cannot delete %(name)s") % {"name": plugin_name}
        else:
            title = _("Are you sure?")
        context = {
            "title": title,
            "object_name": plugin_name,
            "object": plugin,
            "deleted_objects": deleted_objects,
            "perms_lacking": perms_needed,
            "protected": protected,
            "opts": opts,
            "app_label": opts.app_label,
        }
        request.current_app = self.admin_site.name
        return TemplateResponse(
            request, "admin/cms/page/plugin/delete_confirmation.html", context
        )

    @xframe_options_sameorigin
    def clear_placeholder(self, request, placeholder_id):
        placeholder = get_object_or_404(Placeholder, pk=placeholder_id)
        language = request.GET.get('language')

        if placeholder.pk == request.toolbar.clipboard.pk:
            # User is clearing the clipboard, no need for permission
            # checks here as the clipboard is unique per user.
            # There could be a case where a plugin has relationship to
            # an object the user does not have permission to delete.
            placeholder.clear(language)
            return HttpResponseRedirect(admin_reverse('index', current_app=self.admin_site.name))

        if not self.has_clear_placeholder_permission(request, placeholder, language):
            return HttpResponseForbidden(force_text(_("You do not have permission to clear this placeholder")))

        opts = Placeholder._meta
        using = router.db_for_write(Placeholder)
        plugins = placeholder.get_plugins_list(language)
        deleted_objects, __, perms_needed, protected = get_deleted_objects(
            plugins, opts, request.user, self.admin_site, using)

        obj_display = force_text(placeholder)

        if request.POST:
            # The user has already confirmed the deletion.
            if perms_needed:
                return HttpResponseForbidden(force_text(_("You do not have permission to clear this placeholder")))

            operation_token = self._send_pre_placeholder_operation(
                request,
                operation=operations.CLEAR_PLACEHOLDER,
                plugins=plugins,
                placeholder=placeholder,
            )

            placeholder.clear(language)
            placeholder.mark_as_dirty(language, clear_cache=False)

            self.log_deletion(request, placeholder, obj_display)
            self.message_user(request, _('The placeholder "%(obj)s" was cleared successfully.') % {
                'obj': obj_display})

            self._send_post_placeholder_operation(
                request,
                operation=operations.CLEAR_PLACEHOLDER,
                token=operation_token,
                plugins=plugins,
                placeholder=placeholder,
            )
            return HttpResponseRedirect(admin_reverse('index', current_app=self.admin_site.name))

        if perms_needed or protected:
            title = _("Cannot delete %(name)s") % {"name": obj_display}
        else:
            title = _("Are you sure?")

        context = {
            "title": title,
            "object_name": _("placeholder"),
            "object": placeholder,
            "deleted_objects": deleted_objects,
            "perms_lacking": perms_needed,
            "protected": protected,
            "opts": opts,
            "app_label": opts.app_label,
        }
        request.current_app = self.admin_site.name
        return TemplateResponse(request, "admin/cms/page/plugin/delete_confirmation.html", context)

=======
>>>>>>> 83d38dbb

admin.site.register(Placeholder, PlaceholderAdmin)<|MERGE_RESOLUTION|>--- conflicted
+++ resolved
@@ -1028,13 +1028,7 @@
         return TemplateResponse(request, "admin/cms/page/plugin/delete_confirmation.html", context)
 
 
-<<<<<<< HEAD
 class PlaceholderAdmin(admin.ModelAdmin):
-    list_filter = []
-    list_display = []
-=======
-class PlaceholderAdmin(PlaceholderAdminMixin, admin.ModelAdmin):
->>>>>>> 83d38dbb
 
     def has_add_permission(self, request):
         return False
@@ -1048,7 +1042,6 @@
     def has_module_permission(self, request):
         return False
 
-<<<<<<< HEAD
     def _get_operation_language(self, request):
         # Unfortunately the ?language GET query
         # has a special meaning on the CMS.
@@ -2061,7 +2054,5 @@
         request.current_app = self.admin_site.name
         return TemplateResponse(request, "admin/cms/page/plugin/delete_confirmation.html", context)
 
-=======
->>>>>>> 83d38dbb
 
 admin.site.register(Placeholder, PlaceholderAdmin)