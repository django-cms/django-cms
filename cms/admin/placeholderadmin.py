import json
import uuid
import warnings
from urllib.parse import parse_qsl, urlparse

from django.contrib import admin
from django.contrib.admin.helpers import AdminForm
from django.contrib.admin.utils import flatten_fieldsets, get_deleted_objects
from django.core.exceptions import PermissionDenied
from django.db import models, transaction
from django.http import (
    HttpResponse,
    HttpResponseBadRequest,
    HttpResponseForbidden,
    HttpResponseNotFound,
    JsonResponse,
)
from django.shortcuts import get_list_or_404, get_object_or_404
from django.template.defaultfilters import escape
from django.template.response import TemplateResponse
from django.urls import include, re_path
from django.utils.datastructures import MultiValueDict
from django.utils.decorators import method_decorator
from django.utils.encoding import force_str
from django.utils.html import conditional_escape
from django.utils.translation import get_language_from_path, gettext as _
from django.views.decorators.clickjacking import xframe_options_sameorigin
from django.views.decorators.http import require_POST

from cms import operations
from cms.admin.forms import PluginAddValidationForm
from cms.constants import SLUG_REGEXP
from cms.exceptions import PluginLimitReached
from cms.models.placeholdermodel import Placeholder
from cms.models.placeholderpluginmodel import PlaceholderReference
from cms.models.pluginmodel import CMSPlugin
from cms.plugin_base import CMSPluginBase
from cms.plugin_pool import plugin_pool
from cms.signals import post_placeholder_operation, pre_placeholder_operation
from cms.toolbar.utils import create_child_plugin_references, get_plugin_content, get_plugin_tree
from cms.utils import get_current_site
from cms.utils.conf import get_cms_setting
from cms.utils.i18n import get_language_code, get_language_list
from cms.utils.plugins import (
    copy_plugins_to_placeholder,
    downcast_plugins,
    has_reached_plugin_limit,
)
from cms.views import (
    render_object_edit,
    render_object_preview,
    render_object_structure,
)

_no_default = object()


def get_int(int_str, default=_no_default):
    """
    For convenience a get-like method for taking the int() of a string.
    :param int_str: the string to convert to integer
    :param default: an optional value to return if ValueError is raised.
    :return: the int() of «int_str» or «default» on exception.
    """
    if default == _no_default:
        return int(int_str)
    else:
        try:
            return int(int_str)
        except ValueError:
            return default


def _instance_overrides_method(base, instance, method_name):
    """
    Returns True if instance overrides a method (method_name)
    inherited from base.
    """
    bound_method = getattr(instance.__class__, method_name)
    unbound_method = getattr(base, method_name)
    return unbound_method != bound_method


class BaseEditableAdminMixin:
    """
    Base class for FrontendEditableAdminMixin to be reused by
    PlaceholderAdmin
    """
    @xframe_options_sameorigin
    def edit_field(self, request, object_id, language):
        """Endpoint which manages frontend-editable fields"""
        obj = self._get_object_for_single_field(object_id, language)
        opts = obj.__class__._meta
        saved_successfully = False
        cancel_clicked = request.POST.get("_cancel", False)
        raw_fields = request.GET.get("edit_fields", "")
        admin_obj = self._get_model_admin(obj)
        allowed_fields = getattr(admin_obj, "frontend_editable_fields", [])
        fields = [field for field in raw_fields.split(",") if field in allowed_fields]
        if not fields:
            context = {
                'opts': opts,
                'message': _("Field %s not found") % raw_fields
            }
            return TemplateResponse(request, 'admin/cms/page/plugin/error_form.html', context)
        if not request.user.has_perm(f"{admin_obj.model._meta.app_label}.change_{admin_obj.model._meta.model_name}"):
            context = {
                'opts': opts,
                'message': _("You do not have permission to edit this item")
            }
            return TemplateResponse(request, 'admin/cms/page/plugin/error_form.html', context)
            # Dynamically creates the form class with only `field_name` field
        # enabled
        form_class = admin_obj.get_form(request, obj, fields=fields)
        if not cancel_clicked and request.method == 'POST':
            form = form_class(instance=obj, data=request.POST)
            if form.is_valid():
                new_object = form.save(commit=False)
                admin_obj.save_model(request, new_object, form, change=True)  # Call save model like the admin does
                saved_successfully = True
        else:
            form = form_class(instance=obj)
        admin_form = AdminForm(form, fieldsets=[(None, {'fields': fields})], prepopulated_fields={},
                               model_admin=self)
        media = admin_obj.media + admin_form.media
        context = {
            'CMS_MEDIA_URL': get_cms_setting('MEDIA_URL'),
            'title': opts.verbose_name,
            'plugin': None,
            'plugin_id': None,
            'adminform': admin_form,
            'add': False,
            'is_popup': True,
            'media': media,
            'opts': opts,
            'change': True,
            'save_as': False,
            'has_add_permission': False,
            'window_close_timeout': 10,
        }
        if cancel_clicked:
            # cancel button was clicked
            context["cancel"] = True
            return TemplateResponse(request, 'admin/cms/page/plugin/confirm_form.html', context)
        if not cancel_clicked and request.method == 'POST' and saved_successfully and isinstance(admin_obj, CMSPluginBase):
            # Update the structure board by populating the data bridge
            return admin_obj.render_close_frame(request, obj, action="change")
        return TemplateResponse(request, 'admin/cms/page/plugin/change_form.html', context)


class FrontendEditableAdminMixin(BaseEditableAdminMixin):
    """
    Adding ``FrontendEditableAdminMixin`` to  models admin class allows to open that admin
    in the frontend by double-clicking on fields rendered with the ``render_model`` template
    tag.
    """
    def get_urls(self) -> list[str]:
        """
        Register the url for the edit field view
        """
        info = f"{self.model._meta.app_label}_{self.model._meta.model_name}"

        def pat(regex, fn):
            return re_path(regex, self.admin_site.admin_view(fn), name=f"{info}_{fn.__name__}")
        url_patterns = [
            pat(r'edit-field/(%s)/([a-z\-]+)/$' % SLUG_REGEXP, self.edit_field),
        ]
        return url_patterns + super().get_urls()

    def _get_model_admin(self, obj: models.Model) -> admin.ModelAdmin:
        # FrontendEditableAdminMixin needs to be added to the model's model admin class.
        # Hence, the relevant admin is the model admin itself.
        return self

    def _get_object_for_single_field(self, object_id: int, language: str) -> models.Model:
        # Quick and dirty way to retrieve objects for django-hvad
        # Cleaner implementation will extend this method in a child mixin
        try:
            # First see if the model uses the admin manager pattern from cms.models.manager.ContentAdminManager
            manager = self.model.admin_manager
        except AttributeError:
            # If not, use the default manager
            manager = self.model.objects
        try:
            return manager.language(language).get(pk=object_id)
        except AttributeError:
            return manager.get(pk=object_id)


@admin.register(Placeholder)
class PlaceholderAdmin(BaseEditableAdminMixin, admin.ModelAdmin):
    """Placeholder admin manages placeholders and their plugins, as well as the preview, edit, and
    structure endpoints."""

    def has_add_permission(self, request):
        # Placeholders are created by the system
        return False

    def has_change_permission(self, request, obj=None):
        # Placeholders are not editable in the admin
        return False

    def has_delete_permission(self, request, obj=None):
        # Placeholders are deleted by cascading the deletion of their source object
        # so we don't need to check for delete permissions here.
        return True

    def has_module_permission(self, request):
        # Do not show in admin
        return False

    def delete_view(self, request, object_id, extra_context=None):
        # Placeholder are deleted by cascading the deletion of their source object
        # but the admin's delete view is not available for placeholders.
        raise PermissionDenied

    def get_urls(self) -> list[str]:
        """
        Register the plugin specific urls (add/edit/copy/remove/move)
        """
        info = f"{self.model._meta.app_label}_{self.model._meta.model_name}"

        def pat(regex, fn):
            return re_path(regex, self.admin_site.admin_view(fn), name=f"{info}_{fn.__name__}")
        url_patterns = [
            re_path(r'^cms_wizard/', include('cms.wizards.urls')),
            pat(r'^copy-plugins/$', self.copy_plugins),
            pat(r'^add-plugin/$', self.add_plugin),
            pat(r'^edit-plugin/([0-9]+)/$', self.edit_plugin),
            pat(r'^edit-field/([0-9]+)/([a-z\-]+)/$', self.edit_field),
            pat(r'^delete-plugin/([0-9]+)/$', self.delete_plugin),
            pat(r'^clear-placeholder/([0-9]+)/$', self.clear_placeholder),
            pat(r'^move-plugin/$', self.move_plugin),
            # Register object edit/structure/preview endpoints.
            pat(r'^object/([0-9]+)/edit/([0-9]+)/$', render_object_edit),
            pat(r'^object/([0-9]+)/structure/([0-9]+)/$', render_object_structure),
            pat(r'^object/([0-9]+)/preview/([0-9]+)/$', render_object_preview),
        ]
        return url_patterns

    def _get_object_for_single_field(self, object_id: int, language: str) -> CMSPlugin:
        # For BaseEditableAdminMixin: This (private) method retrieves the corresponding CMSPlugin and
        # downcasts it to the appropriate plugin model. language is ignored. This provides the plugin for
        # edit_field"""
        plugin = get_object_or_404(CMSPlugin, pk=object_id)  # Returns a CMSPlugin instance
        return plugin.get_bound_plugin()  # Returns the plugin model instance of the appropriate type

    def _get_model_admin(self, obj: CMSPlugin) -> admin.ModelAdmin:
        # For BaseEditableAdminMixin: This (private) method retrieves the model admin for the plugin model
        # which is the plugin instance itself.
        return obj.get_plugin_class_instance(admin=self.admin_site)

    def _get_operation_language(self, request):
        # Unfortunately the ?language GET query
        # has a special meaning on the CMS.
        # It allows users to see another language while maintaining
        # the same url. This complicates language detection.
        site = get_current_site(request)
        parsed_url = urlparse(request.GET['cms_path'])
        queries = dict(parse_qsl(parsed_url.query))
        language = queries.get('language')

        if not language:
            language = get_language_from_path(parsed_url.path)
        return get_language_code(language, site_id=site.pk)

    def _get_operation_origin(self, request):
        return urlparse(request.GET['cms_path']).path

    def _send_pre_placeholder_operation(self, request, operation, **kwargs):
        token = str(uuid.uuid4())

        if not request.GET.get('cms_path'):
            warnings.warn('All custom placeholder admin endpoints require '
                          'a "cms_path" GET query which points to the path '
                          'where the request originates from.'
                          'This backwards compatible shim will be removed on 3.5 '
                          'and an HttpBadRequest response will be returned instead.',
                          UserWarning)
            return token

        pre_placeholder_operation.send(
            sender=self.__class__,
            operation=operation,
            request=request,
            language=self._get_operation_language(request),
            token=token,
            origin=self._get_operation_origin(request),
            **kwargs
        )
        return token

    def _send_post_placeholder_operation(self, request, operation, token, **kwargs):
        if not request.GET.get('cms_path'):
            # No need to re-raise the warning
            return

        post_placeholder_operation.send(
            sender=self.__class__,
            operation=operation,
            request=request,
            language=self._get_operation_language(request),
            token=token,
            origin=self._get_operation_origin(request),
            **kwargs
        )

    def _get_plugin_from_id(self, plugin_id):
        queryset = CMSPlugin.objects.values_list('plugin_type', flat=True)
        plugin_type = get_list_or_404(queryset, pk=plugin_id)[0]
        # CMSPluginBase subclass
        plugin_class = plugin_pool.get_plugin(plugin_type)
        real_queryset = plugin_class.get_render_queryset().select_related('parent', 'placeholder')
        return get_object_or_404(real_queryset, pk=plugin_id)

    def has_add_plugin_permission(self, request, placeholder, plugin_type):
        return placeholder.has_add_plugin_permission(request.user, plugin_type)

    def has_change_plugin_permission(self, request, plugin):
        placeholder = plugin.placeholder
        return placeholder.has_change_plugin_permission(request.user, plugin)

    def has_delete_plugin_permission(self, request, plugin):
        placeholder = plugin.placeholder
        return placeholder.has_delete_plugin_permission(request.user, plugin)

    def has_copy_plugins_permission(self, request, plugins):
        # Plugins can only be copied to the clipboard
        placeholder = request.toolbar.clipboard
        return placeholder.has_add_plugins_permission(request.user, plugins)

    def has_copy_from_clipboard_permission(self, request, placeholder, plugins):
        return placeholder.has_add_plugins_permission(request.user, plugins)

    def has_copy_from_placeholder_permission(self, request, source_placeholder, target_placeholder, plugins):
        if not source_placeholder.has_add_plugins_permission(request.user, plugins):
            return False
        return target_placeholder.has_add_plugins_permission(request.user, plugins)

    def has_move_plugin_permission(self, request, plugin, target_placeholder):
        placeholder = plugin.placeholder
        return placeholder.has_move_plugin_permission(request.user, plugin, target_placeholder)

    def has_clear_placeholder_permission(self, request, placeholder, language=None):
        if language:
            languages = [language]
        else:
            # fetch all languages this placeholder contains
            # based on it's plugins
            languages = (
                placeholder
                .cmsplugin_set
                .values_list('language', flat=True)
                .distinct()
                .order_by()
            )
        return placeholder.has_clear_permission(request.user, languages)

    def get_placeholder_template(self, request, placeholder):
        pass

    @xframe_options_sameorigin
    def add_plugin(self, request):
        """
        Shows the add plugin form and saves it on POST.

        Requires the following GET parameters:
            - cms_path
            - placeholder_id
            - plugin_type
            - plugin_language
            - plugin_position
            - plugin_parent (optional)
        """
        form = PluginAddValidationForm(request.GET)
        form._request = request

        if not form.is_valid():
            # list() is necessary for python 3 compatibility.
            # errors is s dict mapping fields to a list of errors
            # for that field.
            error = list(form.errors.values())[0][0]
            return HttpResponseBadRequest(conditional_escape(force_str(error)))

        plugin_data = form.cleaned_data
        placeholder = plugin_data['placeholder_id']
        plugin_type = plugin_data['plugin_type']

        if not self.has_add_plugin_permission(request, placeholder, plugin_type):
            message = _('You do not have permission to add a plugin')
            return HttpResponseForbidden(escape(message))

        if not placeholder.check_source(request.user):
            message = _('You do not have permission to add a plugin')
            return HttpResponseForbidden(escape(message))
        plugin_class = plugin_pool.get_plugin(plugin_type)
        plugin_instance = plugin_class(plugin_class.model, self.admin_site)

        # Setting attributes on the form class is perfectly fine.
        # The form class is created by modelform factory every time
        # this get_form() method is called.
        plugin_instance._cms_initial_attributes = {
            'language': plugin_data['plugin_language'],
            'placeholder': plugin_data['placeholder_id'],
            'parent': plugin_data.get('plugin_parent', None),
            'plugin_type': plugin_data['plugin_type'],
            'position': plugin_data['plugin_position'],
        }

        if request.method == 'POST' and not plugin_class.show_add_form:
            # If the plugin has show_add_form set to False,
            # the post data is missing the initial values of the plugin form
            # Get the fields, the form and the initial values from the plugin instance
            # Replace the POST parameters by those initial values plus any concrete changes
            # the form.
            # TODO: Make this work with Text plugins which use ghost plugins and have to
            # have show_add_form=True
            fieldsets = plugin_instance.get_fieldsets(request, obj=None)
            fields = flatten_fieldsets(fieldsets)
            # Instantiate the add form for all fields
            initial_form = plugin_instance.get_form(request, None, change=False, fields=fields)()
            # Turn the initial values in a multi-value dict. In a multi-value dict each value is a list.
            # Hence, if the initial value is not a list, it is turned into a list.
            query_dict = MultiValueDict({
                name: field.initial if isinstance(field.initial, (tuple, list)) else [field.initial]
                for name, field in initial_form.fields.items()
                if getattr(field, "initial", None) is not None and name not in request.POST
            })
            # Add the actual post parameters
            query_dict.update(request.POST)
            # Use the QueryDict as the POST data
            request.POST = query_dict

        response = plugin_instance.add_view(request)
        plugin = getattr(plugin_instance, 'saved_object', None)

        if plugin_instance._operation_token:
            self._send_post_placeholder_operation(
                request,
                operation=operations.ADD_PLUGIN,
                token=plugin_instance._operation_token,
                plugin=plugin,
                placeholder=plugin.placeholder,
            )
        return response

    @method_decorator(require_POST)
    @xframe_options_sameorigin
    @transaction.atomic
    def copy_plugins(self, request):
        """
        POST request should have the following data:

        - cms_path
        - source_language
        - source_placeholder_id
        - source_plugin_id (optional)
        - target_language
        - target_placeholder_id
        """
        source_placeholder_id = request.POST['source_placeholder_id']
        target_language = request.POST['target_language']
        target_placeholder_id = request.POST['target_placeholder_id']
        source_placeholder = get_object_or_404(Placeholder, pk=source_placeholder_id)
        target_placeholder = get_object_or_404(Placeholder, pk=target_placeholder_id)

<<<<<<< HEAD
        if not target_language or target_language not in get_language_list():
            return HttpResponseBadRequest(escape(_("Language must be set to a supported language!")))
=======
        if not target_language or target_language not in get_language_list(site_id=get_current_site(request).pk):
            return HttpResponseBadRequest(_("Language must be set to a supported language!"))
>>>>>>> fe261145

        copy_to_clipboard = target_placeholder.pk == request.toolbar.clipboard.pk
        source_plugin_id = request.POST.get('source_plugin_id', None)

        if copy_to_clipboard and source_plugin_id:
            new_plugin = self._copy_plugin_to_clipboard(
                request,
                target_placeholder,
            )
            new_plugins = [new_plugin]
        elif copy_to_clipboard:
            new_plugin = self._copy_placeholder_to_clipboard(
                request,
                source_placeholder,
                target_placeholder,
            )
            new_plugins = [new_plugin]
        else:
            new_plugins = self._add_plugins_from_placeholder(
                request,
                source_placeholder,
                target_placeholder,
            )
        data = get_plugin_tree(request, new_plugins)
        return JsonResponse(data)

    def _copy_plugin_to_clipboard(self, request, target_placeholder):
        source_language = request.POST['source_language']
        source_plugin_id = request.POST.get('source_plugin_id')
        target_language = request.POST['target_language']

        source_plugin = get_object_or_404(
            CMSPlugin,
            pk=source_plugin_id,
            language=source_language,
        )
        old_plugins = [source_plugin] + list(source_plugin.get_descendants())

        if not self.has_copy_plugins_permission(request, old_plugins):
            message = _('You do not have permission to copy these plugins.')
            raise PermissionDenied(message)

        if not target_placeholder.check_source(request.user):
            message = _('You do not have permission to copy these plugins.')
            raise PermissionDenied(message)

        # Empty the clipboard
        target_placeholder.clear()

        copied_plugins = copy_plugins_to_placeholder(
            old_plugins,
            placeholder=target_placeholder,
            language=target_language,
        )
        return copied_plugins[0]

    def _copy_placeholder_to_clipboard(self, request, source_placeholder, target_placeholder):
        source_language = request.POST['source_language']
        target_language = request.POST['target_language']

        # User is copying the whole placeholder to the clipboard.
        old_plugins = source_placeholder.get_plugins_list(language=source_language)

        if not self.has_copy_plugins_permission(request, old_plugins):
            message = _('You do not have permission to copy this placeholder.')
            raise PermissionDenied(message)

        if not target_placeholder.check_source(request.user):
            message = _('You do not have permission to copy this placeholder.')
            raise PermissionDenied(message)

        # Empty the clipboard
        target_placeholder.clear()

        # Create a PlaceholderReference plugin which in turn
        # creates a blank placeholder called "clipboard"
        # the real clipboard has the reference placeholder inside but the plugins
        # are inside of the newly created blank clipboard.
        # This allows us to wrap all plugins in the clipboard under one plugin
        reference = PlaceholderReference.objects.create(
            name=source_placeholder.get_label(),
            plugin_type='PlaceholderPlugin',
            language=target_language,
            placeholder=target_placeholder,
        )
        copy_plugins_to_placeholder(
            old_plugins,
            placeholder=reference.placeholder_ref,
            language=target_language,
        )
        return reference

    def _add_plugins_from_placeholder(self, request, source_placeholder, target_placeholder):
        # Plugins are being copied from a placeholder in another language
        # using the "Copy from language" placeholder operation.
        source_language = request.POST['source_language']
        target_language = request.POST['target_language']

        old_plugins = source_placeholder.get_plugins_list(language=source_language)

        # Check if the user can copy plugins from source placeholder to
        # target placeholder.
        has_permissions = self.has_copy_from_placeholder_permission(
            request,
            source_placeholder,
            target_placeholder,
            old_plugins,
        )

        if not has_permissions:
            message = _('You do not have permission to copy these plugins.')
            raise PermissionDenied(message)

        if not target_placeholder.check_source(request.user):
            message = _('You do not have permission to copy these plugins.')
            raise PermissionDenied(message)

        target_tree_order = target_placeholder.get_plugin_tree_order(
            language=target_language,
            parent_id=None,
        )

        operation_token = self._send_pre_placeholder_operation(
            request,
            operation=operations.ADD_PLUGINS_FROM_PLACEHOLDER,
            plugins=old_plugins,
            source_language=source_language,
            source_placeholder=source_placeholder,
            target_language=target_language,
            target_placeholder=target_placeholder,
            target_order=target_tree_order,
        )

        copied_plugins = copy_plugins_to_placeholder(old_plugins, target_placeholder, language=target_language)
        new_plugin_ids = (new.pk for new in copied_plugins)

        target_placeholder.clear_cache(target_language)

        new_plugins = CMSPlugin.objects.filter(pk__in=new_plugin_ids)
        new_plugins = list(new_plugins)

        self._send_post_placeholder_operation(
            request,
            operation=operations.ADD_PLUGINS_FROM_PLACEHOLDER,
            token=operation_token,
            plugins=new_plugins,
            source_language=source_language,
            source_placeholder=source_placeholder,
            target_language=target_language,
            target_placeholder=target_placeholder,
            target_order=target_tree_order,
        )
        return new_plugins

    @xframe_options_sameorigin
    def edit_plugin(self, request, plugin_id):
        try:
            plugin_id = int(plugin_id)
        except ValueError:
            return HttpResponseNotFound(escape(_("Plugin not found")))

        obj = self._get_plugin_from_id(plugin_id)

        # CMSPluginBase subclass instance
        plugin_instance = obj.get_plugin_class_instance(admin=self.admin_site)

        if not self.has_change_plugin_permission(request, obj):
            return HttpResponseForbidden(escape(_("You do not have permission to edit this plugin")))

        if not obj.placeholder.check_source(request.user):
            message = _("You do not have permission to edit this plugin")
            return HttpResponseForbidden(message)

        response = plugin_instance.change_view(request, str(plugin_id))

        plugin = getattr(plugin_instance, 'saved_object', None)

        if plugin:
            plugin.placeholder.clear_cache(plugin.language)

        if plugin_instance._operation_token:
            self._send_post_placeholder_operation(
                request,
                operation=operations.CHANGE_PLUGIN,
                token=plugin_instance._operation_token,
                old_plugin=obj,
                new_plugin=plugin,
                placeholder=plugin.placeholder,
            )
        return response

    @method_decorator(require_POST)
    @xframe_options_sameorigin
    @transaction.atomic
    def move_plugin(self, request):
        """
        Performs a move or a "paste" operation (when «move_a_copy» is set)

        POST request with following parameters:
        - plugin_id
        - placeholder_id
        - target_position (optional)
        - plugin_language (optional)
        - plugin_parent (optional)
        - plugin_order (array, optional)
        - move_a_copy (Boolean, optional) (anything supplied here except a case-
                                        insensitive "false" is True)
        NOTE: If move_a_copy is set, the plugin_order should contain an item
              '__COPY__' with the desired destination of the copied plugin.
        """
        # plugin_id and placeholder_id are required, so, if nothing is supplied,
        # an ValueError exception will be raised by get_int().
        try:
            plugin_id = get_int(request.POST.get('plugin_id'))
        except TypeError:
            raise RuntimeError("'plugin_id' is a required parameter.")

        plugin = self._get_plugin_from_id(plugin_id)

        if request.POST.get('placeholder_id'):
            placeholder_id = get_int(request.POST.get('placeholder_id'))
            placeholder = Placeholder.objects.get(pk=placeholder_id)
            assert plugin.placeholder_id != placeholder_id
        else:
            placeholder = None

        # The rest are optional
        target_position = int(request.POST.get('target_position', "0"))
        parent_id = get_int(request.POST.get('plugin_parent', ""), None)
        target_language = request.POST['target_language']
        move_a_copy = request.POST.get('move_a_copy')
        move_a_copy = (
            move_a_copy and move_a_copy != "0" and move_a_copy.lower() != "false"
        )
        move_to_clipboard = placeholder == request.toolbar.clipboard
        source_placeholder = plugin.placeholder

        if placeholder and placeholder != source_placeholder:
            try:
                template = self.get_placeholder_template(request, placeholder)
                has_reached_plugin_limit(placeholder, plugin.plugin_type,
                                         target_language, template=template)
            except PluginLimitReached as er:
                return HttpResponseBadRequest(er)

        # True if the plugin is not being moved from the clipboard
        # to a placeholder or from a placeholder to the clipboard.
        move_a_plugin = not move_a_copy and not move_to_clipboard

        if parent_id and plugin.parent_id != parent_id:
            target_pl = placeholder or plugin.placeholder

            if move_a_plugin:
                target_parent = get_object_or_404(
                    CMSPlugin,
                    pk=parent_id,
                    language=target_language,
                    placeholder=target_pl,
                )
            else:
                target_parent = get_object_or_404(CMSPlugin, pk=parent_id)
        elif parent_id:
            target_parent = plugin.parent
        else:
            target_parent = None

        old_parent = None
        fetch_tree = True

        if move_a_copy and plugin.plugin_type == "PlaceholderPlugin":
            fetch_tree = False
            new_plugin = None
            new_plugins = self._paste_placeholder(
                request,
                plugin=plugin,
                target_language=target_language,
                target_placeholder=placeholder,
                target_position=target_position,
            )
        elif move_a_copy:
            new_plugin = self._paste_plugin(
                request,
                plugin=plugin,
                target_parent=target_parent,
                target_language=target_language,
                target_placeholder=placeholder,
                target_position=target_position,
            )
        elif move_to_clipboard:
            old_parent = plugin.parent  # Previous parent needs content update, too
            new_plugin = self._cut_plugin(
                request,
                plugin=plugin,
                target_language=target_language,
                target_placeholder=placeholder,
            )
            new_plugins = [plugin]
        else:
            old_parent = plugin.parent  # Previous parent needs content update, too
            new_plugin = self._move_plugin(
                request,
                plugin=plugin,
                target_parent=target_parent,
                target_position=target_position,
                target_placeholder=placeholder,
            )

        if new_plugin and fetch_tree:
            root = (new_plugin.parent or new_plugin)
            new_plugins = [root] + list(root.get_descendants())
        data = get_plugin_tree(request, new_plugins, target_plugin=new_plugins[0])
        if old_parent and old_parent not in new_plugins and "content" in data:
            # Update previous parent and its children
            old_parent_plugins = list(downcast_plugins([old_parent] + list(old_parent.get_descendants()), select_placeholder=True))
            create_child_plugin_references(old_parent_plugins)
            data["content"] += get_plugin_content(request, old_parent_plugins[0])
        # Pass the target_position
        if "content" in data and len(data["content"]) > 0:
            data["content"][0]["insert"] = new_plugins[0].pk == plugin.pk  # Insert the content (old_parent is always only updated)
            if move_to_clipboard:
                data["content"].pop(0)
        data["source_placeholder_id"] = source_placeholder.pk
        return HttpResponse(json.dumps(data), content_type='application/json')

    def _paste_plugin(self, request, plugin, target_language,
                      target_placeholder, target_position, target_parent=None):
        plugins = [plugin] + list(plugin.get_descendants())

        if not self.has_copy_from_clipboard_permission(request, target_placeholder, plugins):
            message = _("You have no permission to paste this plugin")
            raise PermissionDenied(message)

        if not target_placeholder.check_source(request.user):
            message = _("You have no permission to paste this plugin")
            raise PermissionDenied(message)

        if target_parent:
            target_parent_id = target_parent.pk
        else:
            target_parent_id = None

        action_token = self._send_pre_placeholder_operation(
            request,
            operation=operations.PASTE_PLUGIN,
            plugin=plugin,
            target_language=target_language,
            target_placeholder=target_placeholder,
            target_parent_id=target_parent_id,
        )

        target_last_plugin = target_placeholder.get_last_plugin(target_language)

        if target_last_plugin:
            target_offset = target_last_plugin.position + len(plugins)
            target_placeholder._shift_plugin_positions(
                target_language,
                start=target_position,
                offset=target_offset,
            )

        new_plugins = copy_plugins_to_placeholder(
            plugins,
            placeholder=target_placeholder,
            language=target_language,
            root_plugin=target_parent,
            start_positions={target_language: target_position},
        )
        root_plugin = new_plugins[0]
        target_placeholder.clear_cache(target_language)

        # Fetch from db to update position and other tree values
        root_plugin.refresh_from_db()

        self._send_post_placeholder_operation(
            request,
            operation=operations.PASTE_PLUGIN,
            plugin=root_plugin.get_bound_plugin(),
            token=action_token,
            target_language=target_language,
            target_placeholder=target_placeholder,
            target_parent_id=target_parent_id,
        )
        return root_plugin

    def _paste_placeholder(self, request, plugin, target_language,
                           target_placeholder, target_position):
        plugins = plugin.placeholder_ref.get_plugins_list()

        if not self.has_copy_from_clipboard_permission(request, target_placeholder, plugins):
            message = _("You have no permission to paste this placeholder")
            raise PermissionDenied(message)

        if not target_placeholder.check_source(request.user):
            message = _("You have no permission to paste this placeholder")
            raise PermissionDenied(message)

        action_token = self._send_pre_placeholder_operation(
            request,
            operation=operations.PASTE_PLACEHOLDER,
            plugins=plugins,
            target_language=target_language,
            target_placeholder=target_placeholder,
        )

        target_last_plugin = target_placeholder.get_last_plugin(plugin.language)

        if target_last_plugin:
            target_offset = target_last_plugin.position + len(plugins)
            target_placeholder._shift_plugin_positions(
                target_language,
                start=target_position,
                offset=target_offset,
            )

        new_plugins = copy_plugins_to_placeholder(
            plugins,
            placeholder=target_placeholder,
            language=target_language,
            start_positions={target_language: target_position},
        )
        new_plugin_ids = (new.pk for new in new_plugins)
        target_placeholder.clear_cache(plugin.language)

        new_plugins = (
            CMSPlugin
            .objects
            .filter(pk__in=new_plugin_ids)
            .select_related('placeholder')
        )
        new_plugins = list(new_plugins)

        self._send_post_placeholder_operation(
            request,
            operation=operations.PASTE_PLACEHOLDER,
            token=action_token,
            plugins=new_plugins,
            target_language=target_language,
            target_placeholder=target_placeholder,
        )
        return new_plugins

    def _move_plugin(self, request, plugin, target_position, target_placeholder=None, target_parent=None):
        language = plugin.language
        source_placeholder = plugin.placeholder

        if not self.has_move_plugin_permission(request, plugin, source_placeholder):
            message = _("You have no permission to move this plugin")
            raise PermissionDenied(message)

        if target_placeholder and not self.has_move_plugin_permission(request, plugin, target_placeholder):
            message = _("You have no permission to move this plugin")
            raise PermissionDenied(message)

        if not source_placeholder.check_source(request.user):
            message = _("You have no permission to move this plugin")
            raise PermissionDenied(message)

        if target_placeholder and not target_placeholder.check_source(request.user):
            message = _("You have no permission to move this plugin")
            raise PermissionDenied(message)

        if target_parent:
            target_parent_id = target_parent.pk
        else:
            target_parent_id = None

        action_token = self._send_pre_placeholder_operation(
            request,
            operation=operations.MOVE_PLUGIN,
            plugin=plugin,
            source_language=plugin.language,
            source_placeholder=source_placeholder,
            source_parent_id=plugin.parent_id,
            target_language=language,
            target_placeholder=(target_placeholder or source_placeholder),
            target_parent_id=target_parent_id,
        )

        source_placeholder.move_plugin(
            plugin=plugin,
            target_position=target_position,
            target_placeholder=target_placeholder,
            target_plugin=target_parent,
        )

        # Refresh plugin to get new position values
        updated_plugin = plugin.reload()
        if target_placeholder:
            target_placeholder.clear_cache(language)
        source_placeholder.clear_cache(language)

        self._send_post_placeholder_operation(
            request,
            operation=operations.MOVE_PLUGIN,
            plugin=updated_plugin.get_bound_plugin(),
            token=action_token,
            source_language=language,
            source_placeholder=source_placeholder,
            source_parent_id=updated_plugin.parent_id,
            target_language=language,
            target_placeholder=(target_placeholder or source_placeholder),
            target_parent_id=target_parent_id,
        )
        return updated_plugin

    def _cut_plugin(self, request, plugin, target_language, target_placeholder):
        source_placeholder = plugin.placeholder

        if not self.has_move_plugin_permission(request, plugin, source_placeholder):
            message = _("You have no permission to cut this plugin")
            raise PermissionDenied(message)

        if not source_placeholder.check_source(request.user):
            message = _("You have no permission to cut this plugin")
            raise PermissionDenied(message)

        action_token = self._send_pre_placeholder_operation(
            request,
            operation=operations.CUT_PLUGIN,
            plugin=plugin,
            clipboard=target_placeholder,
            clipboard_language=target_language,
            source_language=plugin.language,
            source_placeholder=source_placeholder,
            source_parent_id=plugin.parent_id,
            source_order=[],
        )

        # Empty the clipboard
        target_placeholder.clear()
        source_placeholder.move_plugin(
            plugin,
            target_position=1,
            target_placeholder=target_placeholder,
            target_plugin=None,
        )
        source_placeholder.clear_cache(plugin.language)
        updated_plugin = plugin.reload()

        self._send_post_placeholder_operation(
            request,
            operation=operations.CUT_PLUGIN,
            token=action_token,
            plugin=updated_plugin.get_bound_plugin(),
            clipboard=target_placeholder,
            clipboard_language=target_language,
            source_language=plugin.language,
            source_placeholder=source_placeholder,
            source_parent_id=plugin.parent_id,
            source_order=[],
        )
        return updated_plugin

    @xframe_options_sameorigin
    def delete_plugin(self, request, plugin_id):
        plugin = self._get_plugin_from_id(plugin_id)

        if not self.has_delete_plugin_permission(request, plugin):
            message = _("You do not have permission to delete this plugin")
            return HttpResponseForbidden(message)

        if not plugin.placeholder.check_source(request.user):
            message = _("You do not have permission to delete this plugin")
            raise PermissionDenied(message)

        opts = plugin._meta
        get_deleted_objects_additional_kwargs = {'request': request}
        deleted_objects, __, perms_needed, protected = get_deleted_objects(
            [plugin], admin_site=self.admin_site,
            **get_deleted_objects_additional_kwargs
        )

        if request.POST:  # The user has already confirmed the deletion.
            if perms_needed:
                raise PermissionDenied(_("You do not have permission to delete this plugin"))
            obj_display = force_str(plugin)
            placeholder = plugin.placeholder
            plugin_class_instance = plugin.get_plugin_class_instance()
            plugin_parent = plugin.parent
            plugin_tree_order = placeholder.get_plugin_tree_order(language=plugin.language)

            operation_token = self._send_pre_placeholder_operation(
                request,
                operation=operations.DELETE_PLUGIN,
                plugin=plugin,
                placeholder=placeholder,
                tree_order=plugin_tree_order,
            )
            placeholder.delete_plugin(plugin)
            placeholder.clear_cache(plugin.language)

            self.message_user(request, _('The %(name)s plugin "%(obj)s" was deleted successfully.') % {
                'name': force_str(opts.verbose_name), 'obj': force_str(obj_display)})

            self._send_post_placeholder_operation(
                request,
                operation=operations.DELETE_PLUGIN,
                token=operation_token,
                plugin=plugin,
                placeholder=placeholder,
                tree_order=plugin_tree_order,
            )
            return plugin_class_instance.render_close_frame(
                request,
                plugin_parent,
                action="delete",
                extra_data=dict(deleted=True, plugin_id=plugin.pk))

        plugin_name = force_str(plugin.get_plugin_class().name)

        if perms_needed or protected:
            title = _("Cannot delete %(name)s") % {"name": plugin_name}
        else:
            title = _("Are you sure?")
        context = {
            "title": title,
            "object_name": plugin_name,
            "object": plugin,
            "deleted_objects": deleted_objects,
            "perms_lacking": perms_needed,
            "protected": protected,
            "opts": opts,
            "app_label": opts.app_label,
        }
        request.current_app = self.admin_site.name
        return TemplateResponse(
            request, "admin/cms/page/plugin/delete_confirmation.html", context
        )

    @xframe_options_sameorigin
    def clear_placeholder(self, request, placeholder_id):
        placeholder = get_object_or_404(Placeholder, pk=placeholder_id)
        language = request.GET.get('language')

        if placeholder.pk == request.toolbar.clipboard.pk:
            # User is clearing the clipboard, no need for permission
            # checks here as the clipboard is unique per user.
            # There could be a case where a plugin has relationship to
            # an object the user does not have permission to delete.
            placeholder.clear(language)
            return TemplateResponse(request, "admin/cms/page/plugin/confirm_form.html", {
                "data_bridge": {
                    "action": "clear_placeholder",
                    "deleted": True,
                    "placeholder_id": placeholder.pk,
                }
            })

        if not self.has_clear_placeholder_permission(request, placeholder, language):
            message = _("You do not have permission to clear this placeholder")
            return HttpResponseForbidden(escape(message))

        if not placeholder.check_source(request.user):
            message = _("You do not have permission to clear this placeholder")
            raise PermissionDenied(escape(message))

        opts = Placeholder._meta
        plugins = placeholder.get_plugins_list(language)

        get_deleted_objects_additional_kwargs = {'request': request}
        deleted_objects, __, perms_needed, protected = get_deleted_objects(
            plugins, admin_site=self.admin_site,
            **get_deleted_objects_additional_kwargs
        )

        obj_display = force_str(placeholder)

        if request.POST:
            # The user has already confirmed the deletion.
            if perms_needed:
                message = _("You do not have permission to clear this placeholder")
                return HttpResponseForbidden(escape(message))

            operation_token = self._send_pre_placeholder_operation(
                request,
                operation=operations.CLEAR_PLACEHOLDER,
                plugins=plugins,
                placeholder=placeholder,
            )

            placeholder.clear(language)
            placeholder.clear_cache(language, site_id=get_current_site(request).pk)

            self.message_user(request, _('The placeholder "%(obj)s" was cleared successfully.') % {
                'obj': obj_display})

            self._send_post_placeholder_operation(
                request,
                operation=operations.CLEAR_PLACEHOLDER,
                token=operation_token,
                plugins=plugins,
                placeholder=placeholder,
            )
            return TemplateResponse(request, "admin/cms/page/plugin/confirm_form.html", {
                "data_bridge": {
                    "action": "clear_placeholder",
                    "deleted": True,
                    "placeholder_id": placeholder.pk,
                }
            })

        if perms_needed or protected:
            title = _("Cannot delete %(name)s") % {"name": obj_display}
        else:
            title = _("Are you sure?")

        context = {
            "title": title,
            "object_name": _("placeholder"),
            "object": placeholder,
            "deleted_objects": deleted_objects,
            "perms_lacking": perms_needed,
            "protected": protected,
            "opts": opts,
            "app_label": opts.app_label,
        }
        request.current_app = self.admin_site.name
        return TemplateResponse(request, "admin/cms/page/plugin/delete_confirmation.html", context)<|MERGE_RESOLUTION|>--- conflicted
+++ resolved
@@ -464,13 +464,8 @@
         source_placeholder = get_object_or_404(Placeholder, pk=source_placeholder_id)
         target_placeholder = get_object_or_404(Placeholder, pk=target_placeholder_id)
 
-<<<<<<< HEAD
-        if not target_language or target_language not in get_language_list():
+        if not target_language or target_language not in get_language_list(site_id=get_current_site(request).pk):
             return HttpResponseBadRequest(escape(_("Language must be set to a supported language!")))
-=======
-        if not target_language or target_language not in get_language_list(site_id=get_current_site(request).pk):
-            return HttpResponseBadRequest(_("Language must be set to a supported language!"))
->>>>>>> fe261145
 
         copy_to_clipboard = target_placeholder.pk == request.toolbar.clipboard.pk
         source_plugin_id = request.POST.get('source_plugin_id', None)
