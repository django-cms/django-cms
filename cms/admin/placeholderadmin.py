# -*- coding: utf-8 -*-
import uuid
import warnings

from django.conf.urls import url
from django.contrib import admin
from django.contrib.admin.helpers import AdminForm
from django.contrib.admin.utils import get_deleted_objects
from django.core.exceptions import PermissionDenied
from django.db import router, transaction
from django.http import (
    HttpResponse,
    HttpResponseBadRequest,
    HttpResponseForbidden,
    HttpResponseNotFound,
    HttpResponseRedirect,
)
from django.shortcuts import get_list_or_404, get_object_or_404, render
from django.template.response import TemplateResponse
from django.utils import six
from django.utils.six.moves.urllib.parse import parse_qsl, urlparse
from django.utils.decorators import method_decorator
from django.utils.encoding import force_text
from django.utils import translation
from django.utils.translation import ugettext as _

from django.views.decorators.clickjacking import xframe_options_sameorigin
from django.views.decorators.http import require_POST

from cms import operations
from cms.admin.forms import PluginAddValidationForm
from cms.constants import SLUG_REGEXP
from cms.exceptions import PluginLimitReached
from cms.models.placeholdermodel import Placeholder
from cms.models.placeholderpluginmodel import PlaceholderReference
from cms.models.pluginmodel import CMSPlugin
from cms.plugin_pool import plugin_pool
from cms.signals import pre_placeholder_operation, post_placeholder_operation
from cms.toolbar.utils import get_plugin_tree_as_json
from cms.utils import get_current_site
from cms.utils.compat import DJANGO_2_0
from cms.utils.conf import get_cms_setting
from cms.utils.i18n import get_language_list, get_language_code
from cms.utils.plugins import (
    copy_plugins_to_placeholder,
    has_reached_plugin_limit,
)
from cms.utils.urlutils import admin_reverse

_no_default = object()


def get_int(int_str, default=_no_default):
    """
    For convenience a get-like method for taking the int() of a string.
    :param int_str: the string to convert to integer
    :param default: an optional value to return if ValueError is raised.
    :return: the int() of «int_str» or «default» on exception.
    """
    if default == _no_default:
        return int(int_str)
    else:
        try:
            return int(int_str)
        except ValueError:
            return default


def _instance_overrides_method(base, instance, method_name):
    """
    Returns True if instance overrides a method (method_name)
    inherited from base.
    """
    bound_method = getattr(instance, method_name)
    unbound_method = getattr(base, method_name)
    return six.get_unbound_function(unbound_method) != six.get_method_function(bound_method)


class FrontendEditableAdminMixin(object):
    frontend_editable_fields = []

    def get_urls(self):
        """
        Register the url for the single field edit view
        """
        info = "%s_%s" % (self.model._meta.app_label, self.model._meta.model_name)
        pat = lambda regex, fn: url(regex, self.admin_site.admin_view(fn), name='%s_%s' % (info, fn.__name__))
        url_patterns = [
            pat(r'edit-field/(%s)/([a-z\-]+)/$' % SLUG_REGEXP, self.edit_field),
        ]
        return url_patterns + super(FrontendEditableAdminMixin, self).get_urls()

    def _get_object_for_single_field(self, object_id, language):
        # Quick and dirty way to retrieve objects for django-hvad
        # Cleaner implementation will extend this method in a child mixin
        try:
            return self.model.objects.language(language).get(pk=object_id)
        except AttributeError:
            return self.model.objects.get(pk=object_id)

    def edit_field(self, request, object_id, language):
        obj = self._get_object_for_single_field(object_id, language)
        opts = obj.__class__._meta
        saved_successfully = False
        cancel_clicked = request.POST.get("_cancel", False)
        raw_fields = request.GET.get("edit_fields")
        fields = [field for field in raw_fields.split(",") if field in self.frontend_editable_fields]
        if not fields:
            context = {
                'opts': opts,
                'message': force_text(_("Field %s not found")) % raw_fields
            }
            return render(request, 'admin/cms/page/plugin/error_form.html', context)
        if not request.user.has_perm("{0}.change_{1}".format(self.model._meta.app_label,
                                                             self.model._meta.model_name)):
            context = {
                'opts': opts,
                'message': force_text(_("You do not have permission to edit this item"))
            }
            return render(request, 'admin/cms/page/plugin/error_form.html', context)
            # Dynamically creates the form class with only `field_name` field
        # enabled
        form_class = self.get_form(request, obj, fields=fields)
        if not cancel_clicked and request.method == 'POST':
            form = form_class(instance=obj, data=request.POST)
            if form.is_valid():
                form.save()
                saved_successfully = True
        else:
            form = form_class(instance=obj)
        admin_form = AdminForm(form, fieldsets=[(None, {'fields': fields})], prepopulated_fields={},
                               model_admin=self)
        media = self.media + admin_form.media
        context = {
            'CMS_MEDIA_URL': get_cms_setting('MEDIA_URL'),
            'title': opts.verbose_name,
            'plugin': None,
            'plugin_id': None,
            'adminform': admin_form,
            'add': False,
            'is_popup': True,
            'media': media,
            'opts': opts,
            'change': True,
            'save_as': False,
            'has_add_permission': False,
            'window_close_timeout': 10,
        }
        if cancel_clicked:
            # cancel button was clicked
            context.update({
                'cancel': True,
            })
            return render(request, 'admin/cms/page/plugin/confirm_form.html', context)
        if not cancel_clicked and request.method == 'POST' and saved_successfully:
            return render(request, 'admin/cms/page/plugin/confirm_form.html', context)
        return render(request, 'admin/cms/page/plugin/change_form.html', context)


class PlaceholderAdminMixin(object):
    class Meta:
        warnings.warn("PlaceholderAdminMixin has been removed", DeprecationWarning)


class PlaceholderAdmin(admin.ModelAdmin):

    def has_add_permission(self, request):
        return False

    def has_change_permission(self, request, obj=None):
        return False

    def has_delete_permission(self, request, obj=None):
        return False

    def has_module_permission(self, request):
        return False

    def log_addition(self, request, object, object_repr):
        # Block the admin log for addition. A signal takes care of this!
        return

    def log_deletion(self, request, object, object_repr):
        # Block the admin log for deletion. A signal takes care of this!
        return

    def log_change(self, request, object, message):
        # Block the admin log for change. A signal takes care of this!
        return

    def get_urls(self):
        """
        Register the plugin specific urls (add/edit/copy/remove/move)
        """
        info = "%s_%s" % (self.model._meta.app_label, self.model._meta.model_name)
        pat = lambda regex, fn: url(regex, self.admin_site.admin_view(fn), name='%s_%s' % (info, fn.__name__))
        url_patterns = [
            pat(r'copy-plugins/$', self.copy_plugins),
            pat(r'add-plugin/$', self.add_plugin),
            pat(r'edit-plugin/(%s)/$' % SLUG_REGEXP, self.edit_plugin),
            pat(r'delete-plugin/(%s)/$' % SLUG_REGEXP, self.delete_plugin),
            pat(r'clear-placeholder/(%s)/$' % SLUG_REGEXP, self.clear_placeholder),
            pat(r'move-plugin/$', self.move_plugin),
        ]
        return url_patterns

    def _get_operation_language(self, request):
        # Unfortunately the ?language GET query
        # has a special meaning on the CMS.
        # It allows users to see another language while maintaining
        # the same url. This complicates language detection.
        site = get_current_site()
        parsed_url = urlparse(request.GET['cms_path'])
        queries = dict(parse_qsl(parsed_url.query))
        language = queries.get('language')

        if not language:
            language = translation.get_language_from_path(parsed_url.path)
        return get_language_code(language, site_id=site.pk)

    def _get_operation_origin(self, request):
        return urlparse(request.GET['cms_path']).path

    def _send_pre_placeholder_operation(self, request, operation, **kwargs):
        token = str(uuid.uuid4())

        if not request.GET.get('cms_path'):
            warnings.warn('All custom placeholder admin endpoints require '
                          'a "cms_path" GET query which points to the path '
                          'where the request originates from.'
                          'This backwards compatible shim will be removed on 3.5 '
                          'and an HttpBadRequest response will be returned instead.',
                          UserWarning)
            return token

        pre_placeholder_operation.send(
            sender=self.__class__,
            operation=operation,
            request=request,
            language=self._get_operation_language(request),
            token=token,
            origin=self._get_operation_origin(request),
            **kwargs
        )
        return token

    def _send_post_placeholder_operation(self, request, operation, token, **kwargs):
        if not request.GET.get('cms_path'):
            # No need to re-raise the warning
            return

        post_placeholder_operation.send(
            sender=self.__class__,
            operation=operation,
            request=request,
            language=self._get_operation_language(request),
            token=token,
            origin=self._get_operation_origin(request),
            **kwargs
        )

    def _get_plugin_from_id(self, plugin_id):
        queryset = CMSPlugin.objects.values_list('plugin_type', flat=True)
        plugin_type = get_list_or_404(queryset, pk=plugin_id)[0]
        # CMSPluginBase subclass
        plugin_class = plugin_pool.get_plugin(plugin_type)
        real_queryset = plugin_class.get_render_queryset().select_related('parent', 'placeholder')
        return get_object_or_404(real_queryset, pk=plugin_id)

    def has_add_plugin_permission(self, request, placeholder, plugin_type):
        return placeholder.has_add_plugin_permission(request.user, plugin_type)

    def has_change_plugin_permission(self, request, plugin):
        placeholder = plugin.placeholder
        return placeholder.has_change_plugin_permission(request.user, plugin)

    def has_delete_plugin_permission(self, request, plugin):
        placeholder = plugin.placeholder
        return placeholder.has_delete_plugin_permission(request.user, plugin)

    def has_copy_plugins_permission(self, request, plugins):
        # Plugins can only be copied to the clipboard
        placeholder = request.toolbar.clipboard
        return placeholder.has_add_plugins_permission(request.user, plugins)

    def has_copy_from_clipboard_permission(self, request, placeholder, plugins):
        return placeholder.has_add_plugins_permission(request.user, plugins)

    def has_copy_from_placeholder_permission(self, request, source_placeholder, target_placeholder, plugins):
        if not source_placeholder.has_add_plugins_permission(request.user, plugins):
            return False
        return target_placeholder.has_add_plugins_permission(request.user, plugins)

    def has_move_plugin_permission(self, request, plugin, target_placeholder):
        placeholder = plugin.placeholder
        return placeholder.has_move_plugin_permission(request.user, plugin, target_placeholder)

    def has_clear_placeholder_permission(self, request, placeholder, language=None):
        if language:
            languages = [language]
        else:
            # fetch all languages this placeholder contains
            # based on it's plugins
            languages = (
                placeholder
                .cmsplugin_set
                .values_list('language', flat=True)
                .distinct()
                .order_by()
            )
        return placeholder.has_clear_permission(request.user, languages)

    def get_placeholder_template(self, request, placeholder):
        pass

    @xframe_options_sameorigin
    def add_plugin(self, request):
        """
        Shows the add plugin form and saves it on POST.

        Requires the following GET parameters:
            - cms_path
            - placeholder_id
            - plugin_type
            - plugin_language
            - plugin_position
            - plugin_parent (optional)
        """
        form = PluginAddValidationForm(request.GET)

        if not form.is_valid():
            # list() is necessary for python 3 compatibility.
            # errors is s dict mapping fields to a list of errors
            # for that field.
            error = list(form.errors.values())[0][0]
            return HttpResponseBadRequest(force_text(error))

        plugin_data = form.cleaned_data
        placeholder = plugin_data['placeholder_id']
        plugin_type = plugin_data['plugin_type']

        if not self.has_add_plugin_permission(request, placeholder, plugin_type):
            message = force_text(_('You do not have permission to add a plugin'))
            return HttpResponseForbidden(message)

        plugin_class = plugin_pool.get_plugin(plugin_type)
        plugin_instance = plugin_class(plugin_class.model, self.admin_site)

        # Setting attributes on the form class is perfectly fine.
        # The form class is created by modelform factory every time
        # this get_form() method is called.
        plugin_instance._cms_initial_attributes = {
            'language': plugin_data['plugin_language'],
            'placeholder': plugin_data['placeholder_id'],
            'parent': plugin_data.get('plugin_parent', None),
            'plugin_type': plugin_data['plugin_type'],
            'position': plugin_data['plugin_position'],
        }

        response = plugin_instance.add_view(request)

        plugin = getattr(plugin_instance, 'saved_object', None)

        if plugin_instance._operation_token:
            self._send_post_placeholder_operation(
                request,
                operation=operations.ADD_PLUGIN,
                token=plugin_instance._operation_token,
                plugin=plugin,
                placeholder=plugin.placeholder,
            )
        return response

    @method_decorator(require_POST)
    @xframe_options_sameorigin
    @transaction.atomic
    def copy_plugins(self, request):
        """
        POST request should have the following data:

        - cms_path
        - source_language
        - source_placeholder_id
        - source_plugin_id (optional)
        - target_language
        - target_placeholder_id
        """
        source_placeholder_id = request.POST['source_placeholder_id']
        target_language = request.POST['target_language']
        target_placeholder_id = request.POST['target_placeholder_id']
        source_placeholder = get_object_or_404(Placeholder, pk=source_placeholder_id)
        target_placeholder = get_object_or_404(Placeholder, pk=target_placeholder_id)

        if not target_language or not target_language in get_language_list():
            return HttpResponseBadRequest(force_text(_("Language must be set to a supported language!")))

        copy_to_clipboard = target_placeholder.pk == request.toolbar.clipboard.pk
        source_plugin_id = request.POST.get('source_plugin_id', None)

        if copy_to_clipboard and source_plugin_id:
            new_plugin = self._copy_plugin_to_clipboard(
                request,
                target_placeholder,
            )
            new_plugins = [new_plugin]
        elif copy_to_clipboard:
            new_plugin = self._copy_placeholder_to_clipboard(
                request,
                source_placeholder,
                target_placeholder,
            )
            new_plugins = [new_plugin]
        else:
            new_plugins = self._add_plugins_from_placeholder(
                request,
                source_placeholder,
                target_placeholder,
            )
        data = get_plugin_tree_as_json(request, new_plugins)
        return HttpResponse(data, content_type='application/json')

    def _copy_plugin_to_clipboard(self, request, target_placeholder):
        source_language = request.POST['source_language']
        source_plugin_id = request.POST.get('source_plugin_id')
        target_language = request.POST['target_language']

        source_plugin = get_object_or_404(
            CMSPlugin,
            pk=source_plugin_id,
            language=source_language,
        )
        old_plugins = [source_plugin] + list(source_plugin.get_descendants())

        if not self.has_copy_plugins_permission(request, old_plugins):
            message = _('You do not have permission to copy these plugins.')
            raise PermissionDenied(force_text(message))

        # Empty the clipboard
        target_placeholder.clear()

        copied_plugins = copy_plugins_to_placeholder(
            old_plugins,
            placeholder=target_placeholder,
            language=target_language,
        )
        return copied_plugins[0]

    def _copy_placeholder_to_clipboard(self, request, source_placeholder, target_placeholder):
        source_language = request.POST['source_language']
        target_language = request.POST['target_language']

        # User is copying the whole placeholder to the clipboard.
        old_plugins = source_placeholder.get_plugins_list(language=source_language)

        if not self.has_copy_plugins_permission(request, old_plugins):
            message = _('You do not have permission to copy this placeholder.')
            raise PermissionDenied(force_text(message))

        # Empty the clipboard
        target_placeholder.clear()

        # Create a PlaceholderReference plugin which in turn
        # creates a blank placeholder called "clipboard"
        # the real clipboard has the reference placeholder inside but the plugins
        # are inside of the newly created blank clipboard.
        # This allows us to wrap all plugins in the clipboard under one plugin
        reference = PlaceholderReference.objects.create(
            name=source_placeholder.get_label(),
            plugin_type='PlaceholderPlugin',
            language=target_language,
            placeholder=target_placeholder,
        )
        copy_plugins_to_placeholder(
            old_plugins,
            placeholder=reference.placeholder_ref,
            language=target_language,
        )
        return reference

    def _add_plugins_from_placeholder(self, request, source_placeholder, target_placeholder):
        # Plugins are being copied from a placeholder in another language
        # using the "Copy from language" placeholder operation.
        source_language = request.POST['source_language']
        target_language = request.POST['target_language']

        old_plugins = source_placeholder.get_plugins_list(language=source_language)

        # Check if the user can copy plugins from source placeholder to
        # target placeholder.
        has_permissions = self.has_copy_from_placeholder_permission(
            request,
            source_placeholder,
            target_placeholder,
            old_plugins,
        )

        if not has_permissions:
            message = _('You do not have permission to copy these plugins.')
            raise PermissionDenied(force_text(message))

        target_tree_order = target_placeholder.get_plugin_tree_order(
            language=target_language,
            parent_id=None,
        )

        operation_token = self._send_pre_placeholder_operation(
            request,
            operation=operations.ADD_PLUGINS_FROM_PLACEHOLDER,
            plugins=old_plugins,
            source_language=source_language,
            source_placeholder=source_placeholder,
            target_language=target_language,
            target_placeholder=target_placeholder,
            target_order=target_tree_order,
        )

        copied_plugins = copy_plugins_to_placeholder(old_plugins, target_placeholder, language=target_language)
        new_plugin_ids = (new.pk for new in copied_plugins)

        target_placeholder.mark_as_dirty(target_language, clear_cache=False)

        new_plugins = CMSPlugin.objects.filter(pk__in=new_plugin_ids)
        new_plugins = list(new_plugins)

        self._send_post_placeholder_operation(
            request,
            operation=operations.ADD_PLUGINS_FROM_PLACEHOLDER,
            token=operation_token,
            plugins=new_plugins,
            source_language=source_language,
            source_placeholder=source_placeholder,
            target_language=target_language,
            target_placeholder=target_placeholder,
            target_order=target_tree_order,
        )
        return new_plugins

    @xframe_options_sameorigin
    def edit_plugin(self, request, plugin_id):
        try:
            plugin_id = int(plugin_id)
        except ValueError:
            return HttpResponseNotFound(force_text(_("Plugin not found")))

        obj = self._get_plugin_from_id(plugin_id)

        # CMSPluginBase subclass instance
        plugin_instance = obj.get_plugin_class_instance(admin=self.admin_site)

        if not self.has_change_plugin_permission(request, obj):
            return HttpResponseForbidden(force_text(_("You do not have permission to edit this plugin")))

        response = plugin_instance.change_view(request, str(plugin_id))

        plugin = getattr(plugin_instance, 'saved_object', None)

        if plugin:
            plugin.placeholder.mark_as_dirty(plugin.language, clear_cache=False)

        if plugin_instance._operation_token:
            self._send_post_placeholder_operation(
                request,
                operation=operations.CHANGE_PLUGIN,
                token=plugin_instance._operation_token,
                old_plugin=obj,
                new_plugin=plugin,
                placeholder=plugin.placeholder,
            )
        return response

    @method_decorator(require_POST)
    @xframe_options_sameorigin
    @transaction.atomic
    def move_plugin(self, request):
        """
        Performs a move or a "paste" operation (when «move_a_copy» is set)

        POST request with following parameters:
        - plugin_id
        - placeholder_id
        - plugin_language (optional)
        - plugin_parent (optional)
        - plugin_order (array, optional)
        - move_a_copy (Boolean, optional) (anything supplied here except a case-
                                        insensitive "false" is True)
        NOTE: If move_a_copy is set, the plugin_order should contain an item
              '__COPY__' with the desired destination of the copied plugin.
        """
        # plugin_id and placeholder_id are required, so, if nothing is supplied,
        # an ValueError exception will be raised by get_int().
        try:
            plugin_id = get_int(request.POST.get('plugin_id'))
        except TypeError:
            raise RuntimeError("'plugin_id' is a required parameter.")

        plugin = self._get_plugin_from_id(plugin_id)

        if request.POST.get('placeholder_id'):
            placeholder_id = get_int(request.POST.get('placeholder_id'))
            placeholder = Placeholder.objects.get(pk=placeholder_id)
            assert plugin.placeholder_id != placeholder_id
        else:
            placeholder = None

        # The rest are optional
        parent_id = get_int(request.POST.get('plugin_parent', ""), None)
        target_language = request.POST['target_language']
        move_a_copy = request.POST.get('move_a_copy')
        move_a_copy = (move_a_copy and move_a_copy != "0" and
                       move_a_copy.lower() != "false")
        move_to_clipboard = placeholder == request.toolbar.clipboard
        source_placeholder = plugin.placeholder

        if placeholder and placeholder != source_placeholder:
            try:
                template = self.get_placeholder_template(request, placeholder)
                has_reached_plugin_limit(placeholder, plugin.plugin_type,
                                         target_language, template=template)
            except PluginLimitReached as er:
                return HttpResponseBadRequest(er)

        # True if the plugin is not being moved from the clipboard
        # to a placeholder or from a placeholder to the clipboard.
        move_a_plugin = not move_a_copy and not move_to_clipboard

        if parent_id and plugin.parent_id != parent_id:
            target_pl = placeholder or plugin.placeholder

            if move_a_plugin:
                target_parent = get_object_or_404(
                    CMSPlugin,
                    pk=parent_id,
                    language=target_language,
                    placeholder=target_pl,
                )
            else:
                target_parent = get_object_or_404(CMSPlugin, pk=parent_id)
        elif parent_id:
            target_parent = plugin.parent
        else:
            target_parent = None

        new_plugin = None
        fetch_tree = False

        if move_a_copy and plugin.plugin_type == "PlaceholderPlugin":
            new_plugins = self._paste_placeholder(
                request,
                plugin=plugin,
                target_language=target_language,
                target_placeholder=placeholder,
                target_position=int(request.POST['target_position']),
            )
        elif move_a_copy:
            fetch_tree = True
            new_plugin = self._paste_plugin(
                request,
                plugin=plugin,
                target_parent=target_parent,
                target_language=target_language,
                target_placeholder=placeholder,
                target_position=int(request.POST['target_position']),
            )
        elif move_to_clipboard:
            new_plugin = self._cut_plugin(
                request,
                plugin=plugin,
                target_language=target_language,
                target_placeholder=placeholder,
            )
            new_plugins = [new_plugin]
        else:
            fetch_tree = True
            new_plugin = self._move_plugin(
                request,
                plugin=plugin,
                target_parent=target_parent,
                target_position=int(request.POST['target_position']),
                target_placeholder=placeholder,
            )

        if new_plugin and fetch_tree:
            root = (new_plugin.parent or new_plugin)
            new_plugins = [root] + list(root.get_descendants())
        data = get_plugin_tree_as_json(request, new_plugins)
        return HttpResponse(data, content_type='application/json')

    def _paste_plugin(self, request, plugin, target_language,
                      target_placeholder, target_position, target_parent=None):
        plugins = [plugin] + list(plugin.get_descendants())

        if not self.has_copy_from_clipboard_permission(request, target_placeholder, plugins):
            message = force_text(_("You have no permission to paste this plugin"))
            raise PermissionDenied(message)

        if target_parent:
            target_parent_id = target_parent.pk
        else:
            target_parent_id = None

        action_token = self._send_pre_placeholder_operation(
            request,
            operation=operations.PASTE_PLUGIN,
            plugin=plugin,
            target_language=target_language,
            target_placeholder=target_placeholder,
            target_parent_id=target_parent_id,
        )

        target_last_plugin = target_placeholder.get_last_plugin(plugin.language)

        if target_last_plugin:
            target_offset = target_last_plugin.position + len(plugins)
            target_placeholder._shift_plugin_positions(
                target_language,
                start=target_position,
                offset=target_offset,
            )

        new_plugins = copy_plugins_to_placeholder(
            plugins,
            placeholder=target_placeholder,
            language=target_language,
            root_plugin=target_parent,
            start_positions={target_language: target_position},
        )
        root_plugin = new_plugins[0]
        target_placeholder.mark_as_dirty(target_language, clear_cache=False)

        # Fetch from db to update position and other tree values
        root_plugin.refresh_from_db()

        self._send_post_placeholder_operation(
            request,
            operation=operations.PASTE_PLUGIN,
            plugin=root_plugin.get_bound_plugin(),
            token=action_token,
            target_language=target_language,
            target_placeholder=target_placeholder,
            target_parent_id=target_parent_id,
        )
        return root_plugin

    def _paste_placeholder(self, request, plugin, target_language,
                           target_placeholder, target_position):
        plugins = plugin.placeholder_ref.get_plugins_list()

        if not self.has_copy_from_clipboard_permission(request, target_placeholder, plugins):
            message = force_text(_("You have no permission to paste this placeholder"))
            raise PermissionDenied(message)

        action_token = self._send_pre_placeholder_operation(
            request,
            operation=operations.PASTE_PLACEHOLDER,
            plugins=plugins,
            target_language=target_language,
            target_placeholder=target_placeholder,
        )

        target_last_plugin = target_placeholder.get_last_plugin(plugin.language)

        if target_last_plugin:
            target_offset = target_last_plugin.position + len(plugins)
            target_placeholder._shift_plugin_positions(
                target_language,
                start=target_position,
                offset=target_offset,
            )

        new_plugins = copy_plugins_to_placeholder(
            plugins,
            placeholder=target_placeholder,
            language=target_language,
            start_positions={target_language: target_position},
        )
        new_plugin_ids = (new.pk for new  in new_plugins)
        target_placeholder.mark_as_dirty(target_language, clear_cache=False)

        new_plugins = (
            CMSPlugin
            .objects
            .filter(pk__in=new_plugin_ids)
            .select_related('placeholder')
        )
        new_plugins = list(new_plugins)

        self._send_post_placeholder_operation(
            request,
            operation=operations.PASTE_PLACEHOLDER,
            token=action_token,
            plugins=new_plugins,
            target_language=target_language,
            target_placeholder=target_placeholder,
        )
        return new_plugins

    def _move_plugin(self, request, plugin, target_position, target_placeholder=None, target_parent=None):
        language = plugin.language
        source_placeholder = plugin.placeholder

        if not self.has_move_plugin_permission(request, plugin, source_placeholder):
            message = force_text(_("You have no permission to move this plugin"))
            raise PermissionDenied(message)

        if target_placeholder and not self.has_move_plugin_permission(request, plugin, source_placeholder):
            message = force_text(_("You have no permission to move this plugin"))
            raise PermissionDenied(message)

        if target_parent:
            target_parent_id = target_parent.pk
        else:
            target_parent_id = None

        action_token = self._send_pre_placeholder_operation(
            request,
            operation=operations.MOVE_PLUGIN,
            plugin=plugin,
            source_language=plugin.language,
            source_placeholder=source_placeholder,
            source_parent_id=plugin.parent_id,
            target_language=language,
            target_placeholder=(target_placeholder or source_placeholder),
            target_parent_id=target_parent_id,
        )

        source_placeholder.move_plugin(
            plugin=plugin,
            target_position=target_position,
            target_placeholder=target_placeholder,
            target_plugin=target_parent,
        )

        # Refresh plugin to get new position values
        updated_plugin = plugin.reload()

        if target_placeholder:
            target_placeholder.mark_as_dirty(language, clear_cache=False)
        source_placeholder.mark_as_dirty(language, clear_cache=False)

        self._send_post_placeholder_operation(
            request,
            operation=operations.MOVE_PLUGIN,
            plugin=updated_plugin.get_bound_plugin(),
            token=action_token,
            source_language=language,
            source_placeholder=source_placeholder,
            source_parent_id=updated_plugin.parent_id,
            target_language=language,
            target_placeholder=(target_placeholder or source_placeholder),
            target_parent_id=target_parent_id,
        )
        return updated_plugin

    def _cut_plugin(self, request, plugin, target_language,  target_placeholder):
        if not self.has_move_plugin_permission(request, plugin, target_placeholder):
            message = force_text(_("You have no permission to cut this plugin"))
            raise PermissionDenied(message)

        source_placeholder = plugin.placeholder
        action_token = self._send_pre_placeholder_operation(
            request,
            operation=operations.CUT_PLUGIN,
            plugin=plugin,
            clipboard=target_placeholder,
            clipboard_language=target_language,
            source_language=plugin.language,
            source_placeholder=source_placeholder,
            source_parent_id=plugin.parent_id,
            source_order=[],
        )

        # Empty the clipboard
        target_placeholder.clear()
        source_placeholder.move_plugin(
            plugin,
            target_position=1,
            target_placeholder=target_placeholder,
            target_plugin=None,
        )
        source_placeholder.mark_as_dirty(plugin.language, clear_cache=False)
        updated_plugin = plugin.reload()

        self._send_post_placeholder_operation(
            request,
            operation=operations.CUT_PLUGIN,
            token=action_token,
            plugin=updated_plugin.get_bound_plugin(),
            clipboard=target_placeholder,
            clipboard_language=target_language,
            source_language=plugin.language,
            source_placeholder=source_placeholder,
            source_parent_id=plugin.parent_id,
            source_order=[],
        )
        return updated_plugin

    @xframe_options_sameorigin
    def delete_plugin(self, request, plugin_id):
        plugin = self._get_plugin_from_id(plugin_id)

        if not self.has_delete_plugin_permission(request, plugin):
            return HttpResponseForbidden(force_text(
                _("You do not have permission to delete this plugin")))

        opts = plugin._meta
        using = router.db_for_write(opts.model)
        if DJANGO_2_0:
            get_deleted_objects_additional_kwargs = {
                'opts': opts,
                'using': using,
                'user': request.user,
            }
        else:
            get_deleted_objects_additional_kwargs = {'request': request}
        deleted_objects, __, perms_needed, protected = get_deleted_objects(
            [plugin], admin_site=self.admin_site,
            **get_deleted_objects_additional_kwargs
        )

        if request.POST:  # The user has already confirmed the deletion.
            if perms_needed:
                raise PermissionDenied(_("You do not have permission to delete this plugin"))
            obj_display = force_text(plugin)
            placeholder = plugin.placeholder
            plugin_tree_order = placeholder.get_plugin_tree_order(
                language=plugin.language,
                parent_id=plugin.parent_id,
            )

            operation_token = self._send_pre_placeholder_operation(
                request,
                operation=operations.DELETE_PLUGIN,
                plugin=plugin,
                placeholder=placeholder,
                tree_order=plugin_tree_order,
            )
            placeholder.delete_plugin(plugin)
            placeholder.mark_as_dirty(plugin.language, clear_cache=False)

            self.log_deletion(request, plugin, obj_display)
            self.message_user(request, _('The %(name)s plugin "%(obj)s" was deleted successfully.') % {
                'name': force_text(opts.verbose_name), 'obj': force_text(obj_display)})

            self._send_post_placeholder_operation(
                request,
                operation=operations.DELETE_PLUGIN,
                token=operation_token,
                plugin=plugin,
                placeholder=placeholder,
                tree_order=plugin_tree_order,
            )
            return HttpResponseRedirect(admin_reverse('index', current_app=self.admin_site.name))

        plugin_name = force_text(plugin.get_plugin_class().name)

        if perms_needed or protected:
            title = _("Cannot delete %(name)s") % {"name": plugin_name}
        else:
            title = _("Are you sure?")
        context = {
            "title": title,
            "object_name": plugin_name,
            "object": plugin,
            "deleted_objects": deleted_objects,
            "perms_lacking": perms_needed,
            "protected": protected,
            "opts": opts,
            "app_label": opts.app_label,
        }
        request.current_app = self.admin_site.name
        return TemplateResponse(
            request, "admin/cms/page/plugin/delete_confirmation.html", context
        )

    @xframe_options_sameorigin
    def clear_placeholder(self, request, placeholder_id):
        placeholder = get_object_or_404(Placeholder, pk=placeholder_id)
        language = request.GET.get('language')

        if placeholder.pk == request.toolbar.clipboard.pk:
            # User is clearing the clipboard, no need for permission
            # checks here as the clipboard is unique per user.
            # There could be a case where a plugin has relationship to
            # an object the user does not have permission to delete.
            placeholder.clear(language)
            return HttpResponseRedirect(admin_reverse('index', current_app=self.admin_site.name))

        if not self.has_clear_placeholder_permission(request, placeholder, language):
            return HttpResponseForbidden(force_text(_("You do not have permission to clear this placeholder")))

        opts = Placeholder._meta
        using = router.db_for_write(Placeholder)
        plugins = placeholder.get_plugins_list(language)

        if DJANGO_2_0:
            get_deleted_objects_additional_kwargs = {
                'opts': opts,
                'using': using,
                'user': request.user,
            }
        else:
            get_deleted_objects_additional_kwargs = {'request': request}
        deleted_objects, __, perms_needed, protected = get_deleted_objects(
            plugins, admin_site=self.admin_site,
            **get_deleted_objects_additional_kwargs
        )

        obj_display = force_text(placeholder)

        if request.POST:
            # The user has already confirmed the deletion.
            if perms_needed:
                return HttpResponseForbidden(force_text(_("You do not have permission to clear this placeholder")))

            operation_token = self._send_pre_placeholder_operation(
                request,
                operation=operations.CLEAR_PLACEHOLDER,
                plugins=plugins,
                placeholder=placeholder,
            )

            placeholder.clear(language)
            placeholder.mark_as_dirty(language, clear_cache=False)

            self.log_deletion(request, placeholder, obj_display)
            self.message_user(request, _('The placeholder "%(obj)s" was cleared successfully.') % {
                'obj': obj_display})

            self._send_post_placeholder_operation(
                request,
                operation=operations.CLEAR_PLACEHOLDER,
                token=operation_token,
                plugins=plugins,
                placeholder=placeholder,
            )
            return HttpResponseRedirect(admin_reverse('index', current_app=self.admin_site.name))

        if perms_needed or protected:
            title = _("Cannot delete %(name)s") % {"name": obj_display}
        else:
            title = _("Are you sure?")

        context = {
            "title": title,
            "object_name": _("placeholder"),
            "object": placeholder,
            "deleted_objects": deleted_objects,
            "perms_lacking": perms_needed,
            "protected": protected,
            "opts": opts,
            "app_label": opts.app_label,
        }
        request.current_app = self.admin_site.name
        return TemplateResponse(request, "admin/cms/page/plugin/delete_confirmation.html", context)


<<<<<<< HEAD
=======
class PlaceholderAdmin(PlaceholderAdminMixin, admin.ModelAdmin):

    def has_add_permission(self, request):
        return False

    def has_change_permission(self, request, obj=None):
        return False

    def has_delete_permission(self, request, obj=None):
        return False

    def has_module_permission(self, request):
        return False

    def get_urls(self):
        """
        Register the plugin specific urls (add/edit/copy/remove/move)
        """
        info = "%s_%s" % (self.model._meta.app_label, self.model._meta.model_name)
        pat = lambda regex, fn: url(regex, self.admin_site.admin_view(fn), name='%s_%s' % (info, fn.__name__))
        url_patterns = [
            pat(r'copy-plugins/$', self.copy_plugins),
            pat(r'add-plugin/$', self.add_plugin),
            pat(r'edit-plugin/([0-9]+)/$', self.edit_plugin),
            pat(r'delete-plugin/([0-9]+)/$', self.delete_plugin),
            pat(r'clear-placeholder/([0-9]+)/$', self.clear_placeholder),
            pat(r'move-plugin/$', self.move_plugin),
        ]
        return url_patterns + super(PlaceholderAdmin, self).get_urls()


>>>>>>> bf1af91b
admin.site.register(Placeholder, PlaceholderAdmin)<|MERGE_RESOLUTION|>--- conflicted
+++ resolved
@@ -197,12 +197,12 @@
         url_patterns = [
             pat(r'copy-plugins/$', self.copy_plugins),
             pat(r'add-plugin/$', self.add_plugin),
-            pat(r'edit-plugin/(%s)/$' % SLUG_REGEXP, self.edit_plugin),
-            pat(r'delete-plugin/(%s)/$' % SLUG_REGEXP, self.delete_plugin),
-            pat(r'clear-placeholder/(%s)/$' % SLUG_REGEXP, self.clear_placeholder),
+            pat(r'edit-plugin/([0-9]+)/$', self.edit_plugin),
+            pat(r'delete-plugin/([0-9]+)/$', self.delete_plugin),
+            pat(r'clear-placeholder/([0-9]+)/$', self.clear_placeholder),
             pat(r'move-plugin/$', self.move_plugin),
         ]
-        return url_patterns
+        return url_patterns + super(PlaceholderAdmin, self).get_urls()
 
     def _get_operation_language(self, request):
         # Unfortunately the ?language GET query
@@ -1051,41 +1051,4 @@
             "app_label": opts.app_label,
         }
         request.current_app = self.admin_site.name
-        return TemplateResponse(request, "admin/cms/page/plugin/delete_confirmation.html", context)
-
-
-<<<<<<< HEAD
-=======
-class PlaceholderAdmin(PlaceholderAdminMixin, admin.ModelAdmin):
-
-    def has_add_permission(self, request):
-        return False
-
-    def has_change_permission(self, request, obj=None):
-        return False
-
-    def has_delete_permission(self, request, obj=None):
-        return False
-
-    def has_module_permission(self, request):
-        return False
-
-    def get_urls(self):
-        """
-        Register the plugin specific urls (add/edit/copy/remove/move)
-        """
-        info = "%s_%s" % (self.model._meta.app_label, self.model._meta.model_name)
-        pat = lambda regex, fn: url(regex, self.admin_site.admin_view(fn), name='%s_%s' % (info, fn.__name__))
-        url_patterns = [
-            pat(r'copy-plugins/$', self.copy_plugins),
-            pat(r'add-plugin/$', self.add_plugin),
-            pat(r'edit-plugin/([0-9]+)/$', self.edit_plugin),
-            pat(r'delete-plugin/([0-9]+)/$', self.delete_plugin),
-            pat(r'clear-placeholder/([0-9]+)/$', self.clear_placeholder),
-            pat(r'move-plugin/$', self.move_plugin),
-        ]
-        return url_patterns + super(PlaceholderAdmin, self).get_urls()
-
-
->>>>>>> bf1af91b
-admin.site.register(Placeholder, PlaceholderAdmin)+        return TemplateResponse(request, "admin/cms/page/plugin/delete_confirmation.html", context)