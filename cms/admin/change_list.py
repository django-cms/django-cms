from django.contrib.admin.views.main import ChangeList, ALL_VAR, IS_POPUP_VAR,\
    ORDER_TYPE_VAR, ORDER_VAR, SEARCH_VAR
from cms.models import Title, PagePermission, Page
from cms import settings
from cms.utils import get_language_from_request, find_children
from django.contrib.sites.models import Site
from cms.utils.permissions import get_user_sites_queryset

SITE_VAR = "site__exact"
COPY_VAR = "copy"

class CMSChangeList(ChangeList):
    real_queryset = False
    
    def __init__(self, request, *args, **kwargs):
        super(CMSChangeList, self).__init__(request, *args, **kwargs)
        try:
            self.query_set = self.get_query_set(request)
        except:
            raise
        self.get_results(request)
        
        if SITE_VAR in self.params:
            self._current_site = Site.objects.get(pk=self.params[SITE_VAR])
        else:
            site_pk = request.session.get('cms_admin_site', None)
            if site_pk:
                self._current_site = Site.objects.get(pk=site_pk)
            else:
                self._current_site = Site.objects.get_current()
        
        request.session['cms_admin_site'] = self._current_site.pk
        self.set_sites(request)
        
    def get_query_set(self, request=None):
        if COPY_VAR in self.params:
            del self.params[COPY_VAR]
        
            
        qs = super(CMSChangeList, self).get_query_set()
        if request:
            permissions = Page.permissions.get_change_list_id_list(request.user)
            if permissions != Page.permissions.GRANT_ALL:
                qs = qs.filter(pk__in=permissions)
                self.root_query_set = self.root_query_set.filter(pk__in=permissions)
            self.real_queryset = True
            if not SITE_VAR in self.params:
                qs = qs.filter(site=request.session.get('cms_admin_site', None))
        qs = qs.order_by('tree_id', 'parent', 'lft')
        return qs
    
    def is_filtered(self):
        lookup_params = self.params.copy() # a dictionary of the query string
        for i in (ALL_VAR, ORDER_VAR, ORDER_TYPE_VAR, SEARCH_VAR, IS_POPUP_VAR, SITE_VAR):
            if i in lookup_params:
                del lookup_params[i]
        if not lookup_params.items() and not self.query:
            return False
        return True
    
    def get_results(self, request):
        if self.real_queryset:
            super(CMSChangeList, self).get_results(request)
            if not self.is_filtered():
                self.full_result_count = self.result_count = self.root_query_set.count()
            else:
                self.full_result_count = self.root_query_set.count()
    
    def set_items(self, request):
        lang = get_language_from_request(request)
        pages = self.get_query_set(request).order_by('tree_id', 'parent', 'lft').select_related()
        
        perm_edit_ids = Page.permissions.get_change_id_list(request.user)
        perm_publish_ids = Page.permissions.get_publish_id_list(request.user)
        perm_advanced_settings_ids = Page.permissions.get_advanced_settings_id_list(request.user)
        perm_change_list_ids = Page.permissions.get_change_list_id_list(request.user)
        
        if perm_edit_ids and perm_edit_ids != Page.permissions.GRANT_ALL:
            #pages = pages.filter(pk__in=perm_edit_ids)
            pages = pages.filter(pk__in=perm_change_list_ids)   
        
        if settings.CMS_MODERATOR:
            # get oll ids of public models, so we can cahce them
            # TODO: add some filtering here, so the set is the same like page set...
            published_public_page_id_set = Page.PublicModel.objects.filter(published=True).values_list('id', flat=True)
        
        ids = []
        root_pages = []
        pages = list(pages)
        all_pages = pages[:]
        home = Page.objects.get_home(self.current_site())
        for page in pages:
            children = []

            # note: We are using change_list permission here, because we must
            # display also pages which user must not edit, but he haves a 
            # permission for adding a child under this page. Otherwise he would
            # not be able to add anything under page which he can't change. 
            if not page.parent_id or (perm_change_list_ids != Page.permissions.GRANT_ALL and not int(page.parent_id) in perm_change_list_ids):
                page.root_node = True
            else:
                page.root_node = False
            ids.append(page.pk)
            
            if settings.CMS_PERMISSION:
                # caching the permissions
                page.permission_edit_cache = perm_edit_ids == Page.permissions.GRANT_ALL or page.pk in perm_edit_ids
                page.permission_publish_cache = perm_publish_ids == Page.permissions.GRANT_ALL or page.pk in perm_publish_ids
                page.permission_advanced_settings_cache = perm_publish_ids == Page.permissions.GRANT_ALL or page.pk in perm_advanced_settings_ids
                page.permission_user_cache = request.user
            
            if settings.CMS_MODERATOR:
                # set public instance existence state
                page.public_published_cache = page.public_id in published_public_page_id_set
                
                
            if page.root_node or self.is_filtered():
                page.last = True
                if len(children):
                    children[-1].last = False
                page.menu_level = 0
                root_pages.append(page)
                if page.parent_id:
                    page.get_cached_ancestors()
                else:
                    page.ancestors_ascending = []
<<<<<<< HEAD
=======
                page.home_pk_cache = home.pk
>>>>>>> 83cb8dd9
                if not self.is_filtered():
                    find_children(page, pages, 1000, 1000, [], -1, soft_roots=False, request=request, no_extended=True, to_levels=1000)
                else:
                    page.childrens = []
        titles = Title.objects.filter(page__in=ids)
        for page in all_pages:# add the title and slugs and some meta data
            page.languages_cache = []
            for title in titles:
                if title.page_id == page.pk:
                    if title.language == lang:
                        page.title_cache = title
                    if not title.language in page.languages_cache:
                        page.languages_cache.append(title.language)
        
        self.root_pages = root_pages
        
    def get_items(self):
        return self.root_pages
    
    def set_sites(self, request):
        """Sets sites property to current instance - used in tree view for
        sites combo.
        """
        if settings.CMS_PERMISSION:
            self.sites = get_user_sites_queryset(request.user)   
        else:
            self.sites = Site.objects.all()
        self.has_access_to_multiple_sites = len(self.sites) > 1
    
    def current_site(self):
        return self._current_site
    <|MERGE_RESOLUTION|>--- conflicted
+++ resolved
@@ -124,10 +124,7 @@
                     page.get_cached_ancestors()
                 else:
                     page.ancestors_ascending = []
-<<<<<<< HEAD
-=======
                 page.home_pk_cache = home.pk
->>>>>>> 83cb8dd9
                 if not self.is_filtered():
                     find_children(page, pages, 1000, 1000, [], -1, soft_roots=False, request=request, no_extended=True, to_levels=1000)
                 else:
