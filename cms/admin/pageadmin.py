from __future__ import annotations

import json
import re
from collections import namedtuple

import django
from django.conf import settings
from django.contrib import admin, messages
from django.contrib.admin.helpers import AdminForm
from django.contrib.admin.options import IS_POPUP_VAR
from django.contrib.contenttypes.models import ContentType
from django.core.exceptions import (
    PermissionDenied,
    ValidationError,
)
from django.db import transaction
from django.db.models import Prefetch, Q
from django.db.models.query import QuerySet
from django.forms import ModelForm
from django.forms.fields import IntegerField
from django.http import (
    Http404,
    HttpResponse,
    HttpResponseBadRequest,
    HttpResponseForbidden,
    HttpResponseRedirect,
    QueryDict,
)
from django.shortcuts import get_object_or_404, render
from django.template.defaultfilters import escape
from django.template.loader import get_template
from django.template.response import SimpleTemplateResponse, TemplateResponse
from django.urls import re_path
from django.utils.decorators import method_decorator
from django.utils.encoding import force_str
from django.utils.safestring import mark_safe
from django.utils.text import capfirst
from django.utils.translation import gettext as _
from django.views.decorators.http import require_POST

from cms import operations
from cms.admin.forms import (
    AddPageForm,
    AdvancedSettingsForm,
    ChangeListForm,
    ChangePageForm,
    CopyPageForm,
    CopyPermissionForm,
    DuplicatePageForm,
    MovePageForm,
)
from cms.admin.permissionadmin import PERMISSION_ADMIN_INLINES
from cms.cache.permissions import clear_permission_cache
from cms.constants import MODAL_HTML_REDIRECT
from cms.models import (
    CMSPlugin,
    GlobalPagePermission,
    Page,
    PageContent,
    PagePermission,
    PageUrl,
    Placeholder,
)
from cms.operations.helpers import (
    send_post_page_operation,
    send_pre_page_operation,
)
from cms.plugin_pool import plugin_pool
from cms.signals.apphook import set_restart_trigger
from cms.toolbar.utils import get_object_edit_url
from cms.utils import get_current_site, page_permissions, permissions
from cms.utils.admin import get_site_from_request, jsonify_request
from cms.utils.conf import get_cms_setting
from cms.utils.i18n import (
    get_language_list,
    get_language_object,
    get_language_tuple,
    get_site_language_from_request,
)
from cms.utils.permissions import clear_permission_lru_caches
from cms.utils.plugins import copy_plugins_to_placeholder
from cms.utils.urlutils import admin_reverse

require_POST = method_decorator(require_POST)


class PageDeleteMessageMixin:
    """Expressive and simplified delete confirmation message for pages and translations."""

    delete_confirmation_template = "admin/cms/page/delete_confirmation.html"

    def get_deleted_objects(self, objs, request):
        """Minimize complexity of delete selected confirmation: Only show pages, page contents and plugins numbers,
        only show Page and PageContent objects in the details.
        """

        def recursively_remove(deleted_objects: list | str) -> list | str:
            """Remove all objects that are not Page or PageContent from the nested list of deleted objects.
            Reformat the messages."""
            if isinstance(deleted_objects, str):
                return deleted_objects
            result = []
            for obj in deleted_objects:
                item = recursively_remove(obj)
                if isinstance(item, str):
                    if obj.startswith(f"{capfirst(Page._meta.verbose_name)}: "):
                        text = re.findall(r">(.*)<", obj)
                        if text:
                            result.append(mark_safe("<b>" + text[0] + "</b>"))
                        else:
                            result.append(
                                mark_safe("<b>" + item.removeprefix(f"{capfirst(Page._meta.verbose_name)}: ") + "</b>")
                            )
                    elif obj.startswith(f"{capfirst(PageUrl._meta.verbose_name)}: "):
                        result.insert(0, mark_safe(item.removeprefix(f"{capfirst(PageUrl._meta.verbose_name)}: ")))
                elif item:
                    result.append(item)
            return result

        if len(objs) == 1 and isinstance(objs[0], PageContent):
            # Always look for all page/language combinations
            objs = list(PageContent.admin_manager.filter(page=objs[0].page, language=objs[0].language))

        to_delete, trad_model_count, perms_needed, protected = super().get_deleted_objects(objs, request)
        to_delete = recursively_remove(to_delete)

        model_count = {
            Page._meta.verbose_name_plural: trad_model_count.get(Page._meta.verbose_name_plural, 0),
            _("Translations"): trad_model_count.get(PageUrl._meta.verbose_name_plural, 0),
            CMSPlugin._meta.verbose_name_plural: trad_model_count.get(CMSPlugin._meta.verbose_name_plural, 0),
        }
        return to_delete, model_count, perms_needed, protected


@admin.register(Page)
class PageAdmin(PageDeleteMessageMixin, admin.ModelAdmin):
    actions_menu_template = "admin/cms/page/tree/actions_dropdown.html"

    form = AdvancedSettingsForm
    copy_form = CopyPageForm
    move_form = MovePageForm
    inlines = PERMISSION_ADMIN_INLINES
    search_fields = ("=id", "urls__slug", "pagecontent_set__title", "reverse_id")
    title_frontend_editable_fields = ["title", "menu_title", "page_title"]

    def has_module_permission(self, request):
        return False  # Hides page model from the admin index

    def has_add_permission(self, request):
        return False

    def has_change_permission(self, request, obj=None):
        """
        Return true if the current user has permission on the page.
        Return the string 'All' if the user has all rights.
        """
        if obj is None:
            site = get_site_from_request(request)
            # Checks if user can change at least one page
            return page_permissions.user_can_change_at_least_one_page(
                user=request.user,
                site=site,
            )
        return page_permissions.user_can_change_page(request.user, page=obj, site=obj.site)

    def has_change_advanced_settings_permission(self, request, obj=None):
        if not obj:
            return False
        return page_permissions.user_can_change_page_advanced_settings(request.user, page=obj, site=obj.site)

    def log_deletion(self, request, object, object_repr):
        # DJANGO_42
        # Block the admin log for deletion. A signal takes care of this!
        return

    def log_deletions(self, request, queryset):
        # Block the admin log for deletion. A signal takes care of this!
        return

    def get_admin_url(self, action, *args):
        url_name = f"{self.opts.app_label}_{self.opts.model_name}_{action}"
        return admin_reverse(url_name, args=args)

    def get_preserved_filters(self, request):
        """
        This override is in place to preserve the "language" get parameter in
        the "Save" page redirect
        """
        site = get_site_from_request(request)
        preserved_filters_encoded = super().get_preserved_filters(request)
        preserved_filters = QueryDict(preserved_filters_encoded).copy()
        lang = get_site_language_from_request(request, site_id=site.pk)

        if lang:
            preserved_filters["language"] = lang
        return preserved_filters.urlencode()

    def get_page_from_id(self, page_id):
        page_id = self.model._meta.pk.to_python(page_id)

        try:
            page = self.model.objects.get(pk=page_id)
        except self.model.DoesNotExist:
            page = None
        return page

    def get_urls(self):
        """Get the admin urls"""
        info = f"{self.model._meta.app_label}_{self.model._meta.model_name}"

        def pat(regex, fn):
            return re_path(regex, self.admin_site.admin_view(fn), name=f"{info}_{fn.__name__}")

        url_patterns = [
            pat(r"^list/$", self.get_list),
            pat(r"^(?P<object_id>[0-9]+)/actions-menu/$", self.actions_menu),
            pat(r"^([0-9]+)/([a-z\-]+)/edit-field/$", self.edit_title_fields),
            pat(r"^(?P<object_id>[0-9]+)/advanced-settings/$", self.advanced),  # named object_id
            pat(r"^([0-9]+)/move-page/$", self.move_page),
            pat(r"^([0-9]+)/copy-page/$", self.copy_page),
            pat(r"^([0-9]+)/dialog/copy/$", self.get_copy_dialog),  # copy dialog
            pat(r"^([0-9]+)/permissions/$", self.get_permissions),
            pat(r"^(?P<object_id>[0-9]+)/set-home/$", self.set_home),
        ]

        if plugin_pool.registered_plugins:
            url_patterns += plugin_pool.get_patterns()
        return url_patterns + super().get_urls()

    def get_inline_instances(self, request, obj=None):
        if obj and get_cms_setting("PERMISSION"):
            can_change_perms = self.has_change_permissions_permission(request, obj=obj)
        else:
            can_change_perms = False

        if can_change_perms:
            return super().get_inline_instances(request, obj)
        return []

<<<<<<< HEAD
    def get_form(self, request, obj=None, **kwargs):
        """
        Get PageForm for the Page model and modify its fields depending on
        the request.
        """
        if not self.has_change_advanced_settings_permission(request, obj=obj):
            form = type("EmptyForm", (ModelForm,), {"Meta": type("Meta", (self.form.Meta,), {"fields": []})})
        else:
            form = super().get_form(request, obj, **kwargs)
        form._site = get_site(request)
        form._request = request
        return form

=======
>>>>>>> d0eec638
    def actions_menu(self, request, object_id, extra_context=None):
        page = self.get_object(request, object_id=object_id)

        if page is None:
            raise self._get_404_exception(object_id)

        if not self.has_view_permission(request, obj=page):
            raise PermissionDenied("No permission for actions menu")

        site = get_site_from_request(request)
        paste_enabled = request.GET.get("has_copy") or request.GET.get("has_cut")
        context = {
            "page": page,
            "opts": self.opts,
            "site": site,
            "page_is_restricted": page.has_view_restrictions(site),
            "paste_enabled": paste_enabled,
            "has_add_permission": page_permissions.user_can_add_subpage(request.user, target=page),
            "has_copy_page_permission": page_permissions.user_can_view_page_draft(request.user, page, site=site),
            "has_change_permission": self.has_change_permission(request, obj=page),
            "has_change_advanced_settings_permission": self.has_change_advanced_settings_permission(request, obj=page),
            "has_change_permissions_permission": self.has_change_permissions_permission(request, obj=page),
            "has_move_page_permission": self.has_move_page_permission(request, obj=page),
            "has_delete_permission": self.has_delete_permission(request, obj=page),
            "CMS_PERMISSION": get_cms_setting("PERMISSION"),
        }

        if extra_context:
            context.update(extra_context)
        return render(request, self.actions_menu_template, context)

    def advanced(self, request, object_id):
        page = self.get_object(request, object_id=object_id)

        if page is None:
            raise self._get_404_exception(object_id)

        if get_cms_setting("PERMISSION"):
            show_permissions = self.has_change_permissions_permission(request, obj=page)
        else:
            show_permissions = False

        show_advanced_settings = self.has_change_advanced_settings_permission(request, obj=page)

        if not show_permissions and not show_advanced_settings:
            raise PermissionDenied("No permission for editing advanced settings")

        context = {
            "title": _("Advanced Settings") if show_advanced_settings else _("Change Permissions"),
            "show_permissions": show_permissions,
       }
        return self.change_view(request, object_id, extra_context=context)

    def response_post_save_change(self, request, obj):
        """
        Figure out where to redirect after the 'Save' button has been pressed
        when adding a new object.
        """
        can_change_any_page = page_permissions.user_can_change_at_least_one_page(
            user=request.user,
            site=obj.site,
            use_cache=False,
        )

        if can_change_any_page:
            query = self.get_preserved_filters(request)
            post_url = admin_reverse("cms_pagecontent_changelist") + "?" + query + "&site=" + str(obj.site_id)
        else:
            post_url = admin_reverse("index")
        return HttpResponseRedirect(post_url)

    @require_POST
    @transaction.atomic
    def set_home(self, request, object_id):
        page = self.get_object(request, object_id=object_id)

        if not self.has_change_permission(request, page):
            raise PermissionDenied("You do not have permission to set 'home'.")

        if page is None:
            raise self._get_404_exception(object_id)

        if not page.is_potential_home():
            return HttpResponseBadRequest(_("The page is not eligible to be home."))

        new_home_tree, old_home_tree = page.set_as_homepage(request.user)

        # Check if one of the affected pages either from the old homepage
        # or the homepage had an apphook attached
        if old_home_tree:
            apphooks_affected = old_home_tree.has_apphooks()
        else:
            apphooks_affected = False

        if not apphooks_affected:
            apphooks_affected = new_home_tree.has_apphooks()

        if apphooks_affected:
            # One or more pages affected by this operation was attached to an apphook.
            # As a result, fire the apphook reload signal to reload the url patterns.
            set_restart_trigger()
        return HttpResponse("ok")

    def get_list(self, request):
        """
        This view is used by the PageSmartLinkWidget as the user type to feed the autocomplete drop-down.
        """

        if not self.has_view_permission(request):
            raise PermissionDenied("No permission for page list view")

        if request.headers.get("x-requested-with") == "XMLHttpRequest":
            query_term = request.GET.get("q", "").strip("/")

            language_code = request.GET.get("language_code", settings.LANGUAGE_CODE)
            matching_published_pages = self.model.objects.filter(
                Q(pagecontent_set__title__icontains=query_term, pagecontent_set__language=language_code)
                | Q(urls__path__icontains=query_term, pagecontent_set__language=language_code)
                | Q(pagecontent_set__menu_title__icontains=query_term, pagecontent_set__language=language_code)
                | Q(pagecontent_set__page_title__icontains=query_term, pagecontent_set__language=language_code)
            ).distinct()

            results = []
            for page in matching_published_pages:
                results.append(
                    {
                        "path": page.get_path(language=language_code),
                        "title": page.get_title(language=language_code),
                        "redirect_url": page.get_absolute_url(language=language_code),
                    }
                )
            return HttpResponse(json.dumps(results), content_type="application/json")
        return HttpResponseForbidden()

    def changelist_view(self, request, extra_context=None):
        parameter = "?" + request.GET.urlencode() if request.GET else ""
        return HttpResponseRedirect(admin_reverse("cms_pagecontent_changelist") + parameter)

    def response_delete(self, request, obj_display, obj_id):
        """
        Determine the HttpResponse for the delete_view stage. Clear the user's permission
        lru cache
        """
        clear_permission_lru_caches(request.user)
        return super().response_delete(request, obj_display, obj_id)

    def delete_model(self, request, obj):
        operation_token = send_pre_page_operation(
            request=request, operation=operations.DELETE_PAGE, obj=obj, sender=self.model
        )

        cms_pages = [obj]

        if obj.is_branch:
            descendant_ids = obj.get_descendants().values_list("id", flat=True)
            cms_pages.extend(self.model.objects.filter(id__in=descendant_ids))

        # Delete all associated pages contents
        ct_page_content = ContentType.objects.get_for_model(PageContent)
        page_content_objs = PageContent.admin_manager.filter(page__in=cms_pages).values_list("pk", flat=True)
        placeholders = Placeholder.objects.filter(
            content_type=ct_page_content,
            object_id__in=page_content_objs,
        )
        plugins = CMSPlugin.objects.filter(placeholder__in=placeholders)
        QuerySet.delete(plugins)
        placeholders.delete()

        super().delete_model(request, obj)

        send_post_page_operation(
            request=request,
            operation=operations.DELETE_PAGE,
            token=operation_token,
            obj=obj,
            sender=self.model,
        )

        clear_permission_cache()

        if obj.application_urls:
            set_restart_trigger()

    def get_copy_dialog(self, request, page_id):
        if not get_cms_setting("PERMISSION"):
            return HttpResponse("")

        page = self.get_page_from_id(page_id)

        if page is None:
            raise self._get_404_exception(page_id)

        if request.method == "GET":
            data = request.GET
        else:
            data = request.POST

        target_id = data.get("target")

        site = get_site_from_request(request)
        user = request.user
        can_view_page = page_permissions.user_can_view_page(user, page, page.site)

        if not can_view_page:
            raise PermissionDenied

        if target_id:
            try:
                target = Page.objects.get(pk=target_id)
            except Page.DoesNotExist:
                raise Http404
            if not page_permissions.user_can_add_subpage(user, target, target.site):
                raise PermissionDenied
        elif not page_permissions.user_can_add_page(user, site):
            raise PermissionDenied

        context = {
            "dialog_id": "dialog-copy",
            "form": CopyPermissionForm(),  # class needs to be instantiated
            "opts": self.opts,
        }
        return render(request, "admin/cms/page/tree/copy_premissions.html", context)

    def _get_404_exception(self, object_id):
        exception = Http404(
            _("%(name)s object with primary key %(key)r does not exist.")
            % {
                "name": force_str(self.opts.verbose_name),
                "key": escape(object_id),
            }
        )
        return exception

    def has_view_permission(self, request, obj=None):
        return self.has_change_permission(request, obj)

    def has_change_permissions_permission(self, request, obj=None):
        if not obj:
            return False
        return page_permissions.user_can_change_page_permissions(request.user, page=obj, site=obj.site)

    def has_delete_permission(self, request, obj=None):
        """
        Returns True if the current user has permission to delete the page.
        """
        if not obj:
            return False
        return page_permissions.user_can_delete_page(request.user, page=obj, site=obj.site)

    def has_move_page_permission(self, request, obj=None):
        if not obj:
            return False
        return page_permissions.user_can_move_page(user=request.user, page=obj, site=obj.site)

    @require_POST
    @transaction.atomic
    def move_page(self, request, page_id, extra_context=None):
        """
        Move the page to the requested target, at the given position.

        NOTE: We have to change from one "coordinate system" to another to
        adapt JSTree to Django Treebeard.

        If the Tree looks like this:

            <root>
               ⊢ …
               ⊢ …
               ⊢ Page 4
                   ⊢ Page 5 (position 0)
                   ⊢ …

        For example,
            target=4, position=1 => target=5, position="right"
            target=4, position=0 => target=4, position="first-child"

        """
        page = self.get_object(request, object_id=page_id)

        if page is None:
            return jsonify_request(HttpResponseBadRequest("error"))

        user = request.user
        form = self.move_form(request.POST or None, page=page, site=page.site)

        if not form.is_valid():
            return jsonify_request(HttpResponseBadRequest(str(form.errors.get("__all__", _("error")))))

        target = form.cleaned_data["target"]
        can_move_page = self.has_move_page_permission(request, obj=page)

        # Does the user have permissions to do this...?
        if not can_move_page or (target and not target.has_add_permission(user)):
            message = _("Error! You don't have permissions to move this page. Please reload the page")
            return jsonify_request(HttpResponseForbidden(message))

        operation_token = send_pre_page_operation(
            request=request,
            operation=operations.MOVE_PAGE,
            obj=page,
            sender=self.model,
        )

        form.move_page()

        send_post_page_operation(
            request=request,
            operation=operations.MOVE_PAGE,
            token=operation_token,
            obj=page,
            sender=self.model,
        )
        return jsonify_request(HttpResponse(status=200))

    def get_permissions(self, request, page_id):
        rows = []
        user = request.user
        page = self.get_object(request, object_id=page_id)

        if page is None:
            raise self._get_404_exception(page_id)

        if not self.has_view_permission(request, obj=page):
            raise PermissionDenied("No permission for page permissions view")

        site = get_site_from_request(request)
        PermissionRow = namedtuple("Permission", ["is_global", "can_change", "permission"])

        global_permissions = GlobalPagePermission.objects.filter(sites__in=[site.pk])
        can_change_global_permissions = permissions.user_can_change_global_permissions(user, site)

        for permission in global_permissions.iterator():
            row = PermissionRow(
                is_global=True,
                can_change=can_change_global_permissions,
                permission=permission,
            )
            rows.append(row)

        _page_permissions = PagePermission.objects.for_page(page).select_related("page")

        if not can_change_global_permissions:
            allowed_pages = page_permissions.get_change_perm_tuples(user, site, check_global=False)

        for permission in _page_permissions.iterator():
            if can_change_global_permissions:
                can_change = True
            else:
                page_path = permission.page.path
                can_change = any(perm_tuple.contains(page_path) for perm_tuple in allowed_pages)

            row = PermissionRow(
                is_global=False,
                can_change=can_change,
                permission=permission,
            )
            rows.append(row)

        context = {
            "page": page,
            "rows": rows,
            "opts": self.opts,
        }
        return render(request, "admin/cms/page/permissions.html", context)

    @require_POST
    @transaction.atomic
    def copy_page(self, request, page_id):
        """
        Copy the page and all its plugins and descendants to the requested
        target, at the given position
        """
        page = self.get_page_from_id(page_id)

        if page is None:
            return jsonify_request(HttpResponseBadRequest("error"))

        user = request.user
        site = get_site_from_request(request)
        form = self.copy_form(request.POST or None, page=page, site=site)

        if not form.is_valid():
            return jsonify_request(HttpResponseBadRequest("error"))

        target = form.cleaned_data["target"]

        # User can only copy pages he can see
        can_copy_page = page_permissions.user_can_view_page(user, page, page.site)

        if can_copy_page and target:
            # User can only copy a page into another one if he has permission
            # to add a page under the target page.
            can_copy_page = page_permissions.user_can_add_subpage(user, target, site)
        elif can_copy_page:
            # User can only copy / paste a page if he has permission to add a page
            can_copy_page = page_permissions.user_can_add_page(user, site)

        if not can_copy_page:
            message = _("Error! You don't have permissions to copy this page.")
            return jsonify_request(HttpResponseForbidden(message))

        page_languages = page.get_languages()
        site_languages = get_language_list(site_id=site.pk)

        if not any(lang in page_languages for lang in site_languages):
            message = _(
                "Error! "
                "The page you're pasting is not translated in any of the languages configured by the target site."
            )
            return jsonify_request(HttpResponseBadRequest(message))

        new_page = form.copy_page(user)
        return HttpResponse(json.dumps({"id": new_page.pk}), content_type="application/json")

    def edit_title_fields(self, request, page_id, language):
        page = self.get_object(request, object_id=page_id)
        translation = page.get_admin_content(language)

        if not self.has_change_permission(request, obj=page):
            return HttpResponseForbidden(_("You do not have permission to edit this page"))

        if page is None:
            raise self._get_404_exception(page_id)

        if not translation:
            raise Http404("No translation matches requested language.")

        saved_successfully = False
        raw_fields = request.GET.get("edit_fields", "title")
        edit_fields = [field for field in raw_fields.split(",") if field in self.title_frontend_editable_fields]
        cancel_clicked = request.POST.get("_cancel", False)
        opts = PageContent._meta

        if not edit_fields:
            # Defaults to title
            edit_fields = ("title",)

        class PageTitleForm(django.forms.ModelForm):
            """
            Dynamic form showing only the fields to be edited
            """

            class Meta:
                model = PageContent
                fields = edit_fields

        if not cancel_clicked and request.method == "POST":
            form = PageTitleForm(instance=translation, data=request.POST)
            if form.is_valid():
                form.save()
                saved_successfully = True
        else:
            form = PageTitleForm(instance=translation)
        admin_form = AdminForm(
            form, fieldsets=[(None, {"fields": edit_fields})], prepopulated_fields={}, model_admin=self
        )
        media = self.media + admin_form.media
        context = {
            "CMS_MEDIA_URL": get_cms_setting("MEDIA_URL"),
            "title": "Title",
            "plugin": page,
            "plugin_id": page.pk,
            "adminform": admin_form,
            "add": False,
            "is_popup": True,
            "media": media,
            "opts": opts,
            "change": True,
            "save_as": False,
            "has_add_permission": False,
            "window_close_timeout": 10,
        }
        if cancel_clicked:
            # cancel button was clicked
            context.update(
                {
                    "cancel": True,
                }
            )
            return render(request, "admin/cms/page/plugin/confirm_form.html", context)
        if not cancel_clicked and request.method == "POST" and saved_successfully:
            return render(request, "admin/cms/page/plugin/confirm_form.html", context)
        return render(request, "admin/cms/page/plugin/change_form.html", context)


@admin.register(PageContent)
class PageContentAdmin(PageDeleteMessageMixin, admin.ModelAdmin):
    ordering = ("page__path",)
    search_fields = ("=id", "page__id", "page__urls__slug", "title", "page__reverse_id")
    change_form_template = "admin/cms/page/change_form.html"
    change_list_template = "admin/cms/page/tree/base.html"
    actions_menu_template = "admin/cms/page/tree/actions_dropdown.html"
    page_tree_row_template = "admin/cms/page/tree/menu.html"

    form = AddPageForm
    add_form = form
    change_form = ChangePageForm
    copy_form = CopyPageForm
    move_form = MovePageForm
    changelist_form = ChangeListForm
    duplicate_form = DuplicatePageForm

    def log_addition(self, request, object, object_repr):
        # Block the admin log for addition. A signal takes care of this!
        return

    def log_deletion(self, request, object, object_repr):
        # DJANGO_42
        # Block the admin log for deletion. A signal takes care of this!
        return

    def log_deletions(self, request, queryset):
        # Block the admin log for deletion. A signal takes care of this!
        return

    def log_change(self, request, object, message):
        # Block the admin log for change. A signal takes care of this!
        return

    def get_admin_url(self, action, *args):
        url_name = f"{self.opts.app_label}_{self.opts.model_name}_{action}"
        return admin_reverse(url_name, args=args)

    def get_preserved_filters(self, request):
        """
        This override is in place to preserve the "language" get parameter in
        the "Save" page redirect
        """
        site = get_site_from_request(request)
        preserved_filters_encoded = super().get_preserved_filters(request)
        preserved_filters = QueryDict(preserved_filters_encoded).copy()
        lang = get_site_language_from_request(request, site_id=site.pk)

        if lang:
            preserved_filters["language"] = lang
        if site and site.pk != get_current_site(request).pk:
            preserved_filters["site"] = site.pk
        return preserved_filters.urlencode()

    def get_queryset(self, request):
        return super().get_queryset(request).select_related("page")

    def get_urls(self):
        """Get the admin urls"""
        info = f"{self.model._meta.app_label}_{self.model._meta.model_name}"

        def pat(regex, fn):
            return re_path(regex, self.admin_site.admin_view(fn), name=f"{info}_{fn.__name__}")

        url_patterns = [
            pat(r"^get-tree/$", self.get_tree),
            pat(r"^([0-9]+)/duplicate/$", self.duplicate),
            pat(r"^([0-9]+)/copy-language/$", self.copy_language),
            pat(r"^([0-9]+)/change-navigation/$", self.change_innavigation),
            pat(r"^([0-9]+)/change-template/$", self.change_template),
        ]
        return url_patterns + super().get_urls()

    def get_fieldsets(self, request, obj=None):
        form = self.get_form(request, obj, fields=None)

        try:
            fieldsets = form.fieldsets
        except AttributeError:
            fields = list(form.base_fields) + list(self.get_readonly_fields(request, obj))
            fieldsets = [(None, {"fields": fields})]
        return fieldsets

    def get_form_class(self, request, obj=None, **kwargs):
        if "change" in request.path_info:
            return self.change_form
        elif "duplicate" in request.path_info:
            return self.duplicate_form
        return self.add_form

    def get_form(self, request, obj=None, **kwargs):
        """
        Get PageForm for the Page model and modify its fields depending on
        the request.
        """
        form = super().get_form(request, obj, form=self.get_form_class(request, obj), **kwargs)
        form._site = get_site_from_request(request)
        form._request = request
        return form

    # def get_changeform_initial_data(self, request):
    #     site = get_site(request)
    #     language = get_site_language_from_request(request, site_id=site.pk)
    #     return {"language": language, "site": site}

    def slug(self, obj):
        # For read-only views: Get slug from the page
        if not hasattr(self, "url_obj"):
            self.url_obj = obj.page.get_url(obj.language)
        return self.url_obj.slug

    def overwrite_url(self, obj):
        # For read-only views: Get slug from the page
        if not hasattr(self, "url_obj"):
            self.url_obj = obj.page.get_url(obj.language)
        if self.url_obj.managed:
            return None
        return self.url_obj.path

    def duplicate(self, request, object_id):
        """
        Leverages the add view logic to duplicate the page.
        """
        obj = self.get_object(request, object_id=object_id)

        if obj is None:
            raise self._get_404_exception(object_id)

        if request.method == "GET":
            # source is a field in the form
            # because its value is in the url,
            # we have to set the initial value manually
            request.GET = request.GET.copy()
            request.GET["source"] = obj.page_id
        return self.add_view(request)

    def add_view(self, request, form_url="", extra_context=None):
        site = get_site_from_request(request)
        language = get_site_language_from_request(request, site_id=site.pk)

        if extra_context is None:
            extra_context = {}

        if "duplicate" in request.path_info:
            extra_context.update(
                {
                    "title": _("Add Page Copy"),
                }
            )
        elif "parent_page" in request.GET:
            extra_context.update(
                {
                    "title": _("New sub page"),
                }
            )
        else:
            extra_context.update(
                {
                    "title": _("New page"),
                }
            )

        try:
            page_id = request.GET.get("cms_page") or request.POST.get("cms_page")
            page_id = IntegerField().clean(page_id)
            cms_page = Page.objects.get(pk=page_id)
        except (ValidationError, Page.DoesNotExist):
            cms_page = None

        if cms_page:
            extra_context["cms_page"] = cms_page
            extra_context["language_tabs"] = get_language_tuple(site.pk)
            extra_context["filled_languages"] = self.get_filled_languages(request, cms_page)
            extra_context["show_language_tabs"] = len(extra_context["language_tabs"])
        extra_context["language"] = language
        return super().add_view(request, form_url, extra_context=extra_context)

    def change_view(self, request, object_id, form_url="", extra_context=None):
        """
        The 'change' admin view for the PageContent model.
        """
        if extra_context is None:
            extra_context = {"basic_info": True}

        obj = self.get_object(request, object_id=object_id)

        if obj is None:
            raise self._get_404_exception(object_id)

        site = obj.page.site
        context = {
            "cms_page": obj.page,
            "CMS_PERMISSION": get_cms_setting("PERMISSION"),
            "can_change": self.has_change_permission(request, obj=obj),
            "language": obj.language,
            "language_tabs": get_language_tuple(site.pk),
            "filled_languages": self.get_filled_languages(request, obj.page),
        }
        context["show_language_tabs"] = len(context["language_tabs"])
        context.update(extra_context or {})

        if "basic_info" in extra_context:
            _has_advanced_settings_perm = self.has_change_advanced_settings_permission(request, obj=obj)
            context["can_change_advanced_settings"] = _has_advanced_settings_perm

        return super().change_view(request, object_id, form_url=form_url, extra_context=context)

    def response_add(self, request, obj):
        redirect = request.POST.get("edit", False)
        if redirect == "1":
            from django.core.cache import cache

            from cms.cache.permissions import get_cache_key, get_cache_permission_version

            cache.delete(get_cache_key(request.user, "change_page"), version=get_cache_permission_version())

            # redirect to the edit view if added from the toolbar
            url = get_object_edit_url(obj)  # Redirects to preview if necessary
            return HttpResponse(MODAL_HTML_REDIRECT.format(url=url))
        return super().response_add(request, obj)

    def get_filled_languages(self, request, page):
        site_id = page.site_id
        filled_languages = page.get_languages()
        allowed_languages = [lang[0] for lang in get_language_tuple(site_id)]
        return [lang for lang in filled_languages if lang in allowed_languages]

    def _get_404_exception(self, object_id):
        exception = Http404(
            _("%(name)s object with primary key %(key)r does not exist.")
            % {
                "name": force_str(self.opts.verbose_name),
                "key": escape(object_id),
            }
        )
        return exception

    def _has_add_permission_from_request(self, request):
        if parent_id := request.GET.get("parent_page"):
            try:
                parent_id = IntegerField().clean(parent_id)
                parent_item = Page.objects.get(id=parent_id)
            except (ValidationError, Page.DoesNotExist):
                return False
        else:
            parent_item = None

        if parent_item:
            has_perm = page_permissions.user_can_add_subpage(
                request.user,
                target=parent_item,
                site=parent_item.site,
            )
        else:
            site = get_site_from_request(request)
            has_perm = page_permissions.user_can_add_page(request.user, site=site)
        return has_perm

    def has_add_permission(self, request):
        """
        Return true if the current user has permission to add a new page.
        """
        return self._has_add_permission_from_request(request)

    def has_change_permission(self, request, obj=None):
        """
        Return true if the current user has permission on the page.
        Return the string 'All' if the user has all rights.
        """

        if obj:
            return page_permissions.user_can_change_page(request.user, page=obj.page, site=obj.page.site)
        return page_permissions.user_can_change_at_least_one_page(
            user=request.user,
            site=get_site_from_request(request),
        )

    def has_view_permission(self, request, obj=None):
        """
        Return true if the current user has permission on the page.
        Return the string 'All' if the user has all rights.
        """
        # Identical to has_change_permission, but will remain untouched by any subclassing
        # as done, e.g., by djangocms-versioning

        if obj:
            return page_permissions.user_can_change_page(request.user, page=obj.page, site=obj.page.site)
        return page_permissions.user_can_change_at_least_one_page(
            user=request.user,
            site=get_site_from_request(request),
            use_cache=False,
        )

    def has_delete_permission(self, request, obj=None):
        """
        Returns True if the current user has permission to delete the page.
        """
        if not obj:
            return False
        return page_permissions.user_can_delete_page(request.user, page=obj.page, site=obj.page.site)

    def has_change_advanced_settings_permission(self, request, obj=None):
        if not obj:
            return False
        return page_permissions.user_can_change_page_advanced_settings(request.user, page=obj.page, site=obj.page.site)

    def has_delete_translation_permission(self, request, language, obj=None):
        if not obj:
            return False

        has_perm = page_permissions.user_can_delete_page_translation(
            user=request.user,
            page=obj,
            language=language,
            site=obj.site,
        )
        return has_perm

    def get_sites_for_user(self, user):
        from django.contrib.sites.models import Site

        if hasattr(user, "_cms_user_sites"):
            return user._cms_user_sites

        sites = Site.objects.order_by("name")
        if not get_cms_setting("PERMISSION") or user.is_superuser:
            user._cms_user_sites = sites
            return sites

        _has_perm = page_permissions.user_can_change_at_least_one_page
        user_sites = [site for site in sites if _has_perm(user, site)]
        user._cms_user_sites = user_sites
        return user_sites

    def user_can_access_site(self, request):
        site = get_site_from_request(request)
        user_sites = self.get_sites_for_user(request.user)
        return site in user_sites

    def raise_site_permission_denied(self):
        raise PermissionDenied(
             _("You do not have permission to access this site. Please contact your administrator.")
        )

    def changelist_view(self, request, extra_context=None):
        from django.contrib.admin.views.main import ERROR_FLAG

        if not self.has_change_permission(request, obj=None):
            raise PermissionDenied

        site = get_site_from_request(request)
        language = get_site_language_from_request(request, site_id=site.pk)
        query = request.GET.get("q", "")
        page_contents = self.get_queryset(request)
        page_contents = self.get_search_results(request, page_contents, query)[0]
        changelist_form = self.changelist_form(request.GET)

        try:
            changelist_form.full_clean()
            page_contents = changelist_form.run_filters(page_contents)
        except (ValueError, ValidationError):
            # Wacky lookup parameters were given, so redirect to the main
            # changelist page, without parameters, and pass an 'invalid=1'
            # parameter via the query string. If wacky parameters were given
            # and the 'invalid=1' parameter was already in the query string,
            # something is screwed up with the database, so display an error
            # page.
            if ERROR_FLAG in request.GET.keys():
                return SimpleTemplateResponse(
                    "admin/invalid_setup.html",
                    {
                        "title": _("Database error"),
                    },
                )
            return HttpResponseRedirect(request.path + "?" + ERROR_FLAG + "=1")

        pages = Page.objects.on_site(site).filter(pagecontent_set__in=page_contents).distinct().order_by("path")
        pages = pages.prefetch_related(
            Prefetch(
                "pagecontent_set",
                to_attr="filtered_translations",
                queryset=page_contents,
            ),
        )

        if changelist_form.is_filtered():
            # Evaluates the queryset
            has_items = len(pages) >= 1
        else:
            has_items = pages.exists()

        context = self.admin_site.each_context(request)
        context.update(
            {
                "opts": self.model._meta,
                "media": self.media,
                "CMS_MEDIA_URL": get_cms_setting("MEDIA_URL"),
                "CMS_PERMISSION": get_cms_setting("PERMISSION"),
                "site_languages": get_language_tuple(site.pk),
                "preview_language": language,
                "changelist_form": changelist_form,
                "cms_current_site": site,
                "has_add_permission": self.has_add_permission(request),
                "module_name": force_str(self.model._meta.verbose_name_plural),
                "admin": self,
                "tree": {
                    "site": site,
                    "sites": self.get_sites_for_user(request.user),
                    "query": query,
                    "is_filtered": changelist_form.is_filtered(),
                    "items": pages,
                    "has_items": has_items,
                },
            }
        )
        context.update(extra_context or {})
        request.current_app = self.admin_site.name
        return TemplateResponse(request, self.change_list_template, context)

    @require_POST
    def change_template(self, request, object_id):
        page_content = self.get_object(request, object_id=object_id)

        if not self.has_change_permission(request, obj=page_content):
            raise PermissionDenied("No permissions to change the template")

        if page_content is None:
            raise self._get_404_exception(object_id)

        if not self.has_change_advanced_settings_permission(request, obj=page_content):
            raise PermissionDenied("No permissions to change the template")

        to_template = request.POST.get("template", None)

        if get_cms_setting("TEMPLATES"):
            if to_template not in dict(get_cms_setting("TEMPLATES")):
                return HttpResponseBadRequest(_("Template not valid"))
        else:
            if to_template not in (placeholder_set[0] for placeholder_set in get_cms_setting("PLACEHOLDERS")):
                return HttpResponseBadRequest(_("Placeholder selection not valid"))

        page_content.template = to_template
        page_content.save()

        return HttpResponse(_("The template was successfully changed"))

    @require_POST
    @transaction.atomic
    def copy_language(self, request, object_id):
        target_language = request.POST.get("target_language")
        source_page_content = self.get_object(request, object_id=object_id)

        if not self.has_change_permission(request, obj=source_page_content):
            raise PermissionDenied

        if source_page_content is None:
            raise self._get_404_exception(object_id)

        page = source_page_content.page

        if not target_language or target_language not in get_language_list(site_id=page.site_id):
            return HttpResponseBadRequest(_("Language must be set to a supported language!"))

        target_page_content = page.get_content_obj(target_language, fallback=False)

        for placeholder in source_page_content.get_placeholders():
            try:
                target = target_page_content.get_placeholders().get(slot=placeholder.slot)
            except Placeholder.DoesNotExist:
                messages.warning(request, _("Placeholder '%s' does not exist in target language") % placeholder.slot)
                continue
            plugins = placeholder.get_plugins_list(source_page_content.language)

            if not target.has_add_plugins_permission(request.user, plugins):
                return HttpResponseForbidden(_("You do not have permission to copy these plugins."))
            copy_plugins_to_placeholder(plugins, target, language=target_language)
        return HttpResponse("ok")

    def delete_view(self, request, object_id, extra_context=None):
        page_content = self.get_object(request, object_id=object_id)
        page = page_content.page

        if not self.has_delete_translation_permission(request, page_content.language, page):
            return HttpResponseForbidden(_("You do not have permission to delete this page"))

        if page is None:
            raise self._get_404_exception(object_id)

        if not len(list(page.get_languages())) > 1:
            return HttpResponseBadRequest("There only exists one translation for this page")

        return super().delete_view(request, object_id, extra_context)

    def delete_model(self, request, obj):
        ct_page_content = ContentType.objects.get_for_model(PageContent)
        page_contents = PageContent.admin_manager.filter(page=obj.page, language=obj.language)
        placeholders = Placeholder.objects.filter(
            content_type=ct_page_content,
            object_id__in=page_contents.values("pk"),
        )
        saved_plugins = CMSPlugin.objects.filter(placeholder__in=placeholders)
        page_url = obj.page.urls.get(language=obj.language)

        operation_token = send_pre_page_operation(
            request=request,
            operation=operations.DELETE_PAGE_TRANSLATION,
            obj=obj.page,
            translation=obj,
            sender=self.model,
        )

        message = _("Title and plugins with language %(language)s was deleted") % {
            "language": force_str(get_language_object(obj.language, site_id=obj.page.site_id)["name"])
        }
        messages.success(request, message)
        if obj.language in obj.page.admin_content_cache:
            del obj.page.admin_content_cache[obj.language]
        if obj.language in obj.page.page_content_cache:
            del obj.page.page_content_cache[obj.language]

        page_url.delete()
        page_contents.delete()
        saved_plugins.delete()

        send_post_page_operation(
            request=request,
            operation=operations.DELETE_PAGE_TRANSLATION,
            token=operation_token,
            obj=obj.page,
            translation=obj,
            sender=self.model,
        )

    @require_POST
    def change_innavigation(self, request, object_id):
        """
        Switch the in_navigation of a page
        """
        page_content = self.get_object(request, object_id=object_id)

        if not self.has_change_permission(request, obj=page_content):
            if self.has_change_permission(request):
                # General (permission) problem
                message = "You do not have permission to change a page's navigation status"
            else:
                # Only this page? Can be permissions or versioning, or ...
                message = "You cannot change this page's navigation status"
            return HttpResponseForbidden(_(message))

        if page_content is None:
            raise self._get_404_exception(object_id)

        page_content.toggle_in_navigation()
        # 204 -> request was successful but no response returned.
        return HttpResponse(status=204)

    def get_tree(self, request):
        """
        Get html for the descendants (only) of given page or if no page_id is
        provided, all the root nodes.

        Used for lazy loading pages in cms.pagetree.js
        """
        if not self.has_change_permission(request, obj=None):
            raise PermissionDenied
        site = get_site_from_request(request)
        pages = Page.objects.on_site(site).order_by("path")
        node_id = re.sub(r"[^\d]", "", request.GET.get("nodeId", "")) or None
        open_page_ids = [int(id) for id in request.GET.getlist("openNodes[]") if id.isdigit()]
        if node_id:
            page = get_object_or_404(pages, id=node_id)
            pages = page.get_descendant_pages().filter(Q(id__in=open_page_ids) | Q(parent__in=open_page_ids))
        else:
            page = None
            pages = pages.filter(
                # get all root pages or children which were previously open or children of the open descendants
                Q(depth=1) | Q(depth=2, id__in=open_page_ids) | Q(parent__in=open_page_ids)
            )
        pages = pages.prefetch_related(
            Prefetch(
                "pagecontent_set",
                to_attr="filtered_translations",
                queryset=PageContent.admin_manager.get_queryset().latest_content(),
            ),
        )
        rows = self.get_tree_rows(
            request,
            pages=pages,
            language=get_site_language_from_request(request, site_id=site.pk),
            depth=(page.depth + 1 if page else 1),
            follow_descendants=True,
        )
        return HttpResponse("".join(rows))

    def get_tree_rows(self, request, pages, language, depth=1, follow_descendants=True):
        """
        Used for rendering the page tree, inserts into context everything what
        we need for single item
        """
        if not self.has_change_permission(request, obj=None):
            raise PermissionDenied
        site = get_site_from_request(request)
        permissions_on = get_cms_setting("PERMISSION")
        template = get_template(self.page_tree_row_template)
        is_popup = IS_POPUP_VAR in request.POST or IS_POPUP_VAR in request.GET
        languages = get_language_list(site.pk)
        user_can_add = page_permissions.user_can_add_subpage
        user_can_change = page_permissions.user_can_change_page
        user_can_change_advanced = page_permissions.user_can_change_page_advanced_settings
        user_can_change_permissions = page_permissions.user_can_change_page_permissions

        def render_page_row(page):
            page.admin_content_cache = {trans.language: trans for trans in page.filtered_translations}
            has_move_page_permission = page_permissions.user_can_move_page(request.user, page, site=site)

            if permissions_on and not has_move_page_permission:
                # TODO: check if this is really needed
                metadata = '{"valid_children": False, "draggable": False}'
            else:
                metadata = ""

            context = {
                "admin": self,
                "opts": self.opts,
                "site": site,
                "page": page,
                "page_content": page.get_admin_content(language),
                "ancestors": [page for page in page.get_cached_ancestors()],
                "descendants": [page for page in page.get_cached_descendants()],
                "request": request,
                "lang": language,
                "metadata": metadata,
                "page_languages": page.get_languages(),
                "preview_language": language,
                "follow_descendants": follow_descendants,
                "site_languages": languages,
                "is_popup": is_popup,
                "has_add_page_permission": user_can_add(request.user, target=page),
                "has_change_permission": user_can_change(request.user, page, site),
                "has_change_advanced_settings_permission": (
                    user_can_change_advanced(request.user, page, site) or user_can_change_permissions(request.user, page, site)
                ),
                "has_move_page_permission": has_move_page_permission,
            }
            context["is_concrete"] = context["page_content"].language == language
            return template.render(context)

        if follow_descendants:
            root_pages = (page for page in pages if page.depth == depth)
        else:
            # When the tree is filtered, it's displayed as a flat structure
            root_pages = pages

        if depth == 1:
            for page in root_pages:
                page._set_hierarchy(list(pages))
                yield render_page_row(page)
        else:
            for page in root_pages:
                yield render_page_row(page)

    # Indicators in the page tree
    @property
    def indicator_descriptions(self):
        return {
            "public": _("Public content"),
            "empty": _("Empty"),
        }

    @classmethod
    def get_indicator_menu(cls, request, page_content):
        menu_template = "admin/cms/page/tree/indicator_menu.html"
        if not page_content:
            return menu_template, [
                (
                    _("Create Content"),  # Entry
                    "cms-icon-edit-new",  # Optional icon
                    admin_reverse("cms_pagecontent_add")
                    + f"?cms_page={page_content.page.pk}&language={page_content.language}",  # url
                    None,  # Optional add classes for <a>
                ),
            ]
        return "", []<|MERGE_RESOLUTION|>--- conflicted
+++ resolved
@@ -238,7 +238,6 @@
             return super().get_inline_instances(request, obj)
         return []
 
-<<<<<<< HEAD
     def get_form(self, request, obj=None, **kwargs):
         """
         Get PageForm for the Page model and modify its fields depending on
@@ -252,8 +251,6 @@
         form._request = request
         return form
 
-=======
->>>>>>> d0eec638
     def actions_menu(self, request, object_id, extra_context=None):
         page = self.get_object(request, object_id=object_id)
 
