from cms.admin.change_list import CMSChangeList
from cms.admin.dialog.views import get_copy_dialog
from cms.admin.forms import PageForm, PageAddForm
from cms.admin.permissionadmin import PAGE_ADMIN_INLINES, \
    PagePermissionInlineAdmin
from cms.utils.helpers import make_revision_with_plugins
from cms.admin.views import revert_plugins
from cms.apphook_pool import apphook_pool
from cms.exceptions import NoPermissionsException
from cms.forms.widgets import PluginEditor
from cms.models import Page, Title, CMSPlugin, PagePermission, \
    PageModeratorState, EmptyTitle, GlobalPagePermission
from cms.models.managers import PagePermissionsPermissionManager
from cms.models.moderatormodels import MASK_PAGE, MASK_CHILDREN, \
    MASK_DESCENDANTS
from cms.models.placeholdermodel import Placeholder
from cms.plugin_pool import plugin_pool
from cms.utils import get_template_from_request, get_language_from_request
from cms.utils.admin import render_admin_menu_item
from cms.utils.moderator import update_moderation_message, \
    get_test_moderation_level, moderator_should_approve, approve_page, \
    will_require_moderation
from cms.utils.permissions import has_page_add_permission, \
    has_page_change_permission, get_user_permission_level, \
    has_global_change_permissions_permission
from cms.utils.placeholder import get_page_from_placeholder_if_exists
from cms.utils.plugins import get_placeholders, get_page_from_plugin_or_404
from copy import deepcopy
from django import template
from django.conf import settings
from django.contrib import admin
from django.contrib.admin.options import IncorrectLookupParameters
from django.contrib.admin.util import unquote, get_deleted_objects
from django.contrib.sites.models import Site
from django.core.exceptions import PermissionDenied, ObjectDoesNotExist
from django.core.urlresolvers import reverse
from django.db import transaction, models
from django.forms import Widget, Textarea, CharField
from django.http import HttpResponseRedirect, HttpResponse, Http404, \
    HttpResponseBadRequest, HttpResponseForbidden, HttpResponseNotAllowed
from django.shortcuts import render_to_response, get_object_or_404
from django.template.context import RequestContext
from django.template.defaultfilters import title, escape, force_escape, escapejs
from django.utils.encoding import force_unicode
from django.utils.translation import ugettext_lazy as _
from menus.menu_pool import menu_pool
import os

model_admin = admin.ModelAdmin
create_on_success = lambda x: x

if 'reversion' in settings.INSTALLED_APPS:
    import reversion
    from reversion.admin import VersionAdmin
    model_admin = VersionAdmin

    create_on_success = reversion.revision.create_on_success

class PageAdmin(model_admin):
    form = PageForm
    list_filter = ['published', 'in_navigation', 'template', 'changed_by']
    # TODO: add the new equivalent of 'cmsplugin__text__body' to search_fields'
    search_fields = ('title_set__slug', 'title_set__title', 'reverse_id')
    revision_form_template = "admin/cms/page/revision_form.html"
    recover_form_template = "admin/cms/page/recover_form.html"

    exclude = []
    mandatory_placeholders = ('title', 'slug', 'parent', 'site', 'meta_description', 'meta_keywords', 'page_title', 'menu_title')
    top_fields = []
    general_fields = ['title', 'slug', ('published', 'in_navigation')]
    add_general_fields = ['title', 'slug', 'language', 'template']
    if settings.CMS_DBGETTEXT:
        # no need to select language for page
        add_general_fields.remove('language')
    advanced_fields = ['reverse_id',  'overwrite_url', 'redirect', 'login_required', 'limit_visibility_in_menu']
    template_fields = ['template']
    change_list_template = "admin/cms/page/change_list.html"
    hidden_fields = ['site', 'parent']
    additional_hidden_fields = []
    if settings.CMS_MODERATOR:
        list_filter.append('moderator_state')
    if settings.CMS_SOFTROOT:
        advanced_fields.append('soft_root')
        list_filter.append('soft_root')
    if settings.CMS_SHOW_START_DATE and settings.CMS_SHOW_END_DATE:
        general_fields.append(('publication_date', 'publication_end_date'))
    elif settings.CMS_SHOW_START_DATE:
        general_fields.append('publication_date')
    elif settings.CMS_SHOW_END_DATE:
        general_fields.append( 'publication_end_date')
    if settings.CMS_MODERATOR:
        additional_hidden_fields.extend(('moderator_state', 'moderator_message'))
    if settings.CMS_SEO_FIELDS:
        seo_fields = ('page_title', 'meta_description', 'meta_keywords')
    if settings.CMS_MENU_TITLE_OVERWRITE:
        general_fields[0] = ('title', 'menu_title')
    if not settings.CMS_URL_OVERWRITE:
        advanced_fields.remove("overwrite_url")
    if not settings.CMS_REDIRECTS:
        advanced_fields.remove('redirect')
    if menu_pool.get_menus_by_attribute("cms_enabled", True):
        advanced_fields.append("navigation_extenders")
    if apphook_pool.get_apphooks():
        advanced_fields.append("application_urls")

    # take care with changing fieldsets, get_fieldsets() method removes some
    # fields depending on permissions, but its very static!!
    add_fieldsets = [
        (None, {
            'fields': add_general_fields,
            'classes': ('general',),
        }),
        (_('Hidden'), {
            'fields': hidden_fields,
            'classes': ('hidden',),
        }),
    ]

    fieldsets = [
        (None, {
            'fields': general_fields,
            'classes': ('general',),
        }),
        (_('Basic Settings'), {
            'fields': top_fields + template_fields,
            'classes': ('low',),
            'description': _('Note: This page reloads if you change the selection. Save it first.'),
        }),
        (_('Hidden'), {
            'fields': hidden_fields + additional_hidden_fields,
            'classes': ('hidden',),
        }),
        (_('Advanced Settings'), {
            'fields': advanced_fields,
            'classes': ('collapse',),
        }),


    ]

    if settings.CMS_SEO_FIELDS:
        fieldsets.append((_("SEO Settings"), {
                          'fields':seo_fields,
                          'classes': ('collapse',),
                        }))

    inlines = PAGE_ADMIN_INLINES

    class Media:
        css = {
            'all': [os.path.join(settings.CMS_MEDIA_URL, path) for path in (
                'css/rte.css',
                'css/pages.css',
                'css/change_form.css',
                'css/jquery.dialog.css',
            )]
        }
        js = [os.path.join(settings.CMS_MEDIA_URL, path) for path in (
            'js/lib/jquery.js',
            'js/lib/jquery.query.js',
            'js/lib/ui.core.js',
            'js/lib/ui.dialog.js',

        )]


    def get_urls(self):
        """Get the admin urls
        """
        from django.conf.urls.defaults import patterns, url
        info = "%s_%s" % (self.model._meta.app_label, self.model._meta.module_name)
        pat = lambda regex, fn: url(regex, self.admin_site.admin_view(fn), name='%s_%s' % (info, fn.__name__))

        url_patterns = patterns('',
            pat(r'copy-plugins/$', self.copy_plugins),
            pat(r'add-plugin/$', self.add_plugin),
            pat(r'edit-plugin/([0-9]+)/$', self.edit_plugin),
            pat(r'remove-plugin/$', self.remove_plugin),
            pat(r'move-plugin/$', self.move_plugin),
            pat(r'^([0-9]+)/delete-translation/$', self.delete_translation),
            pat(r'^([0-9]+)/move-page/$', self.move_page),
            pat(r'^([0-9]+)/copy-page/$', self.copy_page),
            pat(r'^([0-9]+)/change-status/$', self.change_status),
            pat(r'^([0-9]+)/change-navigation/$', self.change_innavigation),
            pat(r'^([0-9]+)/jsi18n/$', self.redirect_jsi18n),
            pat(r'^([0-9]+)/permissions/$', self.get_permissions),
            pat(r'^([0-9]+)/moderation-states/$', self.get_moderation_states),
            pat(r'^([0-9]+)/change-moderation/$', self.change_moderation),
            pat(r'^([0-9]+)/approve/$', self.approve_page), # approve page
            pat(r'^([0-9]+)/remove-delete-state/$', self.remove_delete_state),
            pat(r'^([0-9]+)/dialog/copy/$', get_copy_dialog), # copy dialog
            pat(r'^([0-9]+)/preview/$', self.preview_page), # copy dialog
            pat(r'^(?P<object_id>\d+)/change_template/$', self.change_template), # copy dialog
        )

        url_patterns = url_patterns + super(PageAdmin, self).get_urls()
        return url_patterns

    def redirect_jsi18n(self, request):
        return HttpResponseRedirect(reverse('admin:jsi18n'))

    def save_model(self, request, obj, form, change):
        """
        Move the page in the tree if neccesary and save every placeholder
        Content object.
        """
        target = request.GET.get('target', None)
        position = request.GET.get('position', None)

        if 'recover' in request.path:
            pk = obj.pk
            if obj.parent_id:
                parent = Page.objects.get(pk=obj.parent_id)
            else:
                parent = None
            obj.lft = 0
            obj.rght = 0
            obj.tree_id = 0
            obj.level = 0
            obj.pk = None
            obj.insert_at(parent, commit=False)
            obj.pk = pk
            obj.save(no_signals=True)
            obj.save()
            
        else:
            if 'history' in request.path:
                old_obj = Page.objects.get(pk=obj.pk)
                obj.level = old_obj.level
                obj.parent_id = old_obj.parent_id
                obj.rght = old_obj.rght
                obj.lft = old_obj.lft
                obj.tree_id = old_obj.tree_id
            force_with_moderation = target is not None and position is not None and \
                will_require_moderation(target, position)

            obj.save(force_with_moderation=force_with_moderation)
        
        if 'recover' in request.path or 'history' in request.path:
            obj.pagemoderatorstate_set.all().delete()
            if settings.CMS_MODERATOR:
                from cms.utils.moderator import page_changed
                page_changed(obj, force_moderation_action=PageModeratorState.ACTION_CHANGED)
            revert_plugins(request, obj.version.pk, obj)
            
        language = form.cleaned_data['language']

        if target is not None and position is not None:
            try:
                target = self.model.objects.get(pk=target)
            except self.model.DoesNotExist:
                pass
            else:
                obj.move_to(target, position)

        Title.objects.set_or_create(
            request,
            obj,
            form,
            language,
        )

        # is there any moderation message? save/update state
        if settings.CMS_MODERATOR and 'moderator_message' in form.cleaned_data and \
            form.cleaned_data['moderator_message']:
            update_moderation_message(obj, form.cleaned_data['moderator_message'])
            
        if obj and "reversion" in settings.INSTALLED_APPS:
            make_revision_with_plugins(obj)

    @create_on_success
    def change_template(self, request, object_id):
        page = get_object_or_404(Page, pk=object_id)
        if page.has_change_permission(request):
            to_template = request.POST.get("template", None)
            if to_template in dict(settings.CMS_TEMPLATES):
                page.template = to_template
                page.save()
                if "reversion" in settings.INSTALLED_APPS:
                    make_revision_with_plugins(page)
                return HttpResponse(str("ok"))
            else:
                return HttpResponseBadRequest("template not valid")
        else:
            return HttpResponseForbidden()

    def get_parent(self, request):
        target = request.GET.get('target', None)
        position = request.GET.get('position', None)
        parent = None
        if target:
            if position == "first_child":
                parent = Page.objects.get(pk=target)
            else:
                parent = Page.objects.get(pk=target).parent
        return parent

    def get_fieldsets(self, request, obj=None):
        """
        Add fieldsets of placeholders to the list of already existing
        fieldsets.
        """
        placeholders_template = get_template_from_request(request, obj)

        if obj: # edit
            given_fieldsets = deepcopy(self.fieldsets)
            if not obj.has_publish_permission(request):
                l = list(given_fieldsets[0][1]['fields'][2])
                l.remove('published')
                given_fieldsets[0][1]['fields'][2] = tuple(l)
            for placeholder_name in get_placeholders(placeholders_template):
                name = settings.CMS_PLACEHOLDER_CONF.get("%s %s" % (obj.template, placeholder_name), {}).get("name", None)
                if not name:
                    name = settings.CMS_PLACEHOLDER_CONF.get(placeholder_name, {}).get("name", None)
                if not name:
                    name = placeholder_name
                given_fieldsets += [(title(name), {'fields':[placeholder_name], 'classes':['plugin-holder']})]
            advanced = given_fieldsets.pop(3)
            if obj.has_advanced_settings_permission(request):
                given_fieldsets.append(advanced)
            if settings.CMS_SEO_FIELDS:
                seo = given_fieldsets.pop(3)
                given_fieldsets.append(seo)
        else: # new page
            given_fieldsets = deepcopy(self.add_fieldsets)

        return given_fieldsets

    def get_form(self, request, obj=None, **kwargs):
        """
        Get PageForm for the Page model and modify its fields depending on
        the request.
        """

        language = get_language_from_request(request, obj)

        if obj:
            self.inlines = PAGE_ADMIN_INLINES
            if not obj.has_publish_permission(request) and not 'published' in self.exclude:
                self.exclude.append('published')
            elif 'published' in self.exclude:
                self.exclude.remove('published')

            if not settings.CMS_SOFTROOT and 'soft_root' in self.exclude:
                self.exclude.remove('soft_root')

            form = super(PageAdmin, self).get_form(request, obj, **kwargs)
            version_id = None
            versioned = False
            if "history" in request.path or 'recover' in request.path:
                versioned = True
                version_id = request.path.split("/")[-2]
        else:
            self.inlines = []
            form = PageAddForm

        if obj:
            try:
                title_obj = obj.get_title_obj(language=language, fallback=False, version_id=version_id, force_reload=True)
            except:
                title_obj = EmptyTitle()
            for name in ['slug',
                         'title',
                         'application_urls',
                         'redirect',
                         'meta_description',
                         'meta_keywords',
                         'menu_title',
                         'page_title']:
                form.base_fields[name].initial = getattr(title_obj, name)
            if title_obj.overwrite_url:
                form.base_fields['overwrite_url'].initial = title_obj.path
            else:
                form.base_fields['overwrite_url'].initial = ""
            if settings.CMS_TEMPLATES:
                selected_template = get_template_from_request(request, obj)
                template_choices = list(settings.CMS_TEMPLATES)
                form.base_fields['template'].choices = template_choices
                form.base_fields['template'].initial = force_unicode(selected_template)
            
            placeholders = get_placeholders(selected_template)
            for placeholder_name in placeholders:
                plugin_list = []
                show_copy = False
                copy_languages = {}
                if versioned:
                    from reversion.models import Version
                    version = get_object_or_404(Version, pk=version_id)
                    installed_plugins = plugin_pool.get_all_plugins()
                    plugin_list = []
                    plugins = []
                    bases = {}
                    revs = []
                    for related_version in version.revision.version_set.all():
                        try:
                            rev = related_version.object_version
                        except models.FieldDoesNotExist:
                            # in case the model has changed in the meantime
                            continue
                        else:
                            revs.append(rev)
                    for rev in revs:
                        pobj = rev.object
                        if pobj.__class__ == Placeholder:
                            if pobj.slot == placeholder_name:
                                placeholder = pobj
                                break
                    for rev in revs:
                        pobj = rev.object
                        if pobj.__class__ == CMSPlugin:
                            if pobj.language == language and pobj.placeholder_id == placeholder.id and not pobj.parent_id:
                                if pobj.get_plugin_class() == CMSPlugin:
                                    plugin_list.append(pobj)
                                else:
                                    bases[int(pobj.pk)] = pobj
                        if hasattr(pobj, "cmsplugin_ptr_id"):
                            plugins.append(pobj)
                    for plugin in plugins:
                        if int(plugin.cmsplugin_ptr_id) in bases:
                            bases[int(plugin.cmsplugin_ptr_id)].placeholder = placeholder
                            bases[int(plugin.cmsplugin_ptr_id)].set_base_attr(plugin)
                            plugin_list.append(plugin)
                else:
                    placeholder, created = obj.placeholders.get_or_create(slot=placeholder_name)
                    installed_plugins = plugin_pool.get_all_plugins(placeholder_name, obj)
                    plugin_list = CMSPlugin.objects.filter(language=language, placeholder=placeholder, parent=None).order_by('position')
                    other_plugins = CMSPlugin.objects.filter(placeholder=placeholder, parent=None).exclude(language=language)
                    dict_cms_languages = dict(settings.CMS_LANGUAGES)
                    for plugin in other_plugins:
                        if (not plugin.language in copy_languages) and (plugin.language in dict_cms_languages):
                            copy_languages[plugin.language] = dict_cms_languages[plugin.language]

                language = get_language_from_request(request, obj)
                if copy_languages and not settings.CMS_DBGETTEXT and len(settings.CMS_LANGUAGES) > 1:
                    show_copy = True
                widget = PluginEditor(attrs={
                    'installed': installed_plugins,
                    'list': plugin_list,
                    'copy_languages': copy_languages.items(),
                    'show_copy':show_copy,
                    'language': language,
                    'placeholder': placeholder
                })
                form.base_fields[placeholder.slot] = CharField(widget=widget, required=False)
        else:
            for name in ['slug','title']:
                form.base_fields[name].initial = u''
            form.base_fields['parent'].initial = request.GET.get('target', None)
            form.base_fields['site'].initial = request.session.get('cms_admin_site', None)
            form.base_fields['template'].initial = settings.CMS_TEMPLATES[0][0]
        if obj and not obj.has_advanced_settings_permission(request):
            for field in self.advanced_fields:
                del form.base_fields[field]
        return form

    # remove permission inlines, if user isn't allowed to change them
    def get_formsets(self, request, obj=None):
        if obj:
            for inline in self.inline_instances:
                if settings.CMS_PERMISSION and isinstance(inline, PagePermissionInlineAdmin):
                    if "recover" in request.path or "history" in request.path: #do not display permissions in recover mode
                        continue
                    if obj and not obj.has_change_permissions_permission(request):
                        continue
                    elif not obj:
                        try:
                            get_user_permission_level(request.user)
                        except NoPermissionsException:
                            continue
                yield inline.get_formset(request, obj)


    def get_widget(self, request, page, lang, name):
        """
        Given the request and name of a placeholder return a PluginEditor Widget
        """
        installed_plugins = plugin_pool.get_all_plugins(name, page)
        widget = PluginEditor(installed=installed_plugins)
        if not isinstance(widget(), Widget):
            widget = Textarea
        return widget

    def add_view(self, request, form_url='', extra_context=None):
        extra_context = extra_context or {}
        if settings.CMS_MODERATOR and 'target' in request.GET and 'position' in request.GET:
            moderation_required = will_require_moderation(request.GET['target'], request.GET['position'])
            extra_context.update({
                'moderation_required': moderation_required,
                'moderation_level': _('higher'),
                'show_save_and_continue':True,
            })
        language = get_language_from_request(request)
        extra_context.update({
            'language': language,
        })
        return super(PageAdmin, self).add_view(request, form_url, extra_context)

    def change_view(self, request, object_id, extra_context=None):
        """
        The 'change' admin view for the Page model.
        """
        try:
            obj = self.model.objects.get(pk=object_id)
        except self.model.DoesNotExist:
            # Don't raise Http404 just yet, because we haven't checked
            # permissions yet. We don't want an unauthenticated user to be able
            # to determine whether a given object exists.
            obj = None
        else:
            selected_template = get_template_from_request(request, obj)
            moderation_level, moderation_required = get_test_moderation_level(obj, request.user)

            # if there is a delete request for this page
            moderation_delete_request = (settings.CMS_MODERATOR and
                    obj.pagemoderatorstate_set.get_delete_actions(
                    ).count())


            #activate(user_lang_set)
            extra_context = {
                'placeholders': get_placeholders(selected_template),
                'page': obj,
                'CMS_PERMISSION': settings.CMS_PERMISSION,
                'CMS_MODERATOR': settings.CMS_MODERATOR,
                'ADMIN_MEDIA_URL': settings.ADMIN_MEDIA_PREFIX,
                'has_change_permissions_permission': obj.has_change_permissions_permission(request),
                'has_moderate_permission': obj.has_moderate_permission(request),
                'moderation_level': moderation_level,
                'moderation_required': moderation_required,
                'moderator_should_approve': moderator_should_approve(request, obj),
                'moderation_delete_request': moderation_delete_request,
                'show_delete_translation': len(obj.get_languages()) > 1,
                'current_site_id': settings.SITE_ID,
            }
            extra_context = self.update_language_tab_context(request, obj, extra_context)
        tab_language = request.GET.get("language", None)
        response = super(PageAdmin, self).change_view(request, object_id, extra_context)

        if tab_language and response.status_code == 302 and response._headers['location'][1] == request.path :
            location = response._headers['location']
            response._headers['location'] = (location[0], "%s?language=%s" % (location[1], tab_language))
        return response

    def render_change_form(self, request, context, add=False, change=False, form_url='', obj=None):
        # add context variables
        filled_languages = []
        if obj:
            filled_languages = [t[0] for t in obj.title_set.filter(title__isnull=False).values_list('language')]
        allowed_languages = [l[0] for l in self._get_site_languages(obj)]
        context.update({
            'filled_languages': [l for l in filled_languages if l in allowed_languages],
        })
        return super(PageAdmin, self).render_change_form(request, context, add, change, form_url, obj)
    
    def _get_site_languages(self, obj):
        site_id = None
        if obj:
            site_id = obj.site_id
        languages = []
        if site_id and site_id in settings.CMS_SITE_LANGUAGES:
            for lang in settings.CMS_SITE_LANGUAGES[site_id]:
                lang_label = dict(settings.CMS_LANGUAGES).get(lang, dict(settings.LANGUAGES).get(lang, lang))
                languages.append((lang, lang_label))
        else:
            languages = settings.CMS_LANGUAGES
        return languages

    def update_language_tab_context(self, request, obj, context=None):
        if not context:
            context = {}
        language = get_language_from_request(request, obj)
        languages = self._get_site_languages(obj)
        context.update({
            'language': language,
            'language_tabs': languages,
            'show_language_tabs': len(languages) > 1 and \
                not settings.CMS_DBGETTEXT,
        })
        return context


    def response_change(self, request, obj):
        """Called always when page gets changed, call save on page, there may be
        some new stuff, which should be published after all other objects on page
        are collected.
        """
        if settings.CMS_MODERATOR:
            # save the object again, so all the related changes to page model
            # can be published if required
            obj.save()
        return super(PageAdmin, self).response_change(request, obj)

    def has_add_permission(self, request):
        """
        Return true if the current user has permission to add a new page.
        """
        if settings.CMS_PERMISSION:
            return has_page_add_permission(request)
        return super(PageAdmin, self).has_add_permission(request)

    def has_change_permission(self, request, obj=None):
        """
        Return true if the current user has permission on the page.
        Return the string 'All' if the user has all rights.
        """
        if settings.CMS_PERMISSION:
            if obj:
                return obj.has_change_permission(request)
            else:
                return has_page_change_permission(request)
        return super(PageAdmin, self).has_change_permission(request, obj)

    def has_delete_permission(self, request, obj=None):
        """
        Returns True if the given request has permission to change the given
        Django model instance. If CMS_PERMISSION are in use also takes look to
        object permissions.
        """
        if settings.CMS_PERMISSION and obj is not None:
            return obj.has_delete_permission(request)
        return super(PageAdmin, self).has_delete_permission(request, obj)

    def has_recover_permission(self, request):
        """
        Returns True if the use has the right to recover pages
        """
        if not "reversion" in settings.INSTALLED_APPS:
            return False
        user = request.user
        if user.is_superuser:
            return True
        try:
            perm = GlobalPagePermission.objects.get(user=user)
            if perm.can_recover:
                return True
        except:
            pass
        return False

    def changelist_view(self, request, extra_context=None):
        "The 'change list' admin view for this model."
        from django.contrib.admin.views.main import ERROR_FLAG
        opts = self.model._meta
        app_label = opts.app_label
        if not self.has_change_permission(request, None):
            raise PermissionDenied
        try:
            if hasattr(self, 'list_editable'):# django 1.1
                cl = CMSChangeList(request, self.model, self.list_display, self.list_display_links, self.list_filter,
                    self.date_hierarchy, self.search_fields, self.list_select_related, self.list_per_page, self.list_editable, self)
            else:# django 1.0.2
                cl = CMSChangeList(request, self.model, self.list_display, self.list_display_links, self.list_filter,
                    self.date_hierarchy, self.search_fields, self.list_select_related, self.list_per_page, self)
        except IncorrectLookupParameters:
            # Wacky lookup parameters were given, so redirect to the main
            # changelist page, without parameters, and pass an 'invalid=1'
            # parameter via the query string. If wacky parameters were given and
            # the 'invalid=1' parameter was already in the query string, something
            # is screwed up with the database, so display an error page.
            if ERROR_FLAG in request.GET.keys():
                return render_to_response('admin/invalid_setup.html', {'title': _('Database error')})
            return HttpResponseRedirect(request.path + '?' + ERROR_FLAG + '=1')
        cl.set_items(request)
        
        site_id = request.GET.get('site__exact', None)
        if site_id is None:
            site_id = Site.objects.get_current().pk
        site_id = int(site_id)
        
        # languages
        languages = []
        if site_id and site_id in settings.CMS_SITE_LANGUAGES:
            languages = settings.CMS_SITE_LANGUAGES[site_id]
        else:
            languages = [x[0] for x in settings.CMS_LANGUAGES]
        
        context = {
            'title': cl.title,
            'is_popup': cl.is_popup,
            'cl': cl,
            'opts':opts,
            'has_add_permission': self.has_add_permission(request),
            'root_path': self.admin_site.root_path,
            'app_label': app_label,
            'CMS_MEDIA_URL': settings.CMS_MEDIA_URL,
            'softroot': settings.CMS_SOFTROOT,
            'CMS_PERMISSION': settings.CMS_PERMISSION,
            'CMS_MODERATOR': settings.CMS_MODERATOR,
            'has_recover_permission': 'reversion' in settings.INSTALLED_APPS and self.has_recover_permission(request),
            'DEBUG': settings.DEBUG,
            'site_languages': languages,
        }
        if 'reversion' in settings.INSTALLED_APPS:
            context['has_change_permission'] = self.has_change_permission(request)
        context.update(extra_context or {})
        return render_to_response(self.change_list_template or [
            'admin/%s/%s/change_list.html' % (app_label, opts.object_name.lower()),
            'admin/%s/change_list.html' % app_label,
            'admin/change_list.html'
        ], context, context_instance=RequestContext(request))


    def recoverlist_view(self, request, extra_context=None):
        if not self.has_recover_permission(request):
            raise PermissionDenied
        return super(PageAdmin, self).recoverlist_view(request, extra_context)

    def recover_view(self, request, version_id, extra_context=None):
        if not self.has_recover_permission(request):
            raise PermissionDenied
        extra_context = self.update_language_tab_context(request, None, extra_context)
        return super(PageAdmin, self).recover_view(request, version_id, extra_context)

    def revision_view(self, request, object_id, version_id, extra_context=None):
        if not self.has_change_permission(request, Page.objects.get(pk=object_id)):
            raise PermissionDenied
        extra_context = self.update_language_tab_context(request, None, extra_context)
        response = super(PageAdmin, self).revision_view(request, object_id, version_id, extra_context)
        return response

    def history_view(self, request, object_id, extra_context=None):
        if not self.has_change_permission(request, Page.objects.get(pk=object_id)):
            raise PermissionDenied
        extra_context = self.update_language_tab_context(request, None, extra_context)
        return super(PageAdmin, self).history_view(request, object_id, extra_context)

    def render_revision_form(self, request, obj, version, context, revert=False, recover=False):
        # reset parent to null if parent is not found
        if version.field_dict['parent']:
            try:
                Page.objects.get(pk=version.field_dict['parent'])
            except:
                if revert and obj.parent_id != int(version.field_dict['parent']):
                    version.field_dict['parent'] = obj.parent_id
                if recover:
                    obj.parent = None
                    obj.parent_id = None
                    version.field_dict['parent'] = None
                    
        obj.version = version

        return super(PageAdmin, self).render_revision_form(request, obj, version, context, revert, recover)

    def list_pages(self, request, template_name=None, extra_context=None):
        """
        List root pages
        """
        # HACK: overrides the changelist template and later resets it to None

        if template_name:
            self.change_list_template = template_name
        context = {
            'name': _("page"),

            'pages': Page.objects.all_root().order_by("tree_id"),
        }
        context.update(extra_context or {})
        change_list = self.changelist_view(request, context)
        self.change_list_template = None
        return change_list

    @transaction.commit_on_success
    def move_page(self, request, page_id, extra_context=None):
        """
        Move the page to the requested target, at the given position
        """
        target = request.POST.get('target', None)
        position = request.POST.get('position', None)
        if target is None or position is None:
            return HttpResponseRedirect('../../')

        try:
            page = self.model.objects.get(pk=page_id)
            target = self.model.objects.get(pk=target)
        except self.model.DoesNotExist:
            return HttpResponseBadRequest("error")

        # does he haves permissions to do this...?
        if not page.has_move_page_permission(request) or \
            not target.has_add_permission(request):
                return HttpResponseForbidden("Denied")

        # move page
        page.move_page(target, position)
        
        if "reversion" in settings.INSTALLED_APPS:
            make_revision_with_plugins(page)
            
        return render_admin_menu_item(request, page)

    def get_permissions(self, request, page_id):
        page = get_object_or_404(Page, id=page_id)

        can_change_list = Page.permissions.get_change_id_list(request.user, page.site_id)

        global_page_permissions = GlobalPagePermission.objects.filter(sites__in=[page.site_id])
        page_permissions = PagePermission.objects.for_page(page)
        permissions = list(global_page_permissions) + list(page_permissions)

        # does he can change global permissions ?
        has_global = has_global_change_permissions_permission(request.user)

        permission_set = []
        for permission in permissions:
            if isinstance(permission, GlobalPagePermission):
                if has_global:
                    permission_set.append([(True, True), permission])
                else:
                    permission_set.append([(True, False), permission])
            else:
                if can_change_list == PagePermissionsPermissionManager.GRANT_ALL:
                    can_change = True
                else:
                    can_change = permission.page_id in can_change_list
                permission_set.append([(False, can_change), permission])

        context = {
            'page': page,
            'permission_set': permission_set,
        }
        return render_to_response('admin/cms/page/permissions.html', context)

    @transaction.commit_on_success
    def copy_page(self, request, page_id, extra_context=None):
        """
        Copy the page and all its plugins and descendants to the requested target, at the given position
        """
        context = {}
        page = Page.objects.get(pk=page_id)

        target = request.POST.get('target', None)
        position = request.POST.get('position', None)
        site = request.POST.get('site', None)
        if target is not None and position is not None and site is not None:
            try:
                target = self.model.objects.get(pk=target)
                # does he haves permissions to copy this page under target?
                assert target.has_add_permission(request)
                site = Site.objects.get(pk=site)
            except (ObjectDoesNotExist, AssertionError):
                return HttpResponse("error")
                #context.update({'error': _('Page could not been moved.')})
            else:
                kwargs = {
                    'copy_permissions': request.REQUEST.get('copy_permissions', False),
                    'copy_moderation': request.REQUEST.get('copy_moderation', False)
                }
                page.copy_page(target, site, position, **kwargs)
                return HttpResponse("ok")
                #return self.list_pages(request,
                #    template_name='admin/cms/page/change_list_tree.html')
        context.update(extra_context or {})
        return HttpResponseRedirect('../../')

    def get_moderation_states(self, request, page_id):
        """Returns moderation messsages. Is loaded over ajax to inline-group
        element in change form view.
        """
        page = get_object_or_404(Page, id=page_id)
        if not page.has_moderate_permission(request):
            raise Http404()

        context = {
            'page': page,
        }
        return render_to_response('admin/cms/page/moderation_messages.html', context)

    @transaction.commit_on_success
    def approve_page(self, request, page_id):
        """Approve changes on current page by user from request.
        """
        #TODO: change to POST method !! get is not safe
        page = get_object_or_404(Page, id=page_id)
        if not page.has_moderate_permission(request):
            raise Http404()

        approve_page(request, page)

        # Django SQLite bug. Does not convert to string the lazy instances
        from django.utils.translation import ugettext as _
        self.message_user(request, _('Page was successfully approved.'))

        if 'node' in request.REQUEST:
            # if request comes from tree..
            return render_admin_menu_item(request, page)
        return HttpResponseRedirect('../../')


    def delete_view(self, request, object_id, *args, **kwargs):
        """If page is under modaretion, just mark this page for deletion = add
        delete action to page states.
        """
        page = get_object_or_404(Page, id=object_id)

        if not self.has_delete_permission(request, page):
            raise PermissionDenied

        if settings.CMS_MODERATOR and page.is_under_moderation():
            # don't perform a delete action, just mark page for deletion
            page.force_moderation_action = PageModeratorState.ACTION_DELETE
            page.moderator_state = Page.MODERATOR_NEED_DELETE_APPROVEMENT
            page.save()

            if not self.has_change_permission(request, None):
                return HttpResponseRedirect("../../../../")
            return HttpResponseRedirect("../../")

        response = super(PageAdmin, self).delete_view(request, object_id, *args, **kwargs)
        public = page.publisher_public
        if request.method == 'POST' and response.status_code == 302 and public:
            public.delete()
        return response

    @create_on_success
    def delete_translation(self, request, object_id, extra_context=None):

        language = get_language_from_request(request)

        opts = Page._meta
        titleopts = Title._meta
        app_label = titleopts.app_label
        pluginopts = CMSPlugin._meta

        try:
            obj = self.queryset(request).get(pk=unquote(object_id))
        except self.model.DoesNotExist:
            # Don't raise Http404 just yet, because we haven't checked
            # permissions yet. We don't want an unauthenticated user to be able
            # to determine whether a given object exists.
            obj = None

        if not self.has_delete_permission(request, obj):
            raise PermissionDenied

        if obj is None:
            raise Http404(_('%(name)s object with primary key %(key)r does not exist.') % {'name': force_unicode(opts.verbose_name), 'key': escape(object_id)})

        if not len(obj.get_languages()) > 1:
            raise Http404(_('There only exists one translation for this page'))

        titleobj = get_object_or_404(Title, page__id=object_id, language=language)
        plugins = CMSPlugin.objects.filter(placeholder__page__id=object_id, language=language)
        
        deleted_objects, perms_needed = get_deleted_objects([titleobj], titleopts, request.user, self.admin_site)
        to_delete_plugins, perms_needed_plugins = get_deleted_objects(plugins, pluginopts, request.user, self.admin_site)
        deleted_objects.append(to_delete_plugins)
        perms_needed = set( list(perms_needed) + list(perms_needed_plugins) )
        

        if request.method == 'POST':
            if perms_needed:
                raise PermissionDenied

            message = _('Title and plugins with language %(language)s was deleted') % {
                'language': [name for code, name in settings.CMS_LANGUAGES if code == language][0]}
            self.log_change(request, titleobj, message)
            self.message_user(request, message)

            titleobj.delete()
            for p in plugins:
                p.delete()

            public = obj.publisher_public
            if public:
                public.save()
                
            if "reversion" in settings.INSTALLED_APPS:
                make_revision_with_plugins(obj)
                
            if not self.has_change_permission(request, None):
                return HttpResponseRedirect("../../../../")
            return HttpResponseRedirect("../../")

        context = {
            "title": _("Are you sure?"),
            "object_name": force_unicode(titleopts.verbose_name),
            "object": titleobj,
            "deleted_objects": deleted_objects,
            "perms_lacking": perms_needed,
            "opts": titleopts,
            "root_path": self.admin_site.root_path,
            "app_label": app_label,
        }
        context.update(extra_context or {})
        context_instance = template.RequestContext(request, current_app=self.admin_site.name)
        return render_to_response(self.delete_confirmation_template or [
            "admin/%s/%s/delete_confirmation.html" % (app_label, titleopts.object_name.lower()),
            "admin/%s/delete_confirmation.html" % app_label,
            "admin/delete_confirmation.html"
        ], context, context_instance=context_instance)

    def remove_delete_state(self, request, object_id):
        """Remove all delete action from page states, requires change permission
        """
        page = get_object_or_404(Page, id=object_id)
        if not self.has_change_permission(request, page):
            raise PermissionDenied
        page.pagemoderatorstate_set.get_delete_actions().delete()
        page.moderator_state = Page.MODERATOR_NEED_APPROVEMENT
        page.save()
        return HttpResponseRedirect("../../%d/" % page.id)

    def preview_page(self, request, object_id):
        """Redirecting preview function based on draft_id
        """
        instance = page = get_object_or_404(Page, id=object_id)
        attrs = "?preview=1"
        if request.REQUEST.get('public', None):
            if not page.publisher_public_id:
                raise Http404
            instance = page.publisher_public
        else:
            attrs += "&draft=1"

        url = instance.get_absolute_url() + attrs

        site = Site.objects.get_current()

        if not site == instance.site:
            url = "http://%s%s" % (instance.site.domain, url)
        return HttpResponseRedirect(url)

    def change_status(self, request, page_id):
        """
        Switch the status of a page
        """
        if request.method != 'POST':
            return HttpResponseNotAllowed
        page = get_object_or_404(Page, pk=page_id)
        if page.has_publish_permission(request):
            page.published = not page.published
            page.save(force_state=Page.MODERATOR_NEED_APPROVEMENT)
            return render_admin_menu_item(request, page)
        else:
            return HttpResponseForbidden(_("You do not have permission to publish this page"))

    def change_innavigation(self, request, page_id):
        """
        Switch the in_navigation of a page
        """
        if request.method != 'POST':
            return HttpResponseNotAllowed
        page = get_object_or_404(Page, pk=page_id)
        if page.has_change_permission(request):
            if page.in_navigation:
                page.in_navigation = False
            else:
                page.in_navigation = True
            page.save(force_state=Page.MODERATOR_NEED_APPROVEMENT)
            return render_admin_menu_item(request, page)
        return HttpResponseForbidden(_("You do not have permission to change this page's in_navigation status"))

    @create_on_success
    def add_plugin(self, request):
        if 'history' in request.path or 'recover' in request.path:
            return HttpResponse(str("error"))
        if request.method == "POST":
            plugin_type = request.POST['plugin_type']
            placeholder_id = request.POST.get('placeholder', None)
            parent_id = request.POST.get('parent_id', None)
            if placeholder_id:
                placeholder = get_object_or_404(Placeholder, pk=placeholder_id)
                page = get_page_from_placeholder_if_exists(placeholder)
            else:
                placeholder = None
                page = None
            parent = None
            # page add-plugin
            if page:
                language = request.POST['language'] or get_language_from_request(request)
                position = CMSPlugin.objects.filter(language=language, placeholder=placeholder).count()
                limits = settings.CMS_PLACEHOLDER_CONF.get("%s %s" % (page.get_template(), placeholder.slot), {}).get('limits', None)
                if not limits:
                    limits = settings.CMS_PLACEHOLDER_CONF.get(placeholder.slot, {}).get('limits', None)
                if limits:
                    global_limit = limits.get("global")
                    type_limit = limits.get(plugin_type)
                    if global_limit and position >= global_limit:
                        return HttpResponseBadRequest("This placeholder already has the maximum number of plugins")
                    elif type_limit:
                        type_count = CMSPlugin.objects.filter(language=language, placeholder=placeholder, plugin_type=plugin_type).count()
                        if type_count >= type_limit:
                            return HttpResponseBadRequest("This placeholder already has the maximum number allowed %s plugins.'%s'" % plugin_type)
            # in-plugin add-plugin
            elif parent_id:
                parent = get_object_or_404(CMSPlugin, pk=parent_id)
                placeholder = parent.placeholder
                page = get_page_from_placeholder_if_exists(placeholder)
                language = parent.language
                position = None
            # placeholder (non-page) add-plugin
            else:
                position = None
                language = request.POST['language'] or get_language_from_request(request)
            if page and not page.has_change_permission(request):
                return HttpResponseForbidden(_("You do not have permission to change this page"))

            # Sanity check to make sure we're not getting bogus values from JavaScript:
            if not language or not language in [ l[0] for l in settings.LANGUAGES ]:
                return HttpResponseBadRequest(_("Language must be set to a supported language!"))

            plugin = CMSPlugin(language=language, plugin_type=plugin_type, position=position, placeholder=placeholder)

            if parent:
                plugin.parent = parent
            plugin.save()
            
            if 'reversion' in settings.INSTALLED_APPS and page:
                make_revision_with_plugins(page)
                reversion.revision.user = request.user
                plugin_name = unicode(plugin_pool.get_plugin(plugin_type).name)
                reversion.revision.comment = _(u"%(plugin_name)s plugin added to %(placeholder)s") % {'plugin_name':plugin_name, 'placeholder':placeholder}
                
            return HttpResponse(str(plugin.pk))
        raise Http404

    @create_on_success
    @transaction.commit_on_success
    def copy_plugins(self, request):
        if 'history' in request.path or 'recover' in request.path:
            return HttpResponse(str("error"))
        if request.method == "POST":
            copy_from = request.POST['copy_from']
            placeholder_id = request.POST['placeholder']
            placeholder = get_object_or_404(Placeholder, pk=placeholder_id)
            page = get_page_from_placeholder_if_exists(placeholder)
            language = request.POST['language'] or get_language_from_request(request)

            if not page.has_change_permission(request):
                return HttpResponseForbidden(_("You do not have permission to change this page"))
            if not language or not language in [ l[0] for l in settings.CMS_LANGUAGES ]:
                return HttpResponseBadRequest(_("Language must be set to a supported language!"))
            if language == copy_from:
                return HttpResponseBadRequest(_("Language must be different than the copied language!"))
            plugins = list(placeholder.cmsplugin_set.filter(language=copy_from).order_by('tree_id', '-rght'))
            ptree = []
<<<<<<< HEAD
            for p in plugins:
                p.copy_plugin(placeholder, language, ptree)
                
            if page and "reversion" in settings.INSTALLED_APPS:
                make_revision_with_plugins(page)
=======
            for plug in plugins:
                plug.copy_plugin(placeholder, language, ptree)
            if 'reversion' in settings.INSTALLED_APPS:
                page.save()
                save_all_plugins(request, page, placeholder)
>>>>>>> 77413136
                reversion.revision.user = request.user
                reversion.revision.comment = _(u"Copied %(language)s plugins to %(placeholder)s") % {'language':dict(settings.LANGUAGES)[language], 'placeholder':placeholder}
                
            plugin_list = CMSPlugin.objects.filter(language=language, placeholder=placeholder, parent=None).order_by('position')
            return render_to_response('admin/cms/page/widgets/plugin_item.html', {'plugin_list':plugin_list}, RequestContext(request))
        raise Http404

    @create_on_success
    def edit_plugin(self, request, plugin_id):
        plugin_id = int(plugin_id)
        if not 'history' in request.path and not 'recover' in request.path:
            cms_plugin = get_object_or_404(CMSPlugin, pk=plugin_id)
            page = get_page_from_placeholder_if_exists(cms_plugin.placeholder)
            instance, plugin_admin = cms_plugin.get_plugin_instance(self.admin_site)
            if page and not page.has_change_permission(request):
                raise PermissionDenied
        else:
            # history view with reversion
            from reversion.models import Version
            pre_edit = request.path.split("/edit-plugin/")[0]
            version_id = pre_edit.split("/")[-1]
            Version.objects.get(pk=version_id)
            version = get_object_or_404(Version, pk=version_id)
            rev_objs = []
            for related_version in version.revision.version_set.all():
                try:
                    rev = related_version.object_version
                except models.FieldDoesNotExist:
                    continue
                else:
                    rev_objs.append(rev.object)
            # TODO: check permissions

            for obj in rev_objs:
                if obj.__class__ == CMSPlugin and obj.pk == plugin_id:
                    cms_plugin = obj
                    break
            inst, plugin_admin = cms_plugin.get_plugin_instance(self.admin_site)
            instance = None
            if cms_plugin.get_plugin_class().model == CMSPlugin:
                instance = cms_plugin
            else:
                for obj in rev_objs:
                    if hasattr(obj, "cmsplugin_ptr_id") and int(obj.cmsplugin_ptr_id) == int(cms_plugin.pk):
                        instance = obj
                        break
            if not instance:
                raise Http404("This plugin is not saved in a revision")

        plugin_admin.cms_plugin_instance = cms_plugin
        try:
            plugin_admin.placeholder = cms_plugin.placeholder # TODO: what for reversion..? should it be inst ...?
        except Placeholder.DoesNotExist:
            pass
        if request.method == "POST":
            # set the continue flag, otherwise will plugin_admin make redirect to list
            # view, which actually does'nt exists
            request.POST['_continue'] = True

        if 'reversion' in settings.INSTALLED_APPS and ('history' in request.path or 'recover' in request.path):
            # in case of looking to history just render the plugin content
            context = RequestContext(request)
            return render_to_response(plugin_admin.render_template, plugin_admin.render(context, instance, plugin_admin.placeholder))


        if not instance:
            # instance doesn't exist, call add view
            response = plugin_admin.add_view(request)

        else:
            # already saved before, call change view
            # we actually have the instance here, but since i won't override
            # change_view method, is better if it will be loaded again, so
            # just pass id to plugin_admin
            response = plugin_admin.change_view(request, str(plugin_id))
        if request.method == "POST" and plugin_admin.object_successfully_changed:
            
            # if reversion is installed, save version of the page plugins
            if 'reversion' in settings.INSTALLED_APPS and page:
                make_revision_with_plugins(page)    
                reversion.revision.user = request.user
                plugin_name = unicode(plugin_pool.get_plugin(cms_plugin.plugin_type).name)
                reversion.revision.comment = _(u"%(plugin_name)s plugin edited at position %(position)s in %(placeholder)s") % {'plugin_name':plugin_name, 'position':cms_plugin.position, 'placeholder': cms_plugin.placeholder.slot}

            # read the saved object from plugin_admin - ugly but works
            saved_object = plugin_admin.saved_object

            context = {
                'CMS_MEDIA_URL': settings.CMS_MEDIA_URL,
                'plugin': saved_object,
                'is_popup': True,
                'name': unicode(saved_object),
                "type": saved_object.get_plugin_name(),
                'plugin_id': plugin_id,
                'icon': force_escape(escapejs(saved_object.get_instance_icon_src())),
                'alt': force_escape(escapejs(saved_object.get_instance_icon_alt())),
            }
            return render_to_response('admin/cms/page/plugin_forms_ok.html', context, RequestContext(request))

        return response

    @create_on_success
    def move_plugin(self, request):
        if request.method == "POST" and not 'history' in request.path:
            pos = 0
            page = None
            success = False
            if 'plugin_id' in request.POST:
                plugin = CMSPlugin.objects.get(pk=int(request.POST['plugin_id']))
                page = get_page_from_plugin_or_404(plugin)
                placeholder_slot = request.POST['placeholder']
                placeholders = get_placeholders(page.get_template())
                if not placeholder_slot in placeholders:
                    return HttpResponse(str("error"))
                placeholder = page.placeholders.get(slot=placeholder_slot)
                plugin.placeholder = placeholder
                # plugin positions are 0 based, so just using count here should give us 'last_position + 1'
                position = CMSPlugin.objects.filter(placeholder=placeholder).count()
                plugin.position = position
                plugin.save()
                success = True
            if 'ids' in request.POST:
                for plugin_id in request.POST['ids'].split("_"):
                    plugin = CMSPlugin.objects.get(pk=plugin_id)
                    page = get_page_from_placeholder_if_exists(plugin.placeholder)

                    if page and not page.has_change_permission(request):
                        raise Http404

                    if plugin.position != pos:
                        plugin.position = pos
                        plugin.save()
                    pos += 1
                success = True
            if not success:
                HttpResponse(str("error"))
                
            if page and 'reversion' in settings.INSTALLED_APPS:
                make_revision_with_plugins(page)
                reversion.revision.user = request.user
                reversion.revision.comment = unicode(_(u"Plugins where moved"))
                
            return HttpResponse(str("ok"))
        else:
            return HttpResponse(str("error"))

    @create_on_success
    def remove_plugin(self, request):
        if request.method == "POST" and not 'history' in request.path:
            plugin_id = request.POST['plugin_id']
            plugin = get_object_or_404(CMSPlugin, pk=plugin_id)
            placeholder = plugin.placeholder
            page = get_page_from_placeholder_if_exists(placeholder)

            if page and not page.has_change_permission(request):
                raise Http404

            if page and settings.CMS_MODERATOR and page.is_under_moderation():
                # delete the draft version of the plugin
                plugin.delete()
                # set the page to require approval and save
                page.moderator_state = Page.MODERATOR_NEED_APPROVEMENT
                page.save()
            else:
                plugin.delete_with_public()

            plugin_name = unicode(plugin_pool.get_plugin(plugin.plugin_type).name)
            comment = _(u"%(plugin_name)s plugin at position %(position)s in %(placeholder)s was deleted.") % {'plugin_name':plugin_name, 'position':plugin.position, 'placeholder':plugin.placeholder}
            
            if page and 'reversion' in settings.INSTALLED_APPS:
                make_revision_with_plugins(page)    
                reversion.revision.user = request.user
                reversion.revision.comment = comment
                
            return HttpResponse("%s,%s" % (plugin_id, comment))
        raise Http404

    def change_moderation(self, request, page_id):
        """Called when user clicks on a moderation checkbox in tree vies, so if he
        wants to add/remove/change moderation required by him. Moderate is sum of
        mask values.
        """
        if request.method != 'POST':
            return HttpResponseNotAllowed
        page = get_object_or_404(Page, id=page_id)
        moderate = request.POST.get('moderate', None)
        if moderate is not None and page.has_moderate_permission(request):
            try:
                moderate = int(moderate)
            except:
                moderate = 0

            if moderate == 0:
                # kill record with moderation which equals zero
                try:
                    page.pagemoderator_set.get(user=request.user).delete()
                except ObjectDoesNotExist:
                    pass
                return render_admin_menu_item(request, page)
            elif moderate <= MASK_PAGE + MASK_CHILDREN + MASK_DESCENDANTS:
                page_moderator, created = page.pagemoderator_set.get_or_create(user=request.user)
                # split value to attributes
                page_moderator.set_decimal(moderate)
                page_moderator.save()
                return render_admin_menu_item(request, page)
        raise Http404

admin.site.register(Page, PageAdmin)<|MERGE_RESOLUTION|>--- conflicted
+++ resolved
@@ -1134,19 +1134,12 @@
                 return HttpResponseBadRequest(_("Language must be different than the copied language!"))
             plugins = list(placeholder.cmsplugin_set.filter(language=copy_from).order_by('tree_id', '-rght'))
             ptree = []
-<<<<<<< HEAD
-            for p in plugins:
-                p.copy_plugin(placeholder, language, ptree)
-                
+
+            for plug in plugins:
+                plug.copy_plugin(placeholder, language, ptree)
+
             if page and "reversion" in settings.INSTALLED_APPS:
                 make_revision_with_plugins(page)
-=======
-            for plug in plugins:
-                plug.copy_plugin(placeholder, language, ptree)
-            if 'reversion' in settings.INSTALLED_APPS:
-                page.save()
-                save_all_plugins(request, page, placeholder)
->>>>>>> 77413136
                 reversion.revision.user = request.user
                 reversion.revision.comment = _(u"Copied %(language)s plugins to %(placeholder)s") % {'language':dict(settings.LANGUAGES)[language], 'placeholder':placeholder}
                 
