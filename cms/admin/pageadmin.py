--- conflicted
+++ resolved
@@ -448,11 +448,7 @@
             descendant_ids = obj.get_descendants().values_list('id', flat=True)
             cms_pages.extend(self.model.objects.filter(id__in=descendant_ids))
 
-<<<<<<< HEAD
-        # Delete all the page's page contents
-=======
         # Delete all associated pages contents
->>>>>>> 0f81ceae
         ct_page_content = ContentType.objects.get_for_model(PageContent)
         page_content_objs = PageContent.objects.filter(page__in=cms_pages)
         placeholders = Placeholder.objects.filter(
