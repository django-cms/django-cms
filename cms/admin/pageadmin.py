# -*- coding: utf-8 -*-
import inspect
import os
from copy import deepcopy

import django
from django import template
from django.conf import settings
<<<<<<< HEAD
from django.contrib import admin
from django.contrib.admin.options import IncorrectLookupParameters
from django.contrib.admin.util import unquote, get_deleted_objects
from django.contrib.sites.models import Site
=======
>>>>>>> 08a4f140
from django.core.exceptions import PermissionDenied, ObjectDoesNotExist
from django.core.urlresolvers import reverse
from django.db import transaction, models
from django.forms import CharField
<<<<<<< HEAD
from django.http import (HttpResponseRedirect, HttpResponse, Http404, 
=======
from django.http import (HttpResponseRedirect, HttpResponse, Http404,
>>>>>>> 08a4f140
    HttpResponseBadRequest, HttpResponseForbidden, HttpResponseNotAllowed)
from django.shortcuts import render_to_response, get_object_or_404
from django.template.context import RequestContext
from django.template.defaultfilters import title, escape, force_escape, escapejs
from django.utils.encoding import force_unicode
from django.utils.translation import ugettext_lazy as _
<<<<<<< HEAD

from cms.admin.change_list import CMSChangeList
from cms.admin.dialog.views import get_copy_dialog
from cms.admin.forms import PageForm, PageAddForm
from cms.admin.permissionadmin import (PAGE_ADMIN_INLINES, 
    PagePermissionInlineAdmin)
from cms.admin.views import revert_plugins
from cms.apphook_pool import apphook_pool
from cms.exceptions import NoPermissionsException
from cms.forms.widgets import PluginEditor
from cms.models import (Page, Title, CMSPlugin, PagePermission, 
    PageModeratorState, EmptyTitle, GlobalPagePermission)
from cms.models.managers import PagePermissionsPermissionManager
from cms.models.moderatormodels import (MASK_PAGE, MASK_CHILDREN, 
    MASK_DESCENDANTS)
from cms.models.placeholdermodel import Placeholder
from cms.plugin_pool import plugin_pool
from cms.utils import get_template_from_request, get_language_from_request
from cms.utils.admin import render_admin_menu_item
from cms.utils.copy_plugins import copy_plugins_to
from cms.utils.helpers import make_revision_with_plugins
from cms.utils.moderator import (update_moderation_message, 
    get_test_moderation_level, moderator_should_approve, approve_page, 
    will_require_moderation)
from cms.utils.permissions import (has_page_add_permission, 
    has_page_change_permission, get_user_permission_level, 
    has_global_change_permissions_permission)
from cms.utils.placeholder import (get_page_from_placeholder_if_exists, 
    get_placeholder_conf)
from cms.utils.plugins import get_placeholders, get_page_from_plugin_or_404
from menus.menu_pool import menu_pool

# silly hack to test features/ fixme
if inspect.getargspec(get_deleted_objects)[0][-1] == 'using':
    from django.db import router
else:
    router = False
=======

from django.contrib import admin
from django.contrib.admin.options import IncorrectLookupParameters
from django.contrib.admin.util import unquote, get_deleted_objects
from django.contrib.sites.models import Site
>>>>>>> 08a4f140

from cms.admin.change_list import CMSChangeList
from cms.admin.dialog.views import get_copy_dialog
from cms.admin.forms import PageForm, PageAddForm
from cms.admin.permissionadmin import (PAGE_ADMIN_INLINES,
    PagePermissionInlineAdmin, ViewRestrictionInlineAdmin)
from cms.admin.views import revert_plugins
from cms.apphook_pool import apphook_pool
from cms.exceptions import NoPermissionsException
from cms.forms.widgets import PluginEditor
from cms.models import (Page, Title, CMSPlugin, PagePermission,
    PageModeratorState, EmptyTitle, GlobalPagePermission)
from cms.models.managers import PagePermissionsPermissionManager
from cms.models.placeholdermodel import Placeholder
from cms.plugin_pool import plugin_pool
from cms.utils import (copy_plugins, helpers, moderator, permissions, plugins,
    get_template_from_request, get_language_from_request,
    placeholder as placeholder_utils, admin as admin_utils)
from menus.menu_pool import menu_pool

# silly hack to test features/ fixme
if inspect.getargspec(get_deleted_objects)[0][-1] == 'using':
    from django.db import router
else:
    router = False

if 'reversion' in settings.INSTALLED_APPS:
    import reversion
    from reversion.admin import VersionAdmin as ModelAdmin
    create_on_success = reversion.revision.create_on_success
else: # pragma: no cover
    from django.contrib.admin import ModelAdmin
    create_on_success = lambda x: x


def contribute_fieldsets(cls):
    if settings.CMS_MENU_TITLE_OVERWRITE:
        general_fields = [('title', 'menu_title')]
    else:
        general_fields = ['title']
    general_fields += ['slug', ('published', 'in_navigation')]
    additional_hidden_fields = []
    advanced_fields = ['reverse_id',  'overwrite_url', 'redirect', 'login_required', 'limit_visibility_in_menu']
    template_fields = ['template']
    hidden_fields = ['site', 'parent']
    seo_fields = []
    if settings.CMS_SOFTROOT:
        advanced_fields.append('soft_root')
    if settings.CMS_SHOW_START_DATE and settings.CMS_SHOW_END_DATE:
        general_fields.append(('publication_date', 'publication_end_date'))
    elif settings.CMS_SHOW_START_DATE:
        general_fields.append('publication_date')
    elif settings.CMS_SHOW_END_DATE:
        general_fields.append( 'publication_end_date')
    if settings.CMS_MODERATOR:
        additional_hidden_fields += ['moderator_state', 'moderator_message']
    if settings.CMS_SEO_FIELDS:
        seo_fields = ['page_title', 'meta_description', 'meta_keywords']
    if not settings.CMS_URL_OVERWRITE:
        advanced_fields.remove("overwrite_url")
    if not settings.CMS_REDIRECTS:
        advanced_fields.remove('redirect')
    if menu_pool.get_menus_by_attribute("cms_enabled", True):
        advanced_fields.append("navigation_extenders")
    if apphook_pool.get_apphooks():
        advanced_fields.append("application_urls")

    fieldsets = [
        (None, {
            'fields': general_fields,
            'classes': ('general',),
        }),
        (_('Basic Settings'), {
            'fields': template_fields,
            'classes': ('low',),
            'description': _('Note: This page reloads if you change the selection. Save it first.'),
        }),
        (_('Hidden'), {
            'fields': hidden_fields + additional_hidden_fields,
            'classes': ('hidden',),
        }),
        (_('Advanced Settings'), {
            'fields': advanced_fields,
            'classes': ('collapse',),
        }),
    ]

    if settings.CMS_SEO_FIELDS:
        fieldsets.append((_("SEO Settings"), {
                          'fields': seo_fields,
                          'classes': ('collapse',),
                        }))
    setattr(cls, 'fieldsets', fieldsets)
    setattr(cls, 'advanced_fields', advanced_fields)
    setattr(cls, 'hidden_fields', hidden_fields)
    setattr(cls, 'general_fields', general_fields)
    setattr(cls, 'template_fields', template_fields)
    setattr(cls, 'additional_hidden_fields', additional_hidden_fields)
    setattr(cls, 'seo_fields', seo_fields)


def contribute_list_filter(cls):
    list_filter = ['published', 'in_navigation', 'template', 'changed_by']
    if settings.CMS_MODERATOR:
        list_filter.append('moderator_state')
    if settings.CMS_SOFTROOT:
        list_filter.append('soft_root')
    setattr(cls, 'list_filter', list_filter)


class PageAdmin(ModelAdmin):
    form = PageForm
    # TODO: add the new equivalent of 'cmsplugin__text__body' to search_fields'
    search_fields = ('title_set__slug', 'title_set__title', 'reverse_id')
    revision_form_template = "admin/cms/page/revision_form.html"
    recover_form_template = "admin/cms/page/recover_form.html"

    exclude = []
    mandatory_placeholders = ('title', 'slug', 'parent', 'site', 'meta_description', 'meta_keywords', 'page_title', 'menu_title')
    add_general_fields = ['title', 'slug', 'language', 'template']
    change_list_template = "admin/cms/page/change_list.html"

    # take care with changing fieldsets, get_fieldsets() method removes some
    # fields depending on permissions, but its very static!!
    add_fieldsets = [
        (None, {
            'fields': add_general_fields,
            'classes': ('general',),
        }),
        (_('Hidden'), {
            'fields': ['site', 'parent'],
            'classes': ('hidden',),
        }),
    ]

    inlines = PAGE_ADMIN_INLINES

    class Media:
        css = {
            'all': [os.path.join(settings.CMS_MEDIA_URL, path) for path in (
                'css/rte.css',
                'css/pages.css',
                'css/change_form.css',
                'css/jquery.dialog.css',
            )]
        }
        js = [os.path.join(settings.CMS_MEDIA_URL, path) for path in (
            'js/lib/jquery.js',
            'js/lib/jquery.query.js',
            'js/lib/ui.core.js',
            'js/lib/ui.dialog.js',

        )]


    def get_urls(self):
        """Get the admin urls
        """
        from django.conf.urls.defaults import patterns, url
        info = "%s_%s" % (self.model._meta.app_label, self.model._meta.module_name)
        pat = lambda regex, fn: url(regex, self.admin_site.admin_view(fn), name='%s_%s' % (info, fn.__name__))

        url_patterns = patterns('',
            pat(r'copy-plugins/$', self.copy_plugins),
            pat(r'add-plugin/$', self.add_plugin),
            pat(r'edit-plugin/([0-9]+)/$', self.edit_plugin),
            pat(r'remove-plugin/$', self.remove_plugin),
            pat(r'move-plugin/$', self.move_plugin),
            pat(r'^([0-9]+)/delete-translation/$', self.delete_translation),
            pat(r'^([0-9]+)/move-page/$', self.move_page),
            pat(r'^([0-9]+)/copy-page/$', self.copy_page),
            pat(r'^([0-9]+)/change-status/$', self.change_status),
            pat(r'^([0-9]+)/change-navigation/$', self.change_innavigation),
            pat(r'^([0-9]+)/jsi18n/$', self.redirect_jsi18n),
            pat(r'^([0-9]+)/permissions/$', self.get_permissions),
            pat(r'^([0-9]+)/moderation-states/$', self.get_moderation_states),
            pat(r'^([0-9]+)/change-moderation/$', self.change_moderation),
            pat(r'^([0-9]+)/approve/$', self.approve_page), # approve page
            pat(r'^([0-9]+)/publish/$', self.publish_page), # publish page
            pat(r'^([0-9]+)/remove-delete-state/$', self.remove_delete_state),
            pat(r'^([0-9]+)/dialog/copy/$', get_copy_dialog), # copy dialog
            pat(r'^([0-9]+)/preview/$', self.preview_page), # copy dialog
            pat(r'^(?P<object_id>\d+)/change_template/$', self.change_template), # copy dialog
        )

        url_patterns = url_patterns + super(PageAdmin, self).get_urls()
        return url_patterns

    def redirect_jsi18n(self, request):
        return HttpResponseRedirect(reverse('admin:jsi18n'))

    def save_model(self, request, obj, form, change):
        """
        Move the page in the tree if neccesary and save every placeholder
        Content object.
        """
        target = request.GET.get('target', None)
        position = request.GET.get('position', None)

        if 'recover' in request.path:
            pk = obj.pk
            if obj.parent_id:
                parent = Page.objects.get(pk=obj.parent_id)
            else:
                parent = None
            obj.lft = 0
            obj.rght = 0
            obj.tree_id = 0
            obj.level = 0
            obj.pk = None
            obj.insert_at(parent, save=False)
            obj.pk = pk
            obj.save(no_signals=True)
            obj.save()
            
        else:
            if 'history' in request.path:
                old_obj = Page.objects.get(pk=obj.pk)
                obj.level = old_obj.level
                obj.parent_id = old_obj.parent_id
                obj.rght = old_obj.rght
                obj.lft = old_obj.lft
                obj.tree_id = old_obj.tree_id
            force_with_moderation = target is not None and position is not None and \
                moderator.will_require_moderation(target, position)

            obj.save(force_with_moderation=force_with_moderation)
        
        if 'recover' in request.path or 'history' in request.path:
            obj.pagemoderatorstate_set.all().delete()
            if settings.CMS_MODERATOR:
                from cms.utils.moderator import page_changed
                page_changed(obj, force_moderation_action=PageModeratorState.ACTION_CHANGED)
            revert_plugins(request, obj.version.pk, obj)
            
        language = form.cleaned_data['language']

        if target is not None and position is not None:
            try:
                target = self.model.objects.get(pk=target)
            except self.model.DoesNotExist:
                pass
            else:
                obj.move_to(target, position)

        Title.objects.set_or_create(
            request,
            obj,
            form,
            language,
        )

        # is there any moderation message? save/update state
        if settings.CMS_MODERATOR and 'moderator_message' in form.cleaned_data and \
            form.cleaned_data['moderator_message']:
            moderator.update_moderation_message(obj, form.cleaned_data['moderator_message'])
            
        if obj and "reversion" in settings.INSTALLED_APPS:
            helpers.make_revision_with_plugins(obj)

    @create_on_success
    def change_template(self, request, object_id):
        page = get_object_or_404(Page, pk=object_id)
        if page.has_change_permission(request):
            to_template = request.POST.get("template", None)
            if to_template in dict(settings.CMS_TEMPLATES):
                page.template = to_template
                page.save()
                if "reversion" in settings.INSTALLED_APPS:
                    helpers.make_revision_with_plugins(page)
                return HttpResponse(str("ok"))
            else:
                return HttpResponseBadRequest("template not valid")
        else:
            return HttpResponseForbidden()

    def get_fieldsets(self, request, obj=None):
        """
        Add fieldsets of placeholders to the list of already existing
        fieldsets.
        """
        placeholders_template = get_template_from_request(request, obj)

        if obj: # edit
            given_fieldsets = deepcopy(self.fieldsets)
            if not obj.has_publish_permission(request):
                l = list(given_fieldsets[0][1]['fields'][2])
                l.remove('published')
                given_fieldsets[0][1]['fields'][2] = tuple(l)
<<<<<<< HEAD
            for placeholder_name in sorted(get_placeholders(placeholders_template)):
                name = get_placeholder_conf("name", placeholder_name, obj.template, placeholder_name)
=======
            for placeholder_name in sorted(plugins.get_placeholders(placeholders_template)):
                name = placeholder_utils.get_placeholder_conf("name", placeholder_name, obj.template, placeholder_name)
>>>>>>> 08a4f140
                name = _(name)
                given_fieldsets += [(title(name), {'fields':[placeholder_name], 'classes':['plugin-holder']})]
            advanced = given_fieldsets.pop(3)
            if obj.has_advanced_settings_permission(request):
                given_fieldsets.append(advanced)
            if settings.CMS_SEO_FIELDS:
                seo = given_fieldsets.pop(3)
                given_fieldsets.append(seo)
        else: # new page
            given_fieldsets = deepcopy(self.add_fieldsets)

        return given_fieldsets

    def get_form(self, request, obj=None, **kwargs):
        """
        Get PageForm for the Page model and modify its fields depending on
        the request.
        """

        language = get_language_from_request(request, obj)

        if obj:
            self.inlines = PAGE_ADMIN_INLINES
            if not obj.has_publish_permission(request) and not 'published' in self.exclude:
                self.exclude.append('published')
            elif 'published' in self.exclude:
                self.exclude.remove('published')

            if not settings.CMS_SOFTROOT and 'soft_root' in self.exclude:
                self.exclude.remove('soft_root')

            form = super(PageAdmin, self).get_form(request, obj, **kwargs)
            version_id = None
            versioned = False
            if "history" in request.path or 'recover' in request.path:
                versioned = True
                version_id = request.path.split("/")[-2]
        else:
            self.inlines = []
            form = PageAddForm

        if obj:
            try:
                title_obj = obj.get_title_obj(language=language, fallback=False, version_id=version_id, force_reload=True)
            except:
                title_obj = EmptyTitle()
            if form.base_fields['site'].initial is None:
                form.base_fields['site'].initial = obj.site
            for name in ['slug',
                         'title',
                         'application_urls',
                         'redirect',
                         'meta_description',
                         'meta_keywords',
                         'menu_title',
                         'page_title']:
                form.base_fields[name].initial = getattr(title_obj, name)
            if title_obj.overwrite_url:
                form.base_fields['overwrite_url'].initial = title_obj.path
            else:
                form.base_fields['overwrite_url'].initial = ""
            if settings.CMS_TEMPLATES:
                selected_template = get_template_from_request(request, obj)
                template_choices = list(settings.CMS_TEMPLATES)
                form.base_fields['template'].choices = template_choices
                form.base_fields['template'].initial = force_unicode(selected_template)

            placeholders = plugins.get_placeholders(selected_template)
            for placeholder_name in placeholders:
                plugin_list = []
                show_copy = False
                copy_languages = {}
                if versioned:
                    from reversion.models import Version
                    version = get_object_or_404(Version, pk=version_id)
                    installed_plugins = plugin_pool.get_all_plugins()
                    plugin_list = []
                    actual_plugins = []
                    bases = {}
                    revs = []
                    for related_version in version.revision.version_set.all():
                        try:
                            rev = related_version.object_version
                        except models.FieldDoesNotExist:
                            # in case the model has changed in the meantime
                            continue
                        else:
                            revs.append(rev)
                    for rev in revs:
                        pobj = rev.object
                        if pobj.__class__ == Placeholder:
                            if pobj.slot == placeholder_name:
                                placeholder = pobj
                                break
                    for rev in revs:
                        pobj = rev.object
                        if pobj.__class__ == CMSPlugin:
                            if pobj.language == language and pobj.placeholder_id == placeholder.id and not pobj.parent_id:
                                if pobj.get_plugin_class() == CMSPlugin:
                                    plugin_list.append(pobj)
                                else:
                                    bases[int(pobj.pk)] = pobj
                        if hasattr(pobj, "cmsplugin_ptr_id"):
                            actual_plugins.append(pobj)
                    for plugin in actual_plugins:
                        if int(plugin.cmsplugin_ptr_id) in bases:
                            bases[int(plugin.cmsplugin_ptr_id)].placeholder = placeholder
                            bases[int(plugin.cmsplugin_ptr_id)].set_base_attr(plugin)
                            plugin_list.append(plugin)
                else:
                    placeholder, created = obj.placeholders.get_or_create(slot=placeholder_name)
                    installed_plugins = plugin_pool.get_all_plugins(placeholder_name, obj)
                    plugin_list = CMSPlugin.objects.filter(language=language, placeholder=placeholder, parent=None).order_by('position')
                    other_plugins = CMSPlugin.objects.filter(placeholder=placeholder, parent=None).exclude(language=language)
                    dict_cms_languages = dict(settings.CMS_LANGUAGES)
                    for plugin in other_plugins:
                        if (not plugin.language in copy_languages) and (plugin.language in dict_cms_languages):
                            copy_languages[plugin.language] = dict_cms_languages[plugin.language]

                language = get_language_from_request(request, obj)
                if copy_languages and len(settings.CMS_LANGUAGES) > 1:
                    show_copy = True
                widget = PluginEditor(attrs={
                    'installed': installed_plugins,
                    'list': plugin_list,
                    'copy_languages': copy_languages.items(),
                    'show_copy': show_copy,
                    'language': language,
                    'placeholder': placeholder
                })
                form.base_fields[placeholder.slot] = CharField(widget=widget, required=False)
        else:
            for name in ['slug','title']:
                form.base_fields[name].initial = u''
            form.base_fields['parent'].initial = request.GET.get('target', None)
            form.base_fields['site'].initial = request.session.get('cms_admin_site', None)
            form.base_fields['template'].initial = settings.CMS_TEMPLATES[0][0]
        if obj and not obj.has_advanced_settings_permission(request):
            for field in self.advanced_fields:
                del form.base_fields[field]
        return form

    # remove permission inlines, if user isn't allowed to change them
    def get_formsets(self, request, obj=None):
        if obj:
            for inline in self.inline_instances:
                if settings.CMS_PERMISSION and isinstance(inline, PagePermissionInlineAdmin) and not isinstance(inline, ViewRestrictionInlineAdmin):
                    if "recover" in request.path or "history" in request.path: #do not display permissions in recover mode
                        continue
                    if obj and not obj.has_change_permissions_permission(request):
                        continue
                    elif not obj:
                        try:
                            permissions.get_user_permission_level(request.user)
                        except NoPermissionsException:
                            continue
                yield inline.get_formset(request, obj)

    def add_view(self, request, form_url='', extra_context=None):
        extra_context = extra_context or {}
        if settings.CMS_MODERATOR and 'target' in request.GET and 'position' in request.GET:
            moderation_required = moderator.will_require_moderation(
                request.GET['target'], request.GET['position']
            )
            extra_context.update({
                'moderation_required': moderation_required,
                'moderation_level': _('higher'),
                'show_save_and_continue':True,
            })
        language = get_language_from_request(request)
        extra_context.update({
            'language': language,
        })
        return super(PageAdmin, self).add_view(request, form_url, extra_context)

    def change_view(self, request, object_id, extra_context=None):
        """
        The 'change' admin view for the Page model.
        """
        try:
            obj = self.model.objects.get(pk=object_id)
        except self.model.DoesNotExist:
            # Don't raise Http404 just yet, because we haven't checked
            # permissions yet. We don't want an unauthenticated user to be able
            # to determine whether a given object exists.
            obj = None
        else:
            selected_template = get_template_from_request(request, obj)
            moderation_level, moderation_required = moderator.get_test_moderation_level(obj, request.user)

            # if there is a delete request for this page
            moderation_delete_request = (settings.CMS_MODERATOR and
                    obj.pagemoderatorstate_set.get_delete_actions(
                    ).count())


            #activate(user_lang_set)
            extra_context = {
                'placeholders': plugins.get_placeholders(selected_template),
                'page': obj,
                'CMS_PERMISSION': settings.CMS_PERMISSION,
                'CMS_MODERATOR': settings.CMS_MODERATOR,
                'ADMIN_MEDIA_URL': settings.ADMIN_MEDIA_PREFIX,
                'has_change_permissions_permission': obj.has_change_permissions_permission(request),
                'has_moderate_permission': obj.has_moderate_permission(request),
                'moderation_level': moderation_level,
                'moderation_required': moderation_required,
                'moderator_should_approve': moderator.moderator_should_approve(request, obj),
                'moderation_delete_request': moderation_delete_request,
                'show_delete_translation': len(obj.get_languages()) > 1,
                'current_site_id': settings.SITE_ID,
            }
            extra_context = self.update_language_tab_context(request, obj, extra_context)
        tab_language = request.GET.get("language", None)
        response = super(PageAdmin, self).change_view(request, object_id, extra_context)

        if tab_language and response.status_code == 302 and response._headers['location'][1] == request.path :
            location = response._headers['location']
            response._headers['location'] = (location[0], "%s?language=%s" % (location[1], tab_language))
        return response

    def render_change_form(self, request, context, add=False, change=False, form_url='', obj=None):
        # add context variables
        filled_languages = []
        if obj:
            filled_languages = [t[0] for t in obj.title_set.filter(title__isnull=False).values_list('language')]
        allowed_languages = [l[0] for l in self._get_site_languages(obj)]
        context.update({
            'filled_languages': [l for l in filled_languages if l in allowed_languages],
        })
        return super(PageAdmin, self).render_change_form(request, context, add, change, form_url, obj)
    
    def _get_site_languages(self, obj):
        site_id = None
        if obj:
            site_id = obj.site_id
        languages = []
        if site_id and site_id in settings.CMS_SITE_LANGUAGES:
            for lang in settings.CMS_SITE_LANGUAGES[site_id]:
                lang_label = dict(settings.CMS_LANGUAGES).get(lang, dict(settings.LANGUAGES).get(lang, lang))
                languages.append((lang, lang_label))
        else:
            languages = settings.CMS_LANGUAGES
        return languages

    def update_language_tab_context(self, request, obj, context=None):
        if not context:
            context = {}
        language = get_language_from_request(request, obj)
        languages = self._get_site_languages(obj)
        context.update({
            'language': language,
            'language_tabs': languages,
            'show_language_tabs': len(languages) > 1,
        })
        return context

    def response_change(self, request, obj):
        """Called always when page gets changed, call save on page, there may be
        some new stuff, which should be published after all other objects on page
        are collected.
        """
        if settings.CMS_MODERATOR:
            # save the object again, so all the related changes to page model
            # can be published if required
            obj.save()
        return super(PageAdmin, self).response_change(request, obj)

    def has_add_permission(self, request):
        """
        Return true if the current user has permission to add a new page.
        """
        if settings.CMS_PERMISSION:
            return permissions.has_page_add_permission(request)
        return super(PageAdmin, self).has_add_permission(request)

    def has_change_permission(self, request, obj=None):
        """
        Return true if the current user has permission on the page.
        Return the string 'All' if the user has all rights.
        """
        if settings.CMS_PERMISSION:
            if obj:
                return obj.has_change_permission(request)
            else:
                return permissions.has_page_change_permission(request)
        return super(PageAdmin, self).has_change_permission(request, obj)

    def has_delete_permission(self, request, obj=None):
        """
        Returns True if the given request has permission to change the given
        Django model instance. If CMS_PERMISSION are in use also takes look to
        object permissions.
        """
        if settings.CMS_PERMISSION and obj is not None:
            return obj.has_delete_permission(request)
        return super(PageAdmin, self).has_delete_permission(request, obj)

    def has_recover_permission(self, request):
        """
        Returns True if the use has the right to recover pages
        """
        if not "reversion" in settings.INSTALLED_APPS:
            return False
        user = request.user
        if user.is_superuser:
            return True
        try:
            perm = GlobalPagePermission.objects.get(user=user)
            if perm.can_recover:
                return True
        except:
            pass
        return False

    def changelist_view(self, request, extra_context=None):
        "The 'change list' admin view for this model."
        from django.contrib.admin.views.main import ERROR_FLAG
        opts = self.model._meta
        app_label = opts.app_label
        if not self.has_change_permission(request, None):
            raise PermissionDenied
        try:
            if hasattr(self, 'list_editable'):# django 1.1
                cl = CMSChangeList(request, self.model, self.list_display, self.list_display_links, self.list_filter,
                    self.date_hierarchy, self.search_fields, self.list_select_related, self.list_per_page, self.list_editable, self)
            else:# django 1.0.2
                cl = CMSChangeList(request, self.model, self.list_display, self.list_display_links, self.list_filter,
                    self.date_hierarchy, self.search_fields, self.list_select_related, self.list_per_page, self)
        except IncorrectLookupParameters:
            # Wacky lookup parameters were given, so redirect to the main
            # changelist page, without parameters, and pass an 'invalid=1'
            # parameter via the query string. If wacky parameters were given and
            # the 'invalid=1' parameter was already in the query string, something
            # is screwed up with the database, so display an error page.
            if ERROR_FLAG in request.GET.keys():
                return render_to_response('admin/invalid_setup.html', {'title': _('Database error')})
            return HttpResponseRedirect(request.path + '?' + ERROR_FLAG + '=1')
        cl.set_items(request)
        
        site_id = request.GET.get('site__exact', None)
        if site_id is None:
            site_id = Site.objects.get_current().pk
        site_id = int(site_id)
        
        # languages
        languages = []
        if site_id and site_id in settings.CMS_SITE_LANGUAGES:
            languages = settings.CMS_SITE_LANGUAGES[site_id]
        else:
            languages = [x[0] for x in settings.CMS_LANGUAGES]
        
        context = {
            'title': cl.title,
            'is_popup': cl.is_popup,
            'cl': cl,
            'opts':opts,
            'has_add_permission': self.has_add_permission(request),
            'root_path': self.admin_site.root_path,
            'app_label': app_label,
            'CMS_MEDIA_URL': settings.CMS_MEDIA_URL,
            'softroot': settings.CMS_SOFTROOT,
            'CMS_PERMISSION': settings.CMS_PERMISSION,
            'CMS_MODERATOR': settings.CMS_MODERATOR,
            'has_recover_permission': 'reversion' in settings.INSTALLED_APPS and self.has_recover_permission(request),
            'DEBUG': settings.DEBUG,
            'site_languages': languages,
        }
        if 'reversion' in settings.INSTALLED_APPS:
            context['has_change_permission'] = self.has_change_permission(request)
        context.update(extra_context or {})
        return render_to_response(self.change_list_template or [
            'admin/%s/%s/change_list.html' % (app_label, opts.object_name.lower()),
            'admin/%s/change_list.html' % app_label,
            'admin/change_list.html'
        ], context, context_instance=RequestContext(request))


    def recoverlist_view(self, request, extra_context=None):
        if not self.has_recover_permission(request):
            raise PermissionDenied
        return super(PageAdmin, self).recoverlist_view(request, extra_context)

    def recover_view(self, request, version_id, extra_context=None):
        if not self.has_recover_permission(request):
            raise PermissionDenied
        extra_context = self.update_language_tab_context(request, None, extra_context)
        return super(PageAdmin, self).recover_view(request, version_id, extra_context)

    def revision_view(self, request, object_id, version_id, extra_context=None):
        if not self.has_change_permission(request, Page.objects.get(pk=object_id)):
            raise PermissionDenied
        extra_context = self.update_language_tab_context(request, None, extra_context)
        response = super(PageAdmin, self).revision_view(request, object_id, version_id, extra_context)
        return response

    def history_view(self, request, object_id, extra_context=None):
        if not self.has_change_permission(request, Page.objects.get(pk=object_id)):
            raise PermissionDenied
        extra_context = self.update_language_tab_context(request, None, extra_context)
        return super(PageAdmin, self).history_view(request, object_id, extra_context)

    def render_revision_form(self, request, obj, version, context, revert=False, recover=False):
        # reset parent to null if parent is not found
        if version.field_dict['parent']:
            try:
                Page.objects.get(pk=version.field_dict['parent'])
            except:
                if revert and obj.parent_id != int(version.field_dict['parent']):
                    version.field_dict['parent'] = obj.parent_id
                if recover:
                    obj.parent = None
                    obj.parent_id = None
                    version.field_dict['parent'] = None
                    
        obj.version = version

        return super(PageAdmin, self).render_revision_form(request, obj, version, context, revert, recover)

    @transaction.commit_on_success
    def move_page(self, request, page_id, extra_context=None):
        """
        Move the page to the requested target, at the given position
        """
        target = request.POST.get('target', None)
        position = request.POST.get('position', None)
        if target is None or position is None:
            return HttpResponseRedirect('../../')

        try:
            page = self.model.objects.get(pk=page_id)
            target = self.model.objects.get(pk=target)
        except self.model.DoesNotExist:
            return HttpResponseBadRequest("error")

        # does he haves permissions to do this...?
        if not page.has_move_page_permission(request) or \
            not target.has_add_permission(request):
                return HttpResponseForbidden("Denied")

        # move page
        page.move_page(target, position)
        
        if "reversion" in settings.INSTALLED_APPS:
            helpers.make_revision_with_plugins(page)
            
        return admin_utils.render_admin_menu_item(request, page)

    def get_permissions(self, request, page_id):
        page = get_object_or_404(Page, id=page_id)

        can_change_list = Page.permissions.get_change_id_list(request.user, page.site_id)

        global_page_permissions = GlobalPagePermission.objects.filter(sites__in=[page.site_id])
        page_permissions = PagePermission.objects.for_page(page)
        all_permissions = list(global_page_permissions) + list(page_permissions)

        # does he can change global permissions ?
        has_global = permissions.has_global_change_permissions_permission(request.user)

        permission_set = []
        for permission in all_permissions:
            if isinstance(permission, GlobalPagePermission):
                if has_global:
                    permission_set.append([(True, True), permission])
                else:
                    permission_set.append([(True, False), permission])
            else:
                if can_change_list == PagePermissionsPermissionManager.GRANT_ALL:
                    can_change = True
                else:
                    can_change = permission.page_id in can_change_list
                permission_set.append([(False, can_change), permission])

        context = {
            'page': page,
            'permission_set': permission_set,
        }
        return render_to_response('admin/cms/page/permissions.html', context)

    @transaction.commit_on_success
    def copy_page(self, request, page_id, extra_context=None):
        """
        Copy the page and all its plugins and descendants to the requested target, at the given position
        """
        context = {}
        page = Page.objects.get(pk=page_id)

        target = request.POST.get('target', None)
        position = request.POST.get('position', None)
        site = request.POST.get('site', None)
        if target is not None and position is not None and site is not None:
            try:
                target = self.model.objects.get(pk=target)
                # does he have permissions to copy this page under target?
                assert target.has_add_permission(request)
                site = Site.objects.get(pk=site)
            except (ObjectDoesNotExist, AssertionError):
                return HttpResponse("error")
                #context.update({'error': _('Page could not been moved.')})
            else:
                kwargs = {
                    'copy_permissions': request.REQUEST.get('copy_permissions', False),
                    'copy_moderation': request.REQUEST.get('copy_moderation', False),
                }
                page.copy_page(target, site, position, **kwargs)
                return HttpResponse("ok")
        context.update(extra_context or {})
        return HttpResponseRedirect('../../')

    def get_moderation_states(self, request, page_id):
        """Returns moderation messsages. Is loaded over ajax to inline-group
        element in change form view.
        """
        page = get_object_or_404(Page, id=page_id)
        if not page.has_moderate_permission(request):
            raise Http404()

        context = {
            'page': page,
        }
        return render_to_response('admin/cms/page/moderation_messages.html', context)

    @transaction.commit_on_success
    def approve_page(self, request, page_id):
        """Approve changes on current page by user from request.
        """
        #TODO: change to POST method !! get is not safe
        page = get_object_or_404(Page, id=page_id)
        if not page.has_moderate_permission(request):
            raise Http404()

        moderator.approve_page(request, page)

        # Django SQLite bug. Does not convert to string the lazy instances
        from django.utils.translation import ugettext as _
        self.message_user(request, _('Page was successfully approved.'))

        if 'node' in request.REQUEST:
            # if request comes from tree..
            return admin_utils.render_admin_menu_item(request, page)
        referer = request.META.get('HTTP_REFERER', reverse('admin:cms_page_changelist'))
        path = '../../'
        if 'admin' not in referer:
            path = '%s?edit-off' % referer.split('?')[0]
        return HttpResponseRedirect( path )


    @transaction.commit_on_success
    def publish_page(self, request, page_id):
        page = get_object_or_404(Page, id=page_id)
        # ensure user has permissions to publish this page
        if not page.has_moderate_permission(request):
            return HttpResponseForbidden("Denied")
        page.publish()
        referer = request.META.get('HTTP_REFERER', '')
        path = '../../'
        # TODO: use admin base here!
        if 'admin' not in referer:
            path = '%s?edit-off' % referer.split('?')[0]
        return HttpResponseRedirect( path )


    def delete_view(self, request, object_id, *args, **kwargs):
        """If page is under modaretion, just mark this page for deletion = add
        delete action to page states.
        """
        page = get_object_or_404(Page, id=object_id)

        if not self.has_delete_permission(request, page):
            raise PermissionDenied

        if settings.CMS_MODERATOR and page.is_under_moderation():
            # don't perform a delete action, just mark page for deletion
            page.force_moderation_action = PageModeratorState.ACTION_DELETE
            page.moderator_state = Page.MODERATOR_NEED_DELETE_APPROVEMENT
            page.save()

            if not self.has_change_permission(request, None):
                return HttpResponseRedirect("../../../../")
            return HttpResponseRedirect("../../")

        response = super(PageAdmin, self).delete_view(request, object_id, *args, **kwargs)
        return response

    @create_on_success
    def delete_translation(self, request, object_id, extra_context=None):

        language = get_language_from_request(request)

        opts = Page._meta
        titleopts = Title._meta
        app_label = titleopts.app_label
        pluginopts = CMSPlugin._meta

        try:
            obj = self.queryset(request).get(pk=unquote(object_id))
        except self.model.DoesNotExist:
            # Don't raise Http404 just yet, because we haven't checked
            # permissions yet. We don't want an unauthenticated user to be able
            # to determine whether a given object exists.
            obj = None

        if not self.has_delete_permission(request, obj):
            raise PermissionDenied

        if obj is None:
            raise Http404(
                _('%(name)s object with primary key %(key)r does not exist.') % {
                    'name': force_unicode(opts.verbose_name),
                    'key': escape(object_id)
                })

        if not len(obj.get_languages()) > 1:
            raise Http404(_('There only exists one translation for this page'))

        titleobj = get_object_or_404(Title, page__id=object_id, language=language)
        saved_plugins = CMSPlugin.objects.filter(placeholder__page__id=object_id, language=language)
        
        if django.VERSION[1] > 2: # pragma: no cover
            # WARNING: Django 1.3 is not officially supported yet!
            using = router.db_for_read(self.model)
            kwargs = {
                'admin_site': self.admin_site,
                'user': request.user,
                'using': using
            }
        else:
            kwargs = {
                'admin_site': self.admin_site,
                'user': request.user,
            }
        deleted_objects, perms_needed =  get_deleted_objects(
            [titleobj],
            titleopts,
            **kwargs
        )[:2]
        to_delete_plugins, perms_needed_plugins = get_deleted_objects(
            saved_plugins,
            pluginopts,
            **kwargs
        )[:2]

        deleted_objects.append(to_delete_plugins)
        perms_needed = set( list(perms_needed) + list(perms_needed_plugins) )

        if request.method == 'POST':
            if perms_needed:
                raise PermissionDenied

            message = _('Title and plugins with language %(language)s was deleted') % {
                'language': [name for code, name in settings.CMS_LANGUAGES if code == language][0]
            }
            self.log_change(request, titleobj, message)
            self.message_user(request, message)

            titleobj.delete()
            for p in saved_plugins:
                p.delete()

            public = obj.publisher_public
            if public:
                public.save()
                
            if "reversion" in settings.INSTALLED_APPS:
                helpers.make_revision_with_plugins(obj)
                
            if not self.has_change_permission(request, None):
                return HttpResponseRedirect("../../../../")
            return HttpResponseRedirect("../../")

        context = {
            "title": _("Are you sure?"),
            "object_name": force_unicode(titleopts.verbose_name),
            "object": titleobj,
            "deleted_objects": deleted_objects,
            "perms_lacking": perms_needed,
            "opts": titleopts,
            "root_path": self.admin_site.root_path,
            "app_label": app_label,
        }
        context.update(extra_context or {})
        context_instance = template.RequestContext(request, current_app=self.admin_site.name)
        return render_to_response(self.delete_confirmation_template or [
            "admin/%s/%s/delete_confirmation.html" % (app_label, titleopts.object_name.lower()),
            "admin/%s/delete_confirmation.html" % app_label,
            "admin/delete_confirmation.html"
        ], context, context_instance=context_instance)

    def remove_delete_state(self, request, object_id):
        """Remove all delete action from page states, requires change permission
        """
        page = get_object_or_404(Page, id=object_id)
        if not self.has_change_permission(request, page):
            raise PermissionDenied
        page.pagemoderatorstate_set.get_delete_actions().delete()
        page.moderator_state = Page.MODERATOR_NEED_APPROVEMENT
        page.save()
        return HttpResponseRedirect("../../%d/" % page.id)

    def preview_page(self, request, object_id):
        """Redirecting preview function based on draft_id
        """
        page = get_object_or_404(Page, id=object_id)
        attrs = "?preview=1"
        if request.REQUEST.get('public', None):
            if not page.publisher_public_id:
                raise Http404
            page = page.publisher_public
        else:
            attrs += "&draft=1"

        url = page.get_absolute_url() + attrs

        site = Site.objects.get_current()

        if not site == page.site:
            url = "http://%s%s" % (page.site.domain, url)
        return HttpResponseRedirect(url)

    def change_status(self, request, page_id):
        """
        Switch the status of a page
        """
        if request.method != 'POST':
            return HttpResponseNotAllowed
        page = get_object_or_404(Page, pk=page_id)
        if page.has_publish_permission(request):
            page.published = not page.published
            page.save()
            return admin_utils.render_admin_menu_item(request, page)
        else:
            return HttpResponseForbidden(unicode(_("You do not have permission to publish this page")))

    def change_innavigation(self, request, page_id):
        """
        Switch the in_navigation of a page
        """
        # why require post and still have page id in the URL???
        if request.method != 'POST':
            return HttpResponseNotAllowed
        page = get_object_or_404(Page, pk=page_id)
        if page.has_change_permission(request):
            page.in_navigation = not page.in_navigation
            page.save(force_state=Page.MODERATOR_NEED_APPROVEMENT)
            return admin_utils.render_admin_menu_item(request, page)
        return HttpResponseForbidden(_("You do not have permission to change this page's in_navigation status"))

    @create_on_success
    def add_plugin(self, request):
        '''
        Could be either a page or a parent - if it's a parent we get the page via parent.
        '''
        if 'history' in request.path or 'recover' in request.path:
            return HttpResponse(str("error"))
        if request.method == "POST":
            plugin_type = request.POST['plugin_type']
            placeholder_id = request.POST.get('placeholder', None)
            parent_id = request.POST.get('parent_id', None)
            if placeholder_id:
                placeholder = get_object_or_404(Placeholder, pk=placeholder_id)
                page = placeholder_utils.get_page_from_placeholder_if_exists(placeholder)
            else:
                placeholder = None
                page = None
            parent = None
            # page add-plugin
            if page:
                language = request.POST['language'] or get_language_from_request(request)
                position = CMSPlugin.objects.filter(language=language, placeholder=placeholder).count()
<<<<<<< HEAD
                limits = get_placeholder_conf(placeholder.slot, page.get_template(), "limits", None)
=======
                limits = placeholder_utils.get_placeholder_conf(placeholder.slot, page.get_template(), "limits", None)
>>>>>>> 08a4f140
                if limits:
                    global_limit = limits.get("global")
                    type_limit = limits.get(plugin_type)
                    if global_limit and position >= global_limit:
                        return HttpResponseBadRequest("This placeholder already has the maximum number of plugins")
                    elif type_limit:
                        type_count = CMSPlugin.objects.filter(language=language, placeholder=placeholder, plugin_type=plugin_type).count()
                        if type_count >= type_limit:
                            return HttpResponseBadRequest("This placeholder already has the maximum number allowed %s plugins.'%s'" % plugin_type)
            # in-plugin add-plugin
            elif parent_id:
                parent = get_object_or_404(CMSPlugin, pk=parent_id)
                placeholder = parent.placeholder
                page = placeholder_utils.get_page_from_placeholder_if_exists(placeholder)
                if not page: # Make sure we do have a page
                    raise Http404
                language = parent.language
                position = None
            # placeholder (non-page) add-plugin
            else:
                # do NOT allow non-page placeholders to use this method, they
                # should use their respective admin!
                raise Http404
            
            if not page.has_change_permission(request):
                # we raise a 404 instead of 403 for a slightly improved security
                # and to be consistent with placeholder admin
                raise Http404

            # Sanity check to make sure we're not getting bogus values from JavaScript:
            if not language or not language in [ l[0] for l in settings.LANGUAGES ]:
                return HttpResponseBadRequest(unicode(_("Language must be set to a supported language!")))

            plugin = CMSPlugin(language=language, plugin_type=plugin_type, position=position, placeholder=placeholder)

            if parent:
                plugin.parent = parent
            plugin.save()
            
            if 'reversion' in settings.INSTALLED_APPS and page:
                helpers.make_revision_with_plugins(page)
                reversion.revision.user = request.user
                plugin_name = unicode(plugin_pool.get_plugin(plugin_type).name)
                reversion.revision.comment = unicode(_(u"%(plugin_name)s plugin added to %(placeholder)s") % {'plugin_name':plugin_name, 'placeholder':placeholder})
                
            return HttpResponse(str(plugin.pk))
        raise Http404

    @create_on_success
    @transaction.commit_on_success
    def copy_plugins(self, request):
        if 'history' in request.path or 'recover' in request.path:
            return HttpResponse(str("error"))
        if request.method == "POST":
            copy_from = request.POST['copy_from']
            placeholder_id = request.POST['placeholder']
            placeholder = get_object_or_404(Placeholder, pk=placeholder_id)
            page = placeholder_utils.get_page_from_placeholder_if_exists(placeholder)
            language = request.POST['language'] or get_language_from_request(request)

            if not page.has_change_permission(request):
                return HttpResponseForbidden(_("You do not have permission to change this page"))
            if not language or not language in [ l[0] for l in settings.CMS_LANGUAGES ]:
                return HttpResponseBadRequest(_("Language must be set to a supported language!"))
            if language == copy_from:
                return HttpResponseBadRequest(_("Language must be different than the copied language!"))
            plugins = list(placeholder.cmsplugin_set.filter(language=copy_from).order_by('tree_id', '-rght'))
            
            copy_plugins.copy_plugins_to(plugins, placeholder, language)
            
            if page and "reversion" in settings.INSTALLED_APPS:
                helpers.make_revision_with_plugins(page)
                reversion.revision.user = request.user
                reversion.revision.comment = _(u"Copied %(language)s plugins to %(placeholder)s") % {'language':dict(settings.LANGUAGES)[language], 'placeholder':placeholder}
                
            plugin_list = CMSPlugin.objects.filter(language=language, placeholder=placeholder, parent=None).order_by('position')
            return render_to_response('admin/cms/page/widgets/plugin_item.html', {'plugin_list':plugin_list}, RequestContext(request))
        raise Http404

    @create_on_success
    def edit_plugin(self, request, plugin_id):
        plugin_id = int(plugin_id)
        if not 'history' in request.path and not 'recover' in request.path:
            cms_plugin = get_object_or_404(CMSPlugin, pk=plugin_id)
            page = placeholder_utils.get_page_from_placeholder_if_exists(cms_plugin.placeholder)
            instance, plugin_admin = cms_plugin.get_plugin_instance(self.admin_site)
            if page and not page.has_change_permission(request):
                raise Http404
        else:
            # history view with reversion
            from reversion.models import Version
            pre_edit = request.path.split("/edit-plugin/")[0]
            version_id = pre_edit.split("/")[-1]
            Version.objects.get(pk=version_id)
            version = get_object_or_404(Version, pk=version_id)
            rev_objs = []
            for related_version in version.revision.version_set.all():
                try:
                    rev = related_version.object_version
                except models.FieldDoesNotExist:
                    continue
                else:
                    rev_objs.append(rev.object)
            # TODO: check permissions

            for obj in rev_objs:
                if obj.__class__ == CMSPlugin and obj.pk == plugin_id:
                    cms_plugin = obj
                    break
            inst, plugin_admin = cms_plugin.get_plugin_instance(self.admin_site)
            instance = None
            if cms_plugin.get_plugin_class().model == CMSPlugin:
                instance = cms_plugin
            else:
                for obj in rev_objs:
                    if hasattr(obj, "cmsplugin_ptr_id") and int(obj.cmsplugin_ptr_id) == int(cms_plugin.pk):
                        instance = obj
                        break
            if not instance:
                raise Http404("This plugin is not saved in a revision")

        plugin_admin.cms_plugin_instance = cms_plugin
        try:
            plugin_admin.placeholder = cms_plugin.placeholder # TODO: what for reversion..? should it be inst ...?
        except Placeholder.DoesNotExist:
            pass
        if request.method == "POST":
            # set the continue flag, otherwise will plugin_admin make redirect to list
            # view, which actually does'nt exists
            request.POST['_continue'] = True

        if 'reversion' in settings.INSTALLED_APPS and ('history' in request.path or 'recover' in request.path):
            # in case of looking to history just render the plugin content
            context = RequestContext(request)
            return render_to_response(plugin_admin.render_template, plugin_admin.render(context, instance, plugin_admin.placeholder))


        if not instance:
            # instance doesn't exist, call add view
            response = plugin_admin.add_view(request)

        else:
            # already saved before, call change view
            # we actually have the instance here, but since i won't override
            # change_view method, is better if it will be loaded again, so
            # just pass id to plugin_admin
            response = plugin_admin.change_view(request, str(plugin_id))
        if request.method == "POST" and plugin_admin.object_successfully_changed:
            
            # if reversion is installed, save version of the page plugins
            if 'reversion' in settings.INSTALLED_APPS and page:
                helpers.make_revision_with_plugins(page)    
                reversion.revision.user = request.user
                plugin_name = unicode(plugin_pool.get_plugin(cms_plugin.plugin_type).name)
                reversion.revision.comment = _(u"%(plugin_name)s plugin edited at position %(position)s in %(placeholder)s") % {
                    'plugin_name': plugin_name,
                    'position': cms_plugin.position,
                    'placeholder': cms_plugin.placeholder.slot
                }
            # read the saved object from plugin_admin - ugly but works
            saved_object = plugin_admin.saved_object

            context = {
                'CMS_MEDIA_URL': settings.CMS_MEDIA_URL,
                'plugin': saved_object,
                'is_popup': True,
                'name': unicode(saved_object),
                "type": saved_object.get_plugin_name(),
                'plugin_id': plugin_id,
                'icon': force_escape(escapejs(saved_object.get_instance_icon_src())),
                'alt': force_escape(escapejs(saved_object.get_instance_icon_alt())),
            }
            return render_to_response('admin/cms/page/plugin_forms_ok.html', context, RequestContext(request))

        return response

    @create_on_success
    def move_plugin(self, request):
        if request.method == "POST" and not 'history' in request.path:
            pos = 0
            page = None
            success = False
            if 'plugin_id' in request.POST:
                plugin = CMSPlugin.objects.get(pk=int(request.POST['plugin_id']))
<<<<<<< HEAD
                page = get_page_from_plugin_or_404(plugin)
                if not page.has_change_permission(request):
                    raise Http404
=======
                page = plugins.get_page_from_plugin_or_404(plugin)
>>>>>>> 08a4f140
                placeholder_slot = request.POST['placeholder']
                placeholders = plugins.get_placeholders(page.get_template())
                if not placeholder_slot in placeholders:
                    return HttpResponse(str("error"))
                placeholder = page.placeholders.get(slot=placeholder_slot)
                plugin.placeholder = placeholder
                # plugin positions are 0 based, so just using count here should give us 'last_position + 1'
                position = CMSPlugin.objects.filter(placeholder=placeholder).count()
                plugin.position = position
                plugin.save()
                success = True
            if 'ids' in request.POST:
                for plugin_id in request.POST['ids'].split("_"):
                    plugin = CMSPlugin.objects.get(pk=plugin_id)
<<<<<<< HEAD
                    page = get_page_from_placeholder_if_exists(plugin.placeholder)
                    if not page: # use placeholderadmin instead!
                        raise Http404
                    if not page.has_change_permission(request):
=======
                    page = placeholder_utils.get_page_from_placeholder_if_exists(plugin.placeholder)

                    if page and not page.has_change_permission(request):
>>>>>>> 08a4f140
                        raise Http404

                    if plugin.position != pos:
                        plugin.position = pos
                        plugin.save()
                    pos += 1
                success = True
            if not success:
                return HttpResponse(str("error"))
                
            if page and 'reversion' in settings.INSTALLED_APPS:
                helpers.make_revision_with_plugins(page)
                reversion.revision.user = request.user
                reversion.revision.comment = unicode(_(u"Plugins where moved"))
                
            return HttpResponse(str("ok"))
        else:
            return HttpResponse(str("error"))

    @create_on_success
    def remove_plugin(self, request):
        if request.method == "POST" and not 'history' in request.path:
            plugin_id = request.POST['plugin_id']
            plugin = get_object_or_404(CMSPlugin, pk=plugin_id)
            placeholder = plugin.placeholder
            page = placeholder_utils.get_page_from_placeholder_if_exists(placeholder)

            if page and not page.has_change_permission(request):
                raise Http404

            if page and settings.CMS_MODERATOR and page.is_under_moderation():
                # delete the draft version of the plugin
                plugin.delete()
                # set the page to require approval and save
                page.moderator_state = Page.MODERATOR_NEED_APPROVEMENT
                page.save()
            else:
                plugin.delete_with_public()

            plugin_name = unicode(plugin_pool.get_plugin(plugin.plugin_type).name)
            comment = _(u"%(plugin_name)s plugin at position %(position)s in %(placeholder)s was deleted.") % {
                'plugin_name': plugin_name,
                'position': plugin.position,
                'placeholder': plugin.placeholder,
            }
            if page and 'reversion' in settings.INSTALLED_APPS:
                helpers.make_revision_with_plugins(page)    
                reversion.revision.user = request.user
                reversion.revision.comment = comment
                
            return HttpResponse("%s,%s" % (plugin_id, comment))
        raise Http404

    def change_moderation(self, request, page_id):
        """Called when user clicks on a moderation checkbox in tree vies, so if he
        wants to add/remove/change moderation required by him. Moderate is sum of
        mask values.
        """
        from cms.models.moderatormodels import MASK_PAGE, MASK_CHILDREN, MASK_DESCENDANTS
        if request.method != 'POST':
            return HttpResponseNotAllowed
        page = get_object_or_404(Page, id=page_id)
        moderate = request.POST.get('moderate', None)
        if moderate is not None and page.has_moderate_permission(request):
            try:
                moderate = int(moderate)
            except:
                moderate = 0

            if moderate == 0:
                # kill record with moderation which equals zero
                try:
                    page.pagemoderator_set.get(user=request.user).delete()
                except ObjectDoesNotExist:
                    pass
                return admin_utils.render_admin_menu_item(request, page)
            elif moderate <= MASK_PAGE + MASK_CHILDREN + MASK_DESCENDANTS:
                page_moderator, created = page.pagemoderator_set.get_or_create(user=request.user)
                # split value to attributes
                page_moderator.set_decimal(moderate)
                page_moderator.save()
                return admin_utils.render_admin_menu_item(request, page)
        raise Http404
    
    def lookup_allowed(self, key, *args, **kwargs):
        if key == 'site__exact':
            return True
        return super(PageAdmin, self).lookup_allowed(key, *args, **kwargs)

contribute_fieldsets(PageAdmin)
contribute_list_filter(PageAdmin)

admin.site.register(Page, PageAdmin)<|MERGE_RESOLUTION|>--- conflicted
+++ resolved
@@ -6,73 +6,22 @@
 import django
 from django import template
 from django.conf import settings
-<<<<<<< HEAD
-from django.contrib import admin
-from django.contrib.admin.options import IncorrectLookupParameters
-from django.contrib.admin.util import unquote, get_deleted_objects
-from django.contrib.sites.models import Site
-=======
->>>>>>> 08a4f140
 from django.core.exceptions import PermissionDenied, ObjectDoesNotExist
 from django.core.urlresolvers import reverse
 from django.db import transaction, models
 from django.forms import CharField
-<<<<<<< HEAD
-from django.http import (HttpResponseRedirect, HttpResponse, Http404, 
-=======
 from django.http import (HttpResponseRedirect, HttpResponse, Http404,
->>>>>>> 08a4f140
     HttpResponseBadRequest, HttpResponseForbidden, HttpResponseNotAllowed)
 from django.shortcuts import render_to_response, get_object_or_404
 from django.template.context import RequestContext
 from django.template.defaultfilters import title, escape, force_escape, escapejs
 from django.utils.encoding import force_unicode
 from django.utils.translation import ugettext_lazy as _
-<<<<<<< HEAD
-
-from cms.admin.change_list import CMSChangeList
-from cms.admin.dialog.views import get_copy_dialog
-from cms.admin.forms import PageForm, PageAddForm
-from cms.admin.permissionadmin import (PAGE_ADMIN_INLINES, 
-    PagePermissionInlineAdmin)
-from cms.admin.views import revert_plugins
-from cms.apphook_pool import apphook_pool
-from cms.exceptions import NoPermissionsException
-from cms.forms.widgets import PluginEditor
-from cms.models import (Page, Title, CMSPlugin, PagePermission, 
-    PageModeratorState, EmptyTitle, GlobalPagePermission)
-from cms.models.managers import PagePermissionsPermissionManager
-from cms.models.moderatormodels import (MASK_PAGE, MASK_CHILDREN, 
-    MASK_DESCENDANTS)
-from cms.models.placeholdermodel import Placeholder
-from cms.plugin_pool import plugin_pool
-from cms.utils import get_template_from_request, get_language_from_request
-from cms.utils.admin import render_admin_menu_item
-from cms.utils.copy_plugins import copy_plugins_to
-from cms.utils.helpers import make_revision_with_plugins
-from cms.utils.moderator import (update_moderation_message, 
-    get_test_moderation_level, moderator_should_approve, approve_page, 
-    will_require_moderation)
-from cms.utils.permissions import (has_page_add_permission, 
-    has_page_change_permission, get_user_permission_level, 
-    has_global_change_permissions_permission)
-from cms.utils.placeholder import (get_page_from_placeholder_if_exists, 
-    get_placeholder_conf)
-from cms.utils.plugins import get_placeholders, get_page_from_plugin_or_404
-from menus.menu_pool import menu_pool
-
-# silly hack to test features/ fixme
-if inspect.getargspec(get_deleted_objects)[0][-1] == 'using':
-    from django.db import router
-else:
-    router = False
-=======
 
 from django.contrib import admin
 from django.contrib.admin.options import IncorrectLookupParameters
 from django.contrib.admin.util import unquote, get_deleted_objects
 from django.contrib.sites.models import Site
->>>>>>> 08a4f140
 
 from cms.admin.change_list import CMSChangeList
 from cms.admin.dialog.views import get_copy_dialog
@@ -362,13 +311,8 @@
                 l = list(given_fieldsets[0][1]['fields'][2])
                 l.remove('published')
                 given_fieldsets[0][1]['fields'][2] = tuple(l)
-<<<<<<< HEAD
-            for placeholder_name in sorted(get_placeholders(placeholders_template)):
-                name = get_placeholder_conf("name", placeholder_name, obj.template, placeholder_name)
-=======
             for placeholder_name in sorted(plugins.get_placeholders(placeholders_template)):
                 name = placeholder_utils.get_placeholder_conf("name", placeholder_name, obj.template, placeholder_name)
->>>>>>> 08a4f140
                 name = _(name)
                 given_fieldsets += [(title(name), {'fields':[placeholder_name], 'classes':['plugin-holder']})]
             advanced = given_fieldsets.pop(3)
@@ -1139,11 +1083,7 @@
             if page:
                 language = request.POST['language'] or get_language_from_request(request)
                 position = CMSPlugin.objects.filter(language=language, placeholder=placeholder).count()
-<<<<<<< HEAD
-                limits = get_placeholder_conf(placeholder.slot, page.get_template(), "limits", None)
-=======
                 limits = placeholder_utils.get_placeholder_conf(placeholder.slot, page.get_template(), "limits", None)
->>>>>>> 08a4f140
                 if limits:
                     global_limit = limits.get("global")
                     type_limit = limits.get(plugin_type)
@@ -1328,13 +1268,10 @@
             success = False
             if 'plugin_id' in request.POST:
                 plugin = CMSPlugin.objects.get(pk=int(request.POST['plugin_id']))
-<<<<<<< HEAD
-                page = get_page_from_plugin_or_404(plugin)
+                page = plugins.get_page_from_plugin_or_404(plugin)
                 if not page.has_change_permission(request):
                     raise Http404
-=======
-                page = plugins.get_page_from_plugin_or_404(plugin)
->>>>>>> 08a4f140
+
                 placeholder_slot = request.POST['placeholder']
                 placeholders = plugins.get_placeholders(page.get_template())
                 if not placeholder_slot in placeholders:
@@ -1349,16 +1286,10 @@
             if 'ids' in request.POST:
                 for plugin_id in request.POST['ids'].split("_"):
                     plugin = CMSPlugin.objects.get(pk=plugin_id)
-<<<<<<< HEAD
-                    page = get_page_from_placeholder_if_exists(plugin.placeholder)
+                    page = placeholder_utils.get_page_from_placeholder_if_exists(plugin.placeholder)
                     if not page: # use placeholderadmin instead!
                         raise Http404
                     if not page.has_change_permission(request):
-=======
-                    page = placeholder_utils.get_page_from_placeholder_if_exists(plugin.placeholder)
-
-                    if page and not page.has_change_permission(request):
->>>>>>> 08a4f140
                         raise Http404
 
                     if plugin.position != pos:
