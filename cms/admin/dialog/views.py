<<<<<<< HEAD
# -*- coding: utf-8 -*-
from cms.admin.dialog.forms import PermissionAndModeratorForm, PermissionForm, ModeratorForm
from cms.models import Page
from django.conf import settings
from django.contrib.admin.views.decorators import staff_member_required
from django.http import Http404, HttpResponse
from django.shortcuts import render_to_response, get_object_or_404

def _form_class_selector():
    '''
    This replaces the magic that used to happen in forms, where a dynamic 
    class was generated at runtime. Now it's a bit cleaner...
    '''
    form_class = None
    if settings.CMS_PERMISSION and settings.CMS_MODERATOR:
        form_class = PermissionAndModeratorForm
    elif settings.CMS_PERMISSION:
        form_class = PermissionForm
    elif settings.CMS_MODERATOR:
        form_class = ModeratorForm
    return form_class
=======
from django.shortcuts import render_to_response, get_object_or_404
from django.http import Http404, HttpResponse
from django.conf import settings

from django.contrib.admin.views.decorators import staff_member_required

from cms.admin.dialog.forms import get_copy_dialog_form
from cms.models import Page
>>>>>>> 06de1354

@staff_member_required
def get_copy_dialog(request, page_id):
    if not (settings.CMS_PERMISSION or settings.CMS_MODERATOR):
        return HttpResponse('')
     
    page = get_object_or_404(Page, pk=page_id)
    target = get_object_or_404(Page, pk=request.REQUEST['target'])
    
    if not page.has_change_permission(request) or \
            not target.has_add_permission(request): # pragma: no cover
        raise Http404 
    
    context = {
        'dialog_id': 'dialog-copy',
        'form': _form_class_selector()(), # class needs to be instanciated
        'callback': request.REQUEST['callback'],
    }
    return render_to_response("admin/cms/page/dialog/copy.html", context)<|MERGE_RESOLUTION|>--- conflicted
+++ resolved
@@ -1,4 +1,3 @@
-<<<<<<< HEAD
 # -*- coding: utf-8 -*-
 from cms.admin.dialog.forms import PermissionAndModeratorForm, PermissionForm, ModeratorForm
 from cms.models import Page
@@ -20,16 +19,6 @@
     elif settings.CMS_MODERATOR:
         form_class = ModeratorForm
     return form_class
-=======
-from django.shortcuts import render_to_response, get_object_or_404
-from django.http import Http404, HttpResponse
-from django.conf import settings
-
-from django.contrib.admin.views.decorators import staff_member_required
-
-from cms.admin.dialog.forms import get_copy_dialog_form
-from cms.models import Page
->>>>>>> 06de1354
 
 @staff_member_required
 def get_copy_dialog(request, page_id):
