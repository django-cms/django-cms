--- conflicted
+++ resolved
@@ -40,18 +40,13 @@
             raise ImproperlyConfigured("Toolbar callbacks must be callable, %r isn't." % callback)
         name = "%s.%s" % (callback.__module__, callback.__name__)
         if name in self.toolbars.keys():
-<<<<<<< HEAD
-            raise(ToolbarAlreadyRegistered, "[%s] a toolbar with this name is already registered" % name)
-        self.toolbars[name] = toolbar
-=======
-            raise ToolbarAlreadyRegistered, "[%s] a toolbar with this name is already registered" % name
+            raise ToolbarAlreadyRegistered("[%s] a toolbar with this name is already registered" % name)
         self.toolbars[name] = callback
         self.reverse[callback] = name
         return callback # return so it can be used as a decorator
 
     def get_app_key(self, callback):
         return self.reverse[callback]
->>>>>>> 4b79edce
 
     def get_toolbars(self):
         self.discover_toolbars()
