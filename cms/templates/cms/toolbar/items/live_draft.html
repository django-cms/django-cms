--- conflicted
+++ resolved
@@ -2,13 +2,8 @@
 <div class="cms-toolbar-item cms-toolbar-item-buttons cms-toolbar-item-switch-save-edit">
     {% if cms_toolbar.edit_mode_active %}
     <a class="cms-btn cms-btn-switch-save"
-<<<<<<< HEAD
         href="{{ cms_toolbar.get_object_preview_url }}">
-        <span>{% trans "View published" %}</span>
-=======
-        href="{% firstof cms_toolbar.get_object_public_url cms_toolbar.request_path %}?preview&amp;{{ cms_toolbar.edit_mode_url_off }}">
         <span>{% trans "Preview" %}</span>
->>>>>>> 9f250754
     </a>
     {% else %}
     <a class="cms-btn cms-btn-action cms-btn-switch-edit"
