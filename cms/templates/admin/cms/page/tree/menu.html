{% load i18n cms_admin admin_urls %}

<<<<<<< HEAD
<li id="page_{{page.pk}}" class="{% if cl.is_filtered %}leaf{% endif %}{% if has_move_page_permission %} moveable{% endif %}"{% if metadata %} mdata="{{ metadata }}{% endif %}" rel="{% if page.level == 0 %}topnode{% else %}node{% endif %}">
    {% include "admin/cms/page/tree/menu_item.html" %}
    {% with page.childrens as children %}
    {% if children %}
    <ul{% if page.last %} class="last"{% endif %}>
        {% if page.id in open_menu_trees %}
            {% for child in children %}
                {% show_admin_menu child %}
            {% endfor %}
        {% endif %}
    </ul>
    {% endif %}
    {% endwith %}
=======
{# INFO: columns are defined in base.html options #}
<li class="cms-tree-node {{ css_class }}
    {% if page.pk in open_nodes %} jstree-open{% elif children %} jstree-closed{% endif %}
    {% if page.reverse_id == 'page_types' %} cms-tree-node-pagetype{% endif %}
    {% if page.level == 0 %} cms-tree-node-top{% endif %}
    {% if cl.is_filtered %} cms-tree-node-filtered{% endif %}
    {% if not CMS_PERMISSION or has_add_permission %} cms-tree-node-root-allow-children{% endif %}
    "
    data-id="{{ page.pk }}"
    data-slug="{{ page.get_slug }}"
    data-colview='
        <div class="cms-tree-col">
            <div class="cms-tree-item cms-tree-item-icons">
                {% if page.is_home %}<span class="cms-icon cms-icon-home" title="{% trans 'home' %}">{% endif %}
                {% if page.soft_root %}
                    <a href="{% url 'admin:cms_page_advanced' page.id %}">
                        <span class="cms-icon cms-icon-sitemap" title="{% trans 'softroot' %}">
                    </a>
                {% endif %}
                {% if page.application_urls %}
                    <a href="{% url 'admin:cms_page_advanced' page.id %}">
                        <span class="cms-icon cms-icon-puzzle" title="{% blocktrans with page.application_urls as apphook%}Application: {{ apphook }}{% endblocktrans %}">
                    </a>
                {% endif %}
            </div>
            <div class="cms-tree-item cms-tree-item-helpers cms-hidden">
                <a href="#" data-id="{{ page.pk }}"><span class="cms-icon cms-icon-alias"></span> {% trans "Paste" %}</a>
            </div>
        </div>
    '
    data-colpreview='
        <div class="cms-tree-col">
            <div class="cms-tree-item cms-tree-item-preview
                {# INFO: highlight active icon when in sidebar mode #}
                {% if page.id|slugify == request.GET.page_id|slugify %} cms-tree-preview-active{% endif %}">
                <a href="{% url 'admin:cms_page_preview_page' page.id lang %}"{% if lang in page.languages %} target="_top"{% endif %} title="{% trans "View on site" %}">
                    <span>{% trans "View on site" %}</span>
                </a>
            </div>
        </div>
    '
    {% for lang in site_languages %}
    data-col{{ lang|lower }}='
        <div class="cms-tree-col">
            <div class="cms-tree-item cms-tree-item-lang">
                {% if has_change_permission and has_publish_permission %}
                    <a href="{% url 'admin:cms_page_preview_page' page.id lang %}"
                        class="cms-tree-lang-container js-cms-tree-tooltip-trigger"
                        {# INFO: delegate click event to parent window when in sideframe #}
                        {% if lang in page.languages %} target="_top"{% endif %}>
                        {# INFO: renders <span class="{cls}" title="{title}"></span> #}
                        {% tree_publish_row page lang %}
                    </a>

                    <div class="cms-tree-tooltip-container js-cms-tree-tooltip-container">
                        <h3>{% trans "Pick an action:" %}</h3>
                        <a href="{% url 'admin:cms_page_preview_page' page.id lang %}" target="_top">
                            <span class="cms-icon cms-icon-eye" title="{% blocktrans with lang|upper as language %}Edit this page in {{ language }} {% endblocktrans %}"></span> {% trans "Preview" %}
                        </a>
                        {# hide if page is empty #}
                        {% if lang in page.languages %}
                            {% if page|all_ancestors_are_published:lang %}
                                {% if page|is_dirty:lang or not page|is_published:lang %}
                                    <a href="{% url 'admin:cms_page_publish_page' page.id lang %}?redirect_language={{ preview_language }}{% if request.GET.page_id %}&amp;redirect_page_id={{ request.GET.page_id }}{% endif %}" class="js-cms-tree-lang-trigger">
                                        <span class="cms-icon cms-icon-check-o"></span> {% trans "Publish" %}
                                    </a>
                                {% endif %}
                                {% if page|is_published:lang %}
                                    <a href="{% url 'admin:cms_page_unpublish' page.id lang %}?redirect_language={{ preview_language }}{% if request.GET.page_id %}&amp;redirect_page_id={{ request.GET.page_id }}{% endif %}" class="js-cms-tree-lang-trigger">
                                        <span class="cms-icon cms-icon-forbidden"></span> {% trans "Unpublish" %}
                                    </a>
                                {% endif %}
                            {% endif %}
                        {% else %}
                            <a href="{% url 'admin:cms_page_change' page.id %}?language={{ lang }}">
                                <span class="cms-icon cms-icon-cogs"></span> {% trans "Configure" %}
                            </a>
                        {% endif %}
                    </div>
                {% else %}
                    <span class="cms-tree-lang-container">
                        {% tree_publish_row page lang %}
                    </span>
                {% endif %}
            </div>
        </div>
    '
    {% endfor %}
    data-colmenu='
        <div class="cms-tree-col">
            <div class="cms-tree-item cms-tree-item-menu js-cms-tree-item-menu">
                {% if has_change_permission %}
                    <a href="{% url 'admin:cms_page_change_innavigation' page.id %}?language={{ lang }}&amp;{{ page.id }}={{ page.in_navigation|yesno:"1,0" }}">
                {% endif %}
                    {% if page.in_navigation %}
                        <span class="cms-icon cms-icon-check-square" title="{% trans "in menu" %}"></span>
                    {% else %}
                        <span class="cms-icon cms-icon-minus-square" title="{% trans "not in menu" %}"></span>
                    {% endif %}
                {% if has_change_permission %}
                    </a>
                {% endif %}
            </div>
        </div>
    '
    data-coloptions='
        <div class="cms-tree-col">
            {% if has_change_permission %}
                <div class="cms-tree-item cms-tree-item-icons cms-tree-item-icons-dark">
                    <a href="{% url 'admin:cms_page_change' page.id %}?language={{ preview_language }}" class="js-cms-tree-advanced-settings"
                        data-url="{% url 'admin:cms_page_advanced' page.id %}"
                        title="{% trans "Page settings (SHIFT-click for advanced settings)" %}">
                        <span class="cms-icon cms-icon-cogs"></span>
                    </a>
                </div>
                <div class="cms-tree-item cms-tree-item-icons cms-tree-item-icons-dark js-cms-tree-item-copy"
                    data-id="{{ page.pk }}"
                    data-apphook="{{ page.application_urls|default_if_none:'' }}">
                    <a href="#" title="{% trans 'Copy' %}"><span class="cms-icon cms-icon-copy"></span></a>
                </div>
            {% endif %}
            {% if has_add_permission and has_add_page_permission or has_add_on_same_level_permission %}
                <div class="cms-tree-item cms-tree-item-icons cms-tree-item-icons-dark">
                    <a href="{% url 'admin:cms_page_add' %}?target={{ page.id }}&amp;position=last-child" title="{% trans 'Add Child' %}">
                        <span class="cms-icon cms-icon-plus"></span>
                    </a>
                </div>
            {% endif %}
            {% if has_move_page_permission %}
                <div class="cms-tree-item cms-tree-item-icons cms-tree-item-icons-dark js-cms-tree-item-cut">
                    <a href="#" title="{% trans 'Cut' %}"><span class="cms-icon cms-icon-scissors"></span></a>
                </div>
            {% endif %}
            {% if has_delete_permission %}
                <div class="cms-tree-item cms-tree-item-icons cms-tree-item-icons-dark">
                    <a href="{% url 'admin:cms_page_delete' page.id %}?language={{ preview_language }}" title="{% trans 'Delete' %}">
                        <span class="cms-icon cms-icon-bin"></span>
                    </a>
                </div>
            {% endif %}
        </div>
    '
    data-colinfo='
        <div class="cms-tree-col">
            <div class="cms-tree-item cms-tree-item-info">
                <a href="{% url 'admin:cms_page_change' page.id %}?language={{ preview_language }}"
                    class="cms-tree-info-container js-cms-tree-tooltip-trigger">
                    <span class="cms-icon cms-icon-info"></span>
                </a>

                <div class="cms-tree-tooltip-container js-cms-tree-tooltip-container">
                    <h3>{% trans "Information:" %}</h3>
                    <div class="cms-tree-tooltip-wrapper">
                        {% if page.publication_date %}
                            <p><strong>{% trans "publication date" %}:</strong> {{ page.publication_date|date:"Y-m-d" }}</p>
                        {% endif %}
                        {% if page.publication_end_date %}
                            <p><strong>{% trans "publication end date" %}:</strong> {{ page.publication_end_date|date:"Y-m-d" }}</p>
                        {% endif %}
                        <p>
                            <strong>{% trans "is restricted" %}:</strong>
                            {% if page|is_restricted:request %}
                                {% trans "Yes" %}
                            {% else %}
                                {% trans "No" %}
                            {% endif %}
                        </p>
                        {% if page.changed_by %}
                            <p><strong>{% trans "last change by" %}:</strong> {{ page.changed_by }}</p>
                        {% endif %}
                        {% if page.get_template_display %}
                            <p><strong>{% trans "template" %}:</strong> {{ page.get_template_display }}</p>
                        {% endif %}
                        {% if metadata %}
                            <p><strong>{% trans "meta" %}:</strong> {{ metadata }}</p>
                        {% endif %}
                        {% if page.site %}
                            <p><strong>{% trans "site" %}:</strong> {{ page.site }}</p>
                        {% endif %}
                    </div>
                </div>
            </div>
        </div>
    '
    >

    {% language preview_language %}
        {{ page.get_admin_tree_title }}
    {% endlanguage %}

    {# INFO render children #}
    {% if page.pk in open_nodes and children %}
        <ul>
            {% for child in children %}
                {% show_lazy_admin_menu child %}
            {% endfor %}
        </ul>
    {% endif %}
>>>>>>> 04af778b
</li><|MERGE_RESOLUTION|>--- conflicted
+++ resolved
@@ -1,20 +1,5 @@
 {% load i18n cms_admin admin_urls %}
 
-<<<<<<< HEAD
-<li id="page_{{page.pk}}" class="{% if cl.is_filtered %}leaf{% endif %}{% if has_move_page_permission %} moveable{% endif %}"{% if metadata %} mdata="{{ metadata }}{% endif %}" rel="{% if page.level == 0 %}topnode{% else %}node{% endif %}">
-    {% include "admin/cms/page/tree/menu_item.html" %}
-    {% with page.childrens as children %}
-    {% if children %}
-    <ul{% if page.last %} class="last"{% endif %}>
-        {% if page.id in open_menu_trees %}
-            {% for child in children %}
-                {% show_admin_menu child %}
-            {% endfor %}
-        {% endif %}
-    </ul>
-    {% endif %}
-    {% endwith %}
-=======
 {# INFO: columns are defined in base.html options #}
 <li class="cms-tree-node {{ css_class }}
     {% if page.pk in open_nodes %} jstree-open{% elif children %} jstree-closed{% endif %}
@@ -213,5 +198,4 @@
             {% endfor %}
         </ul>
     {% endif %}
->>>>>>> 04af778b
 </li>