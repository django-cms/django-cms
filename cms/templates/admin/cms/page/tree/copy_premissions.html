{% load i18n %}

<<<<<<< HEAD
<div id="{{ dialog_id }}" class="cms-dialog">
{% block content %}
    {% block title %}<h1>{% trans "Copy options" %}</h1>{% endblock %}
    {% block header %}<p>{% blocktrans %}Choose copy options{% endblocktrans %}</p>{% endblock %}

    {% block form %}
    {% if form %}
    <form action="." method="post">
        {% csrf_token %}
        {{ form.as_p }}
    </form>
    {% endif %}
    {% endblock %}

    {% block submit_row %}
    <div class="submit-row">
        <input type="submit" value="{% trans 'Save' %}" class="default submit" />
        <input type="submit" value="{% trans 'Close' %}" class="cancel" />
    </div>
    {% endblock %}
{% endblock %}
</div>

{% block script %}
<script>
(function($) {
// CMS.$ will be passed for $
$(document).ready(function () {

    // get the modals id
    var dialog = $('#{{ dialog_id }}');

    // function when closing the modal
    dialog.find('.cancel').bind('click', function (e) {
        e.preventDefault();
        dialog.remove();
    });

    // function when submitting the modal
    dialog.find('.submit').bind('click', function (e) {
        e.preventDefault();
        $.callbackCall('{{ callback }}', dialog.find('form').serialize());
    });

});
})(CMS.$);
</script>
{% endblock %}
=======
<div class="cms-dialog js-cms-dialog js-cms-dialog-{{ dialog_id }}" data-callback="{{ callback }}">
    <h1>{% trans "Copy options" %}</h1>
    <p>{% trans "Choose copy options" %}</p>
    <form method="post">
        {% csrf_token %}
        {{ form.as_p }}
        <div class="submit-row">
            <input type="submit" value="{% trans 'Save' %}" class="default submit">
            <input type="submit" value="{% trans 'Close' %}" class="cancel">
        </div>
    </form>
</div>
<div class="cms-dialog-dimmer js-cms-dialog-dimmer"></div>
>>>>>>> 04af778b
<|MERGE_RESOLUTION|>--- conflicted
+++ resolved
@@ -1,55 +1,5 @@
 {% load i18n %}
 
-<<<<<<< HEAD
-<div id="{{ dialog_id }}" class="cms-dialog">
-{% block content %}
-    {% block title %}<h1>{% trans "Copy options" %}</h1>{% endblock %}
-    {% block header %}<p>{% blocktrans %}Choose copy options{% endblocktrans %}</p>{% endblock %}
-
-    {% block form %}
-    {% if form %}
-    <form action="." method="post">
-        {% csrf_token %}
-        {{ form.as_p }}
-    </form>
-    {% endif %}
-    {% endblock %}
-
-    {% block submit_row %}
-    <div class="submit-row">
-        <input type="submit" value="{% trans 'Save' %}" class="default submit" />
-        <input type="submit" value="{% trans 'Close' %}" class="cancel" />
-    </div>
-    {% endblock %}
-{% endblock %}
-</div>
-
-{% block script %}
-<script>
-(function($) {
-// CMS.$ will be passed for $
-$(document).ready(function () {
-
-    // get the modals id
-    var dialog = $('#{{ dialog_id }}');
-
-    // function when closing the modal
-    dialog.find('.cancel').bind('click', function (e) {
-        e.preventDefault();
-        dialog.remove();
-    });
-
-    // function when submitting the modal
-    dialog.find('.submit').bind('click', function (e) {
-        e.preventDefault();
-        $.callbackCall('{{ callback }}', dialog.find('form').serialize());
-    });
-
-});
-})(CMS.$);
-</script>
-{% endblock %}
-=======
 <div class="cms-dialog js-cms-dialog js-cms-dialog-{{ dialog_id }}" data-callback="{{ callback }}">
     <h1>{% trans "Copy options" %}</h1>
     <p>{% trans "Choose copy options" %}</p>
@@ -62,5 +12,4 @@
         </div>
     </form>
 </div>
-<div class="cms-dialog-dimmer js-cms-dialog-dimmer"></div>
->>>>>>> 04af778b
+<div class="cms-dialog-dimmer js-cms-dialog-dimmer"></div>