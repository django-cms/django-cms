--- conflicted
+++ resolved
@@ -32,14 +32,9 @@
 {% endblock %}
 {% block content %}
 <div id="content-main">
-
-<<<<<<< HEAD
-<form {% if has_file_field %}enctype="multipart/form-data" {% endif %}action="?language={{ language }}{% if request.GET.parent_page %}&amp;parent_page={{ request.GET.parent_page }}{% endif %}{%if request.GET.source %}&amp;source={{ request.GET.source }}{% endif %}" method="post" id="{{ opts.model_name }}_form">
-=======
 {% block object-tools %}{% endblock %}
 
 <form {% if has_file_field %}enctype="multipart/form-data" {% endif %}action="?language={{ language }}{% if request.GET.site %}&amp;site={{ request.GET.site }}{% endif %}{% if request.GET.parent_page %}&amp;parent_page={{ request.GET.parent_page }}{% endif %}{%if request.GET.source %}&amp;source={{ request.GET.source }}{% endif %}" method="post" id="{{ opts.model_name }}_form">
->>>>>>> d0eec638
 {% csrf_token %}
 {% block form_top %}{% endblock %}
 
