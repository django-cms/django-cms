--- conflicted
+++ resolved
@@ -1,14 +1,8 @@
 from django.apps import apps
 from django.utils.translation import gettext as _
 
-<<<<<<< HEAD
 from cms.utils.compat.warnings import RemovedInDjangoCMS60Warning
-from cms.wizards.helpers import get_entries, get_entry  # noqa: F401
-from cms.wizards.wizard_base import Wizard, entry_choices  # noqa: F401
-=======
-from cms.utils.compat.warnings import RemovedInDjangoCMS50Warning
 from cms.wizards.wizard_base import Wizard, entry_choices, get_entries, get_entry  # noqa: F401
->>>>>>> 04003bb4
 
 
 class AlreadyRegisteredException(Exception):
