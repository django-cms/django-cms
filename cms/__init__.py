# -*- coding: utf-8 -*-
<<<<<<< HEAD
__version__ = '2.2-1' #will confilct on next merge
=======
__version__ = '2.2.post0'
>>>>>>> 176da100

# patch settings 
try:
    from django.conf import settings
    if 'cms' in settings.INSTALLED_APPS:
        from conf import patch_settings
        patch_settings()
except ImportError: # pragma: no cover
    """
    This exception means that either the application is being built, or is
    otherwise installed improperly. Both make running patch_settings
    irrelevant.
    """
    pass
<|MERGE_RESOLUTION|>--- conflicted
+++ resolved
@@ -1,9 +1,5 @@
 # -*- coding: utf-8 -*-
-<<<<<<< HEAD
-__version__ = '2.2-1' #will confilct on next merge
-=======
 __version__ = '2.2.post0'
->>>>>>> 176da100
 
 # patch settings 
 try:
