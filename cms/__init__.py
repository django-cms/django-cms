# -*- coding: utf-8 -*-
<<<<<<< HEAD
__version__ = '2.3.4.post0'
=======
__version__ = '2.3.5'
>>>>>>> bb8c827e

# patch settings 
try:
    from django.conf import settings
    if 'cms' in settings.INSTALLED_APPS:
        from conf import patch_settings
        patch_settings()
except ImportError: # pragma: no cover
    """
    This exception means that either the application is being built, or is
    otherwise installed improperly. Both make running patch_settings
    irrelevant.
    """
    pass
<|MERGE_RESOLUTION|>--- conflicted
+++ resolved
@@ -1,9 +1,5 @@
 # -*- coding: utf-8 -*-
-<<<<<<< HEAD
-__version__ = '2.3.4.post0'
-=======
-__version__ = '2.3.5'
->>>>>>> bb8c827e
+__version__ = '2.3.5.post0'
 
 # patch settings 
 try:
