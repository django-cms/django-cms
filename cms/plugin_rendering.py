import contextlib
import logging
import sys
from collections import OrderedDict
from collections.abc import Generator
from functools import partial
from typing import Optional, Union

from classytags.utils import flatten_context
from django.conf import settings
from django.contrib.sites.models import Site
from django.http import HttpRequest
from django.template import Context
from django.utils.functional import cached_property
from django.utils.module_loading import import_string
from django.utils.safestring import SafeText, mark_safe
from django.utils.translation import override
from django.views.debug import ExceptionReporter

from cms.cache.placeholder import get_placeholder_cache, set_placeholder_cache
from cms.exceptions import PlaceholderNotFound
from cms.models import CMSPlugin, Page, PageContent, Placeholder, StaticPlaceholder
from cms.plugin_pool import PluginPool
from cms.toolbar.toolbar import CMSToolbar
from cms.toolbar.utils import (
    get_placeholder_toolbar_js,
    get_plugin_toolbar_js,
    get_toolbar_from_request,
)
from cms.utils import get_language_from_request
from cms.utils.conf import get_cms_setting
from cms.utils.permissions import has_plugin_permission
from cms.utils.placeholder import (
    get_toolbar_plugin_struct,
    rescan_placeholders_for_obj,
    restore_sekizai_context,
)
from cms.utils.plugins import get_plugin_restrictions

logger = logging.getLogger(__name__)


def _unpack_plugins(parent_plugin: CMSPlugin) -> list[CMSPlugin]:
    found_plugins = []

    for plugin in parent_plugin.child_plugin_instances or []:
        found_plugins.append(plugin)

        if plugin.child_plugin_instances:
            found_plugins.extend(_unpack_plugins(plugin))
    return found_plugins


class RenderedPlaceholder:
    __slots__ = (
        "language",
        "site_id",
        "cached",
        "editable",
        "placeholder",
        "has_content",
    )

    def __init__(
        self,
        placeholder: Placeholder,
        language: str,
        site_id: int,
        cached: bool = False,
        editable: bool = False,
        has_content: bool = False,
    ):
        self.language = language
        self.site_id = site_id
        self.cached = cached
        self.editable = editable
        self.placeholder = placeholder
        self.has_content = has_content

    def __eq__(self, other):
        # The same placeholder rendered with different
        # parameters is considered the same.
        # This behavior is compatible with previous djangoCMS releases.
        return self.placeholder == other.placeholder

    def __ne__(self, other):
        return not self.__eq__(other)

    def __hash__(self):
        return hash(self.placeholder)


class BaseRenderer:
    load_structure: bool = False
    placeholder_edit_template: str = ""

    def __init__(self, request: HttpRequest):
        self.request = request
        self._cached_templates = {}
        self._cached_plugin_classes = {}
        self._placeholders_content_cache = {}
        self._placeholders_by_page_cache = {}
        self._rendered_placeholders = OrderedDict()
        self._rendered_static_placeholders = OrderedDict()
        self._rendered_plugins_by_placeholder = {}

    @cached_property
    def current_page(self) -> Page:
        return self.request.current_page

    @cached_property
    def current_site(self) -> Site:
        return Site.objects.get_current(self.request)

    @cached_property
    def toolbar(self) -> CMSToolbar:
        return get_toolbar_from_request(self.request)

    @cached_property
    def templates(self):
        return self.toolbar.templates

    @cached_property
    def plugin_pool(self) -> PluginPool:
        import cms.plugin_pool

        return cms.plugin_pool.plugin_pool

    @cached_property
    def request_language(self) -> str:
        return get_language_from_request(self.request)

    def get_placeholder_plugin_menu(
        self, placeholder: Placeholder, page: Optional[Page] = None
    ):
        registered_plugins = self.plugin_pool.registered_plugins
        can_add_plugin = partial(
            has_plugin_permission, user=self.request.user, permission_type="add"
        )
        plugins = [
            plugin
            for plugin in registered_plugins
            if can_add_plugin(plugin_type=plugin.value)
        ]
        plugin_menu = get_toolbar_plugin_struct(
            plugins=plugins,
            slot=placeholder.slot,
            page=page,
        )
        plugin_menu_template = self.templates.placeholder_plugin_menu_template
        return plugin_menu_template.render({"plugin_menu": plugin_menu})

    def get_placeholder_toolbar_js(self, placeholder, page=None):
        plugins = self.plugin_pool.get_all_plugins(placeholder.slot, page)  # original

        plugin_types = [cls.__name__ for cls in plugins]
        allowed_plugins = plugin_types + self.plugin_pool.get_system_plugins()
        placeholder_toolbar_js = get_placeholder_toolbar_js(
            placeholder=placeholder,
            allowed_plugins=allowed_plugins,
        )
        return placeholder_toolbar_js

    def get_plugin_toolbar_js(self, plugin: CMSPlugin, page: Optional[Page] = None):
        placeholder_cache = self._rendered_plugins_by_placeholder.setdefault(
            plugin.placeholder_id, {}
        )
        child_classes, parent_classes = get_plugin_restrictions(
            plugin=plugin,
            page=page,
            restrictions_cache=placeholder_cache,
        )
        content = get_plugin_toolbar_js(
            plugin,
            children=child_classes,
            parents=parent_classes,
        )
        return content

    def get_plugin_class(self, plugin: CMSPlugin) -> type:
        plugin_type = plugin.plugin_type

        if plugin_type not in self._cached_plugin_classes:
            self._cached_plugin_classes[plugin_type] = self.plugin_pool.get_plugin(
                plugin_type
            )
        return self._cached_plugin_classes[plugin_type]

    def get_plugins_to_render(
        self, placeholder: Placeholder, language: str, template: str
    ):
        from cms.utils.plugins import get_plugins

        plugins = get_plugins(
            request=self.request,
            placeholder=placeholder,
            template=template,
            lang=language,
        )
        return plugins

    def get_rendered_plugins_cache(self, placeholder: Placeholder):
        blank = {
            "plugins": [],
            "plugin_parents": {},
            "plugin_children": {},
        }
        return self._rendered_plugins_by_placeholder.get(placeholder.pk, blank)

    def get_rendered_placeholders(self) -> list[Placeholder]:
        rendered = list(self._rendered_placeholders.values())
        return [r.placeholder for r in rendered]

    def get_rendered_editable_placeholders(self) -> list[Placeholder]:
        rendered = list(self._rendered_placeholders.values())
        return [r.placeholder for r in rendered if r.editable]

    def get_rendered_static_placeholders(self) -> list[StaticPlaceholder]:
        return list(self._rendered_static_placeholders.values())


class ContentRenderer(BaseRenderer):
    plugin_edit_template = (
        '<template class="cms-plugin '
        'cms-plugin-start cms-plugin-{pk}{disabled}"></template>{content}'
        '<template class="cms-plugin cms-plugin-end cms-plugin-{pk}"></template>'
    )
    placeholder_edit_template = (
        "{content} "
        '<div class="cms-placeholder cms-placeholder-{placeholder_id}"></div> '
        "<script data-cms>{plugin_js}\n{placeholder_js}</script>"
    )

    def __init__(self, request: HttpRequest):
        super().__init__(request)
        self._placeholders_are_editable = bool(self.toolbar.edit_mode_active)

    def placeholder_cache_is_enabled(self):
        if not get_cms_setting("PLACEHOLDER_CACHE"):
            return False
        if self.request.user.is_staff:
            return False
        return not self._placeholders_are_editable

    def render_placeholder(
        self,
        placeholder: Placeholder,
        context: Context,
        language: Optional[str] = None,
        page: Optional[Page] = None,
        editable: bool = False,
        use_cache: bool = False,
        nodelist: Optional = None,
        width: Optional = None,
    ):
        from sekizai.helpers import Watcher

        language = language or self.request_language
        editable = editable and self._placeholders_are_editable

        if use_cache and not editable and placeholder.cache_placeholder:
            use_cache = self.placeholder_cache_is_enabled()
        else:
            use_cache = False

        if use_cache:
            cached_value = self._get_cached_placeholder_content(
                placeholder=placeholder,
                language=language,
            )
        else:
            cached_value = None

        if cached_value is not None:
            # User has opted to use the cache
            # and there is something in the cache
            restore_sekizai_context(context, cached_value["sekizai"])
            return mark_safe(cached_value["content"])

        context.push()

        width = width or placeholder.default_width
        template = page.get_template() if page else None

        if width:
            context["width"] = width

        # Add extra context as defined in settings, but do not overwrite existing context variables,
        # since settings are general and database/template are specific
        # TODO this should actually happen as a plugin context processor, but these currently overwrite
        # existing context -- maybe change this order?
        for key, value in placeholder.get_extra_context(template).items():
            if key not in context:
                context[key] = value

        if use_cache:
            watcher = Watcher(context)

        plugin_content = self.render_plugins(
            placeholder,
            language=language,
            context=context,
            editable=editable,
            template=template,
        )
        try:
            placeholder_content = "".join(plugin_content)
        except Exception as e:
            context["exc_info"] = sys.exc_info()
            placeholder_content = self.render_exception(
                "rendering placeholder", context, placeholder, editable
            )
            if not get_cms_setting("CATCH_PLUGIN_500_EXCEPTION"):
                if (
                    not self.toolbar.edit_mode_active
                    and not self.toolbar.preview_mode_active
                ):
                    raise e from None

        if not placeholder_content and nodelist:
            # should be nodelist from a template
            placeholder_content = nodelist.render(context)

        if use_cache:
            content = {
                "content": placeholder_content,
                "sekizai": watcher.get_changes(),
            }
            set_placeholder_cache(
                placeholder,
                lang=language,
                site_id=self.current_site.pk,
                content=content,
                request=self.request,
            )

        rendered_placeholder = RenderedPlaceholder(
            placeholder=placeholder,
            language=language,
            site_id=self.current_site.pk,
            cached=use_cache,
            editable=editable,
            has_content=bool(placeholder_content),
        )

        if placeholder.pk not in self._rendered_placeholders:
            # First time this placeholder is rendered
            if not self.toolbar._cache_disabled:
                # The toolbar middleware needs to know if the response
                # is to be cached.
                # Set the _cache_disabled flag to the value of cache_placeholder
                # only if the flag is False (meaning cache is enabled).
                self.toolbar._cache_disabled = not use_cache
            self._rendered_placeholders[placeholder.pk] = rendered_placeholder

        if editable:
            request = context.get("request", None)
            with override(
                request.toolbar.toolbar_language
            ) if request else contextlib.nullcontext():
                data = self.get_editable_placeholder_context(placeholder, page=page)
            data["content"] = placeholder_content
            placeholder_content = self.placeholder_edit_template.format(**data)

        context.pop()
        return mark_safe(placeholder_content)

    def get_editable_placeholder_context(
        self, placeholder: Placeholder, page: Optional[Page] = None
    ) -> dict:
        placeholder_cache = self.get_rendered_plugins_cache(placeholder)
        placeholder_toolbar_js = self.get_placeholder_toolbar_js(placeholder, page)
        plugin_toolbar_js_bits = (
            self.get_plugin_toolbar_js(plugin, page=page)
            for plugin in placeholder_cache["plugins"]
        )
        context = {
            "plugin_js": "".join(plugin_toolbar_js_bits),
            "placeholder_js": placeholder_toolbar_js,
            "placeholder_id": placeholder.pk,
        }
        return context

    def render_obj_placeholder(
        self,
        slot: str,
        context: Context,
        inherit: bool,
        nodelist=None,
        editable: bool = True,
    ):
        from cms.models import Placeholder

        # Check if page, if so delegate to render_page_placeholder
        if self.current_page:
            return self.render_page_placeholder(
                slot,
                context,
                inherit,
                nodelist=nodelist,
                editable=editable,
            )

        # Not page, therefore we will use toolbar object as
        # the current object and render the placeholder
        current_obj = self.toolbar.get_object()
        if current_obj is None:
            raise PlaceholderNotFound(f"No object found for placeholder '{slot}'")
        rescan_placeholders_for_obj(current_obj)
        placeholder = Placeholder.objects.get_for_obj(current_obj).get(slot=slot)
        content = self.render_placeholder(
            placeholder,
            context=context,
            page=current_obj,
            editable=editable,
            use_cache=True,
            nodelist=None,
        )
        return content

    def render_page_placeholder(
        self,
        slot: str,
        context: Context,
        inherit: bool,
        page: Optional[Page] = None,
        nodelist=None,
        editable: bool = True,
    ):
        if not self.current_page:
            # This method should only be used when rendering a cms page.
            return ""

        current_page = page or self.current_page
        placeholder_cache = self._placeholders_by_page_cache

        if current_page.pk not in placeholder_cache:
            # Instead of loading plugins for this one placeholder
            # try and load them for all placeholders on the page.
            self._preload_placeholders_for_page(current_page)

        try:
            placeholder = placeholder_cache[current_page.pk][slot]
        except KeyError:
            content = ""
            placeholder = None
        else:
            content = self.render_placeholder(
                placeholder,
                context=context,
                page=current_page,
                editable=editable,
                use_cache=True,
                nodelist=None,
            )
        should_inherit = (
            inherit
            and not content
            and current_page.parent
            # The placeholder cache is primed when the first placeholder
            # is loaded. If the current page's parent is not in there,
            # it means its cache was never primed as it wasn't necessary.
            and current_page.parent.pk in placeholder_cache
            # don't display inherited plugins in edit mode, so that the user doesn't
            # mistakenly edit/delete them. This is a fix for issue #1303. See the discussion
            # there for possible enhancements
            and not self.toolbar.edit_mode_active
        )

        if should_inherit:
            # nodelist is set to None to avoid rendering the nodes inside
            # a {% placeholder or %} block tag.
            content = self.render_page_placeholder(
                slot,
                context,
                inherit=True,
                page=current_page.parent,
                nodelist=None,
                editable=False,
            )

        if placeholder and (editable and self._placeholders_are_editable):
            # In edit mode, the contents of the placeholder are mixed with our
            # internal toolbar markup, so the content variable will always be True.
            # Use the rendered placeholder has_content flag instead.
            has_content = self._rendered_placeholders[placeholder.pk].has_content
        else:
            # User is not in edit mode or the placeholder doesn't exist.
            # Either way, we can trust the content variable.
            has_content = bool(content)

        if not has_content and nodelist:
            return content + nodelist.render(context)
        return content

    def render_static_placeholder(
        self, static_placeholder: StaticPlaceholder, context: Context, nodelist=None
    ):
        user = self.request.user

        if self.toolbar.edit_mode_active and user.has_perm(
            "cms.edit_static_placeholder"
        ):
            placeholder = static_placeholder.draft
            editable = True
            use_cache = False
        else:
            placeholder = static_placeholder.public
            editable = False
            use_cache = True

        # I really don't like these impromptu flags...
        placeholder.is_static = True

        content = self.render_placeholder(
            placeholder,
            context=context,
            editable=editable,
            use_cache=use_cache,
            nodelist=nodelist,
        )

        if static_placeholder.pk not in self._rendered_static_placeholders:
            # First time this static placeholder is rendered
            self._rendered_static_placeholders[
                static_placeholder.pk
            ] = static_placeholder
        return content

    def render_plugin(
        self,
        instance: CMSPlugin,
        context: Context,
        placeholder: Optional[Placeholder] = None,
        editable: bool = False,
    ):
        context["_last_plugin"] = instance  # Used if an exception is rendered
        if not placeholder:
            placeholder = instance.placeholder

        instance, plugin = instance.get_plugin_instance()

        if not instance or not plugin.render_plugin:
            return ""

        # we'd better pass a flat dict to template.render
        # as plugin.render can return pretty much any kind of context / dictionary
        # we'd better flatten it and force to a Context object
        # flattening the context means that template must be an engine-specific template object
        # which is guaranteed by get_cached_template if the template returned by
        # plugin._get_render_template is either a string or an engine-specific template object
        context = PluginContext(context, instance, placeholder)
        context = plugin.render(context, instance, placeholder.slot)
        context = flatten_context(context)
        template_name = plugin._get_render_template(context, instance, placeholder)
        template = self.templates.get_cached_template(template_name)
        content = template.render(context)

        for path in get_cms_setting("PLUGIN_PROCESSORS"):
            processor = import_string(path)
            content = processor(instance, placeholder, content, context)

        if editable:
<<<<<<< HEAD
            edit_disabled = getattr(instance, "edit_disabled", False) or getattr(plugin, "edit_disabled", False)
            content = self.plugin_edit_template.format(
                pk=instance.pk,
                content=content,
                disabled=' cms-edit-disabled' if edit_disabled else ''
            )
            placeholder_cache = self._rendered_plugins_by_placeholder.setdefault(placeholder.pk, {})
            placeholder_cache.setdefault('plugins', []).append(instance)
=======
            content = self.plugin_edit_template.format(pk=instance.pk, content=content)
            placeholder_cache = self._rendered_plugins_by_placeholder.setdefault(
                placeholder.pk, {}
            )
            placeholder_cache.setdefault("plugins", []).append(instance)
>>>>>>> 8274ff6c
        return mark_safe(content)

    def render_exception(
        self, action: str, context: Context, placeholder: Placeholder, editable: bool
    ) -> str:
        exc, value, traceback = context["exc_info"]
        placeholder_source_obj = placeholder.source.__class__._meta.verbose_name
        message = (
            f'{exc.__name__}: {value} when {action} "{placeholder}" on '
            f'{placeholder_source_obj} object "{placeholder.source}"'
        )
        if "_last_plugin" in context:
            instance = context["_last_plugin"]
            try:
                description = (
                    f"{instance._meta.verbose_name} {instance.get_short_description()}"
                )
            except Exception:
                description = f"{instance._meta.verbose_name}"
            message += f', plugin #{instance.pk} "{description}"'
        logger.error(message, exc_info=(exc, value, traceback))

        if editable:
            if settings.DEBUG:
                reporter = ExceptionReporter(context["request"], exc, value, traceback)
                html = reporter.get_traceback_html()
            else:
                html = ""
            heading = f'<h2 class="cms-rendering-exception-title">{message}</h2>'
            if "_last_plugin" in context:
                # Make error message editable by double-click to open the editor for the plugin causing the exception
                heading = self.plugin_edit_template.format(
                    pk=context["_last_plugin"].pk, content=heading
                )
                placeholder_cache = self._rendered_plugins_by_placeholder.setdefault(
                    placeholder.pk, {}
                )
                placeholder_cache.setdefault("plugins", []).append(instance)

            return f'<div class="cms-rendering-exception">{heading}{html}</div>'
        return ""

    def render_plugins(
        self,
        placeholder: Placeholder,
        language: str,
        context,
        editable: bool = False,
        template: Optional[str] = None,
    ) -> Generator[Union[SafeText, str], None, None]:
        plugins = self.get_plugins_to_render(
            placeholder=placeholder,
            template=template,
            language=language,
        )

        for plugin in plugins:
            plugin._placeholder_cache = placeholder
            yield self.render_plugin(plugin, context, placeholder, editable)

    def _get_cached_placeholder_content(self, placeholder, language):
        """
        Returns a dictionary mapping placeholder content and sekizai data.
        Returns None if no cache is present.
        """
        # Placeholders can be rendered multiple times under different sites
        # it's important to have a per-site "cache".
        site_id = self.current_site.pk
        site_cache = self._placeholders_content_cache.setdefault(site_id, {})
        # Placeholders can be rendered multiple times under different languages
        # it's important to have a per-language "cache".
        language_cache = site_cache.setdefault(language, {})

        if placeholder.pk not in language_cache:
            cached_value = get_placeholder_cache(
                placeholder,
                lang=language,
                site_id=site_id,
                request=self.request,
            )

            if cached_value is not None:
                # None means nothing in the cache
                # Anything else is a valid value
                language_cache[placeholder.pk] = cached_value
        return language_cache.get(placeholder.pk)

    def _get_content_object(self, page, slots=None):
        toolbar_obj = self.toolbar.get_object()
        if isinstance(toolbar_obj, PageContent) and toolbar_obj.page == page:
            # Current object belongs to the page itself
            return Placeholder.objects.get_for_obj(toolbar_obj)
        elif slots:
            # If looking for inherited placeholders, slots is specified
            if self.toolbar.preview_mode_active or self.toolbar.edit_mode_active:
                page_content = (
                    page.pagecontent_set(manager="admin_manager")
                    .current_content(language=self.request_language)
                    .first()
                )
            else:
                page_content = page.pagecontent_set.filter(
                    language=self.request_language
                ).first()
            return (
                Placeholder.objects.get_for_obj(page_content)
                if page_content
                else Placeholder.objects.none()
            )
        elif page_content := page.get_content_obj(
            self.request_language, fallback=False
        ):
            PageContent.page.field.set_cached_value(page_content, page)
            # Creates any placeholders missing on the page
            return page_content.rescan_placeholders().values()
        else:
            return Placeholder.objects.none()

    def _preload_placeholders_for_page(self, page, slots=None, inherit=False):
        """
        Populates the internal plugin cache of each placeholder
        in the given page if the placeholder has not been
        previously cached.
        """
        from cms.utils.plugins import assign_plugins

        placeholders = self._get_content_object(page, slots=slots)

        if inherit:
            # When the inherit flag is True,
            # assume all placeholders found are inherited and thus prefetch them.
            slots_w_inheritance = [pl.slot for pl in placeholders]
        elif not self.toolbar.edit_mode_active:
            # Scan through the page template to find all placeholders
            # that have inheritance turned on.
            slots_w_inheritance = [
                pl.slot for pl in page.get_declared_placeholders() if pl.inherit
            ]
        else:
            # Inheritance is turned off on edit-mode
            slots_w_inheritance = []

        if self.placeholder_cache_is_enabled():
            _cached_content = self._get_cached_placeholder_content
            # Only prefetch plugins if the placeholder
            # has not been cached.
            placeholders_to_fetch = [
                placeholder
                for placeholder in placeholders
                if _cached_content(placeholder, self.request_language) is None
            ]
        else:
            # cache is disabled, prefetch plugins for all
            # placeholders in the page.
            placeholders_to_fetch = placeholders

        if placeholders_to_fetch:
            assign_plugins(
                request=self.request,
                placeholders=placeholders_to_fetch,
                template=page.get_template(),
                lang=self.request_language,
            )

        # Inherit only placeholders that have no plugins
        # or are not cached.
        placeholders_to_inherit = [
            pl.slot
            for pl in placeholders
            if not getattr(pl, "_plugins_cache", None)
            and pl.slot in slots_w_inheritance
        ]

        if page.parent and placeholders_to_inherit:
            self._preload_placeholders_for_page(
                page=page.parent,
                slots=placeholders_to_inherit,
                inherit=True,
            )

        # Internal cache mapping placeholder slots
        # to placeholder instances.
        page_placeholder_cache = {}

        for placeholder in placeholders:
            # Save a query when the placeholder toolbar is rendered.
            placeholder.page = page
            page_placeholder_cache[placeholder.slot] = placeholder

        self._placeholders_by_page_cache[page.pk] = page_placeholder_cache


class StructureRenderer(BaseRenderer):
    load_structure = True
    placeholder_edit_template = """
        <script data-cms id="cms-plugin-child-classes-{placeholder_id}" type="text/cms-template">
            {plugin_menu_js}
        </script>
        <script data-cms>{plugin_js}\n{placeholder_js}</script>
        """

    def get_plugins_to_render(self, *args, **kwargs):
        plugins = super().get_plugins_to_render(*args, **kwargs)

        for plugin in plugins:
            yield plugin

            if not plugin.child_plugin_instances:
                continue

            for plugin in _unpack_plugins(plugin):
                yield plugin

    def render_placeholder(self, placeholder, language, page=None):
        rendered_plugins = self.render_plugins(
            placeholder, language=language, page=page
        )
        plugin_js_output = "".join(rendered_plugins)

        placeholder_toolbar_js = self.get_placeholder_toolbar_js(placeholder, page)
        rendered_placeholder = RenderedPlaceholder(
            placeholder=placeholder,
            language=language,
            site_id=self.current_site.pk,
            cached=False,
            editable=True,
        )

        if placeholder.pk not in self._rendered_placeholders:
            self._rendered_placeholders[placeholder.pk] = rendered_placeholder

        placeholder_structure_is = self.placeholder_edit_template.format(
            placeholder_id=placeholder.pk,
            plugin_js=plugin_js_output,
            plugin_menu_js=self.get_placeholder_plugin_menu(placeholder, page=page),
            placeholder_js=placeholder_toolbar_js,
        )
        return mark_safe(placeholder_structure_is)

    def render_page_placeholder(self, page, placeholder, language=None):
        return self.render_placeholder(placeholder, language=language, page=page)

    def render_static_placeholder(self, static_placeholder, language=None):
        user = self.request.user

        if not user.has_perm("cms.edit_static_placeholder"):
            return ""

        language = language or self.request_language

        placeholder = static_placeholder.draft
        # I really don't like these impromptu flags...
        placeholder.is_static = True

        content = self.render_placeholder(placeholder, language=language)

        if static_placeholder.pk not in self._rendered_static_placeholders:
            # First time this static placeholder is rendered
            self._rendered_static_placeholders[
                static_placeholder.pk
            ] = static_placeholder
        return content

    def render_plugin(self, instance, page=None):
        placeholder_cache = self._rendered_plugins_by_placeholder.setdefault(
            instance.placeholder_id, {}
        )
        placeholder_cache.setdefault("plugins", []).append(instance)
        return self.get_plugin_toolbar_js(instance, page=page)

    def render_plugins(self, placeholder, language, page=None):
        template = page.get_template() if page else None
        plugins = self.get_plugins_to_render(placeholder, language, template)

        for plugin in plugins:
            plugin._placeholder_cache = placeholder
            yield self.render_plugin(plugin, page=page)


class LegacyRenderer(ContentRenderer):
    load_structure = True
    placeholder_edit_template = """
        {content}
        <div class="cms-placeholder cms-placeholder-{placeholder_id}"></div>
        <script data-cms id="cms-plugin-child-classes-{placeholder_id}" type="text/cms-template">
            {plugin_menu_js}
        </script>
        <script data-cms>{plugin_js}\n{placeholder_js}</script>
        """

    def get_editable_placeholder_context(self, placeholder, page=None):
        context = super().get_editable_placeholder_context(placeholder, page)
        context["plugin_menu_js"] = self.get_placeholder_plugin_menu(
            placeholder, page=page
        )
        return context


class PluginContext(Context):
    """
    This subclass of template.Context automatically populates itself using
    the processors defined in CMS_PLUGIN_CONTEXT_PROCESSORS.
    Additional processors can be specified as a list of callables
    using the "processors" keyword argument.
    """

    def __init__(self, dict_, instance, placeholder, processors=None, current_app=None):
        dict_ = flatten_context(dict_)
        super().__init__(dict_)

        if not processors:
            processors = []

        for path in get_cms_setting("PLUGIN_CONTEXT_PROCESSORS"):
            processor = import_string(path)
            self.update(processor(instance, placeholder, self))
        for processor in processors:
            self.update(processor(instance, placeholder, self))<|MERGE_RESOLUTION|>--- conflicted
+++ resolved
@@ -561,22 +561,14 @@
             content = processor(instance, placeholder, content, context)
 
         if editable:
-<<<<<<< HEAD
-            edit_disabled = getattr(instance, "edit_disabled", False) or getattr(plugin, "edit_disabled", False)
+            disable_edit = getattr(instance, "disable_edit", False) or getattr(plugin, "disable_edit", False)
             content = self.plugin_edit_template.format(
                 pk=instance.pk,
                 content=content,
-                disabled=' cms-edit-disabled' if edit_disabled else ''
+                disabled=' cms-edit-disabled' if disable_edit else ''
             )
             placeholder_cache = self._rendered_plugins_by_placeholder.setdefault(placeholder.pk, {})
             placeholder_cache.setdefault('plugins', []).append(instance)
-=======
-            content = self.plugin_edit_template.format(pk=instance.pk, content=content)
-            placeholder_cache = self._rendered_plugins_by_placeholder.setdefault(
-                placeholder.pk, {}
-            )
-            placeholder_cache.setdefault("plugins", []).append(instance)
->>>>>>> 8274ff6c
         return mark_safe(content)
 
     def render_exception(
