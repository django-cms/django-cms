--- conflicted
+++ resolved
@@ -226,14 +226,8 @@
         '<template class="cms-plugin cms-plugin-end cms-plugin-{pk}"></template>'
     )
     placeholder_edit_template = (
-<<<<<<< HEAD
         '{content} '
         '<div class="cms-placeholder cms-placeholder-{placeholder_id}"></div>{plugin_js}{placeholder_js}'
-=======
-        "{content} "
-        '<div class="cms-placeholder cms-placeholder-{placeholder_id}"></div> '
-        "<script data-cms>{plugin_js}\n{placeholder_js}</script>"
->>>>>>> 8274ff6c
     )
 
     def __init__(self, request: HttpRequest):
