--- conflicted
+++ resolved
@@ -278,13 +278,8 @@
                 display: none;
             }
             &.cms-draggable-disallowed {
-<<<<<<< HEAD
                 border: 2px solid hsl(from $color-danger h calc(s + 80%) l);
                 background: color-mix(in srgb, $color-danger 10%, transparent);
-=======
-                border: 2px solid color.adjust($color-danger, $saturation: 80%);
-                background: rgba($color-danger, 0.1);
->>>>>>> d306559f
             }
         }
         .cms-draggables-empty {
@@ -403,11 +398,7 @@
 
     .cms-draggable-selected .cms-dragitem,
     .cms-draggable-selected .cms-dragitem strong {
-<<<<<<< HEAD
         color: hsl(from color-primary calc(h + 15) s l);
-=======
-        color: color.adjust($color-primary-fallback, $hue: 15deg);
->>>>>>> d306559f
     }
     .cms-draggable-selected .cms-draggable .cms-dragitem,
     .cms-draggable-selected .cms-draggable .cms-dragitem strong {
@@ -417,13 +408,8 @@
     .cms-draggable-allowed,
     .cms-draggable-hover-allowed,
     .cms-draggable-placeholder {
-<<<<<<< HEAD
         color: color-mix(rgba $color-primary, $white 40%);
         border-color: color-mix(rgba $color-primary, $white 40%);
-=======
-        color: color.adjust($color-primary-fallback, $lightness: 40%);
-        border-color: color.adjust($color-primary-fallback, $lightness: 40%);
->>>>>>> d306559f
     }
     .cms-draggable-hover-allowed,
     .cms-draggable-placeholder {
@@ -433,15 +419,9 @@
 
     .cms-draggable-disallowed,
     .cms-draggable-hover-disallowed {
-<<<<<<< HEAD
         color: hsl(from $color-danger h calc(s + 80%) l);
         background: color-mix(in srgb, $color-danger 10%, transparent);
         box-shadow: 0 0 0 2px hsl(from $color-danger h calc(s + 80%) l);
-=======
-        color: color.adjust($color-danger, $saturation: 80%);
-        background: rgba($color-danger, 0.1);
-        box-shadow: 0 0 0 2px color.adjust($color-danger, $saturation: 80%);
->>>>>>> d306559f
         &:before {
             display: none;
         }
