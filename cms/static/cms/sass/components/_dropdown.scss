@use "sass:color";
<<<<<<< HEAD
=======

>>>>>>> d306559f
.cms-dropdown-caret {
    display: inline-block;
    width: 0;
    height: 0;
    margin-left: 2px;
    vertical-align: middle;
    border-top:   5px dashed;
    border-top:   5px solid \9; // IE8
    border-right: 5px solid transparent;
    border-left:  5px solid transparent;
}

.cms-dropdown {
    position: relative;

    > .cms-btn {
        border-radius: $border-radius-base !important;
    }
}

// Prevent the focus on the dropdown toggle when closing dropdowns
.cms-dropdown-toggle:focus {
    outline: 0;
}

.cms-dropdown-toggle-thin {
    margin-left: -1px;
    padding-left: 7px !important;
    padding-right: 7px !important;

    .cms-dropdown-caret {
        margin-left: 0px;
    }
}

.cms-dropdown-menu {
    position: absolute;
    top: 100%;
    left: 0;
    z-index: z('dropdown', 'base');
    display: none !important; // none by default, but block on "open" of the menu
    float: left;
    min-width: $dropdown-width;
    padding: 5px 0;
    margin: 2px 0 0; // override default ul
    list-style: none;
    font-size: $font-size-normal !important;
    text-align: left; // Ensures proper alignment if parent has it changed (e.g., modal footer)
    background-color: $dropdown-bg;
    border: 1px solid $dropdown-border;
    border-radius: $border-radius-normal;
    box-shadow: $dropdown-shadow;
    background-clip: padding-box;

    // Links within the dropdown menu
    > li > a {
        display: block !important;
        padding: 3px 20px !important;
        border: none !important;
        clear: both;
        font-weight: normal;
        line-height: 30px;
        float: none !important;
        font-size: $font-size-normal !important;
        border-radius: 0 !important;
        padding-top: 0 !important;
        padding-bottom: 0 !important;
        height: 30px;
        color: $dropdown-link-color;
        &.cms-btn-action,
        &.cms-btn-caution {
            color: $white;
        }
        white-space: nowrap; // prevent links from randomly breaking onto new lines
    }

    .cms-toolbar-item-navigation-break {
        @include hide-content();
        height: 1px;
        margin: 0 0 4px;
        padding: 0 0 4px;
        border-bottom: 1px solid $gray-lighter;
    }
}
.cms-toolbar-right {
    .cms-dropdown-menu {
        left: auto;
        right: -1px;
    }
}

// Hover/Focus state
.cms-dropdown-menu > li > a {
    border-radius: none;
    background-color: none;
    &:hover,
    &:focus {
        text-decoration: none;
        color: $dropdown-link-hover-color;
        background-color: $dropdown-link-hover-bg;
    }
}

// Active state
.cms-dropdown-menu > li > a.cms-btn-active {
    &,
    &:hover,
    &:focus {
        color: $dropdown-link-active-color;
        text-decoration: none;
        outline: 0;
        background-color: $dropdown-link-active-bg;
    }
}

// Disabled state
//
// Gray out text and ensure the hover/focus state remains gray

.cms-dropdown-menu > li > a.cms-btn-disabled {
    opacity: 0.2 !important;
    &,
    &:hover,
    &:focus {
        color: $dropdown-link-disabled-color;
    }

    // Nuke hover/focus effects
    &,
    &:hover,
    &:focus {
        text-decoration: none !important;
        background-color: transparent !important;
        background-image: none !important;
        cursor: not-allowed !important;
    }
}

// Open state for the dropdown
.cms-dropdown-open {
    // Show the menu
    > .cms-dropdown-menu {
        display: block !important;
    }

    // Remove the outline when :focus is triggered
    .cms-dropdown-toggle {
        outline: 0;
    }

    .cms-dropdown-toggle {
        @extend .cms-btn-active;
    }
}


// Backdrop to catch body clicks on mobile, etc.
.cms-dropdown-backdrop {
    position: fixed;
    left: 0;
    right: 0;
    bottom: 0;
    top: 0;
    z-index: z('dropdown', 'backdrop');
}

.cms-toolbar-item-navigation .cms-toolbar-item-navigation-hover .cms-more-dropdown-full {
    .cms-dropdown-toggle {
        text-align: left !important;
        .cms-dropdown-caret {
            position: absolute;
            right: 15px;
            top: 18px;
        }
    }
    .cms-dropdown-menu {
        display: none !important;
        margin-left: 0px !important;
        width: 100% !important;
        border: 1px solid $gray-lighter;
        border-bottom-left-radius: $border-radius-normal;
        border-bottom-right-radius: $border-radius-normal;
        margin-top: -1px;
        li > a.cms-btn {
            text-align: left;
        }
    }
    .cms-dropdown-open .cms-dropdown-menu {
        display: block !important;
    }

    .cms-btn-group {
        display: table;
        width: 100%;
        > .cms-btn {
            display: table-cell;
            text-align: left !important;
            &.cms-btn-action,
            &.cms-btn-caution {
                color: $white;
            }
            &:first-child {
                border-right: none !important;
            }
            &:last-child {
                width: 40px;
                text-align: center !important;
            }

            .cms-dropdown-caret {
                position: static !important;
            }
        }
    }
}

.cms-btn-group {
    > .cms-btn {
        &.cms-btn-action:last-child {
<<<<<<< HEAD
            border-left: 1px solid color-mix(in srgb, $color-primary 10%, var(--dca-black));

        }
        &.cms-btn-caution:last-child {
            border-left: 1px solid color-mix(in srgb, $color-primary 10%, var(--dca-black));
=======
            border-left: 1px solid color.adjust($color-primary-fallback, $lightness: -10%);

        }
        &.cms-btn-caution:last-child {
            border-left: 1px solid color.adjust($color-danger, $lightness: -10%);
>>>>>>> d306559f
        }
    }
}

&.cms.cms-toolbar-debug .cms-btn-group > .cms-btn.cms-btn-action:last-child {
    border-left: 1px solid color.adjust($toolbar-debug-bgcolor, $lightness: -10%) !important;
}<|MERGE_RESOLUTION|>--- conflicted
+++ resolved
@@ -1,8 +1,5 @@
 @use "sass:color";
-<<<<<<< HEAD
-=======
-
->>>>>>> d306559f
+
 .cms-dropdown-caret {
     display: inline-block;
     width: 0;
@@ -222,19 +219,11 @@
 .cms-btn-group {
     > .cms-btn {
         &.cms-btn-action:last-child {
-<<<<<<< HEAD
             border-left: 1px solid color-mix(in srgb, $color-primary 10%, var(--dca-black));
 
         }
         &.cms-btn-caution:last-child {
             border-left: 1px solid color-mix(in srgb, $color-primary 10%, var(--dca-black));
-=======
-            border-left: 1px solid color.adjust($color-primary-fallback, $lightness: -10%);
-
-        }
-        &.cms-btn-caution:last-child {
-            border-left: 1px solid color.adjust($color-danger, $lightness: -10%);
->>>>>>> d306559f
         }
     }
 }
