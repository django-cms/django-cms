//##############################################################################
// TOOLBAR

@use "sass:math";

.cms-toolbar {
    position: fixed;
    top: 0;
    left: 0;
    right: 0;
    z-index: z(toolbar, base);
    min-height: $toolbar-height;
    margin-top: 0;
    background-color: $white;
    backface-visibility: hidden;
    &:after {
        position: absolute;
        content: '';
        box-shadow: $toolbar-shadow;
        top: 100%;
        left: 0;
        right: 0;
        height: 1px;
        margin-top: -1px;
        z-index: z(default);
        clip: rect(0, auto, 10px, 0);
        background: $toolbar-border !important;
        @at-root .cms-structure-mode-structure & {
            inset-inline-end: $toolbar-height - 1px;
        }
    }

    .cms-toolbar-left {
        position: absolute;
        inset-inline-start: 0;
        top: 0;
        z-index: z(toolbar, inset-inline-start);
    }
    .cms-toolbar-right {
        position: absolute;
        inset-inline-end: 0;
        top: 0;
        z-index: z(toolbar, inset-inline-end);
        padding-inline-end:$toolbar-height;
    }

    .cms-toolbar-left .cms-toolbar-item {
        margin-inline-end: $toolbar-left-space;
        &:last-child {
            margin-inline-end: 0;
        }
    }
    .cms-toolbar-right .cms-toolbar-item {
        margin-inline-end: $toolbar-right-space;
    }

    // items
    .cms-toolbar-item {
        float: left;
<<<<<<< HEAD
        [dir=rtl] & {
=======
        &:dir(rtl) {
>>>>>>> 6c2a0be0
            float: right;
        }
    }
}


@at-root .cms-toolbar-non-sticky {
    position: static !important;
    .cms .cms-toolbar {
        position: absolute;
    }
}


//###########################################################
// #TOOLBAR/debug#
&.cms-toolbar-debug {
    .cms-debug-bar {
        position: absolute;
        left: 0;
        right: 0;
        top: 0;
        z-index: z(debug);
        height: $toolbar-debug-height;
        background-color: $toolbar-debug-bgcolor;
        z-index: 30;

        @at-root .cms-structure-mode-structure & {
            inset-inline-end: $toolbar-height;
        }
    }
    .cms-toolbar .cms-btn-action {
        background-color: $toolbar-debug-bgcolor;
        border-color: $toolbar-debug-bgcolor;
        color: black;
        &:active,
        &:focus {
            background-color: $toolbar-debug-bgcolor;
            border-color: $toolbar-debug-bgcolor;
            color: black;
        }
    }
}

//###########################################################
// #TOOLBAR/navigation#
.cms-toolbar-item-navigation {
    li {
        position: relative;
        float: left;
<<<<<<< HEAD
        [dir=rtl] & {
=======
        &:dir(rtl) {
>>>>>>> 6c2a0be0
            float: right;
        }
    }
    li a {
        float: left;
<<<<<<< HEAD
        [dir=rtl] & {
=======
        &:dir(rtl) {
>>>>>>> 6c2a0be0
            float: right;
        }
        color: $toolbar-menu-item-color;
        padding: $toolbar-menu-item-padding;
        line-height: $toolbar-height;
        height: $toolbar-height;
        cursor: default;
    }
    li ul {
        display: none;
    }
    > li:first-child > a span {
        font-weight: 600;
    }
    .cms-icon {
        display: none;
        position: absolute;
        top: 50%;
        inset-inline-end: 7px;
        margin-top: math.div(-$toolbar-dropdown-item-icon-size, 2);
        font-size: $toolbar-dropdown-item-icon-size;
        transform: rotate(180deg);
    }

    // hover effect
    .cms-toolbar-item-navigation-hover {
        ul {
            display: block;
            position: absolute;
            top: $toolbar-height;
            inset-inline-start: 0;
            min-width: $toolbar-dropdown-min-width;
            padding: $toolbar-dropdown-padding;
            border: 1px solid $white;
            border-top: none;
            border-radius: 0 0 $toolbar-dropdown-border-radius $toolbar-dropdown-border-radius;
            background-color: $toolbar-dropdown-bgcolor;
            box-shadow: $toolbar-dropdown-shadow;
        }
        ul li {
            float: none;
        }
        ul li a {
            display: block;
            float: none;
            white-space: nowrap;
            line-height: $toolbar-dropdown-item-height;
            height: $toolbar-dropdown-item-height;
            padding: $toolbar-dropdown-item-padding;
            cursor: pointer;
        }
        ul ul {
            border-top: 1px solid $gray-lightest;
            border-radius: 0 $toolbar-dropdown-border-radius $toolbar-dropdown-border-radius 0;
        }

        // second level
        .cms-toolbar-item-navigation-children {
            ul {
                display: none;
                top: -(nth($toolbar-dropdown-padding, 1) + 1px);
                inset-inline-start: 100%;
            }
            > a {
                cursor: default;
            }
            > a span {
                display: block;
                .cms-icon {
                    display: block;
<<<<<<< HEAD
                    [dir="rtl"] & {
=======
                    &:dir(rtl) {
>>>>>>> 6c2a0be0
                        // undo arrow rotation for RTL
                        transform: rotate(0deg);
                    }
                }

            }
        }

        // anchor hover
        > a {
            color: $toolbar-menu-item-hover-color !important;
            background: $toolbar-menu-item-hover-bgcolor;
        }

        // add active style
        .cms-toolbar-item-navigation-active > a {
            font-weight: 800;
        }
    }

    .cms-toolbar-item-navigation-break {
        @include hide-content();
        height: 1px;
        margin: 0 0 4px;
        padding: 0 0 4px;
        border-bottom: 1px solid $gray-lighter;
    }

    .cms-toolbar-item-navigation-disabled {
        a {
            cursor: default !important;
            opacity: 0.2;
            &,
            &:hover,
            &:active,
            &:focus {
                color: $toolbar-menu-item-color !important;
                background: none !important;
                box-shadow: none;
            }
        }
        ul {
            display: none !important;
        }
    }
}

.cms-toolbar-more {
    display: none;

    .cms-toolbar-item-navigation-children {
        padding: 0;
    }

    .cms-toolbar-item {
        float: none;
<<<<<<< HEAD
        [dir=rtl] & {
=======
        [dir="rtl"] & {
>>>>>>> 6c2a0be0
            // a bit weird, but if removed, it will best match
            // with [dir="rtl"] div.cms .cms-toolbar .cms-toolbar-item
            // and will float to the right
            float: none;
        }
        margin: $toolbar-menu-item-padding !important;
        overflow: hidden;
        margin-top: 5px;
        margin-bottom: 8px;
    }
    .cms-toolbar-item-cms-mode-switcher a {
        float: left !important;
<<<<<<< HEAD
        [dir=rtl] & {
=======
        &:dir(rtl) {
>>>>>>> 6c2a0be0
            float: right !important;
        }
        width: 50%;
    }
    .cms-toolbar-item-buttons {
        .cms-btn {
            text-align: center;
        }
    }

    .cms-btn {
        color: $btn-default-color;
    }
    .cms-btn-action {
        color: $btn-action-color;
    }
    .cms-more-buttons + .cms-toolbar-item-navigation-children {
        padding-top: 8px;
        border-top: 1px solid $gray-lighter;
    }
    .cms-toolbar-item-dark-mode-toggle {
        display: none;
    }
}
.cms-toolbar-item-navigation .cms-toolbar-item-navigation-hover .cms-more-dropdown-full {
    position: fixed;
    width: 100%;
    // 100vw is better because if the user's content exceeds the viewport width
    // the dropdown will also go out of the screen, which is not ideal, esp. on mobile
    width: 100vw;
    top: $toolbar-height;
    bottom: 0;
    overflow-y: scroll;
    -webkit-overflow-scrolling: touch;

    .cms-icon {
        display: none !important;
    }

    > li {
        border-bottom: 1px solid $gray-lighter;
    }

    .cms-more-buttons {
        border-bottom: none;
    }

    li a:not(.cms-btn) {
        color: $toolbar-menu-item-color !important;
        background: transparent !important;
    }
    li a {
        position: relative;
        line-height: 1.4 * $toolbar-dropdown-item-height;
        height: 1.4 * $toolbar-dropdown-item-height;
        overflow: hidden;
        text-overflow: ellipsis;
    }
    ul {
        display: block !important;
        border: none;
        box-shadow: none;
        position: relative;
        inset-inline-start: 0;
        top: 0;
        border-radius: 0;
        margin-inline-start:20px;
    }
}
.cms-toolbar-item-cms-mode-switcher {
    // display: none;
    position: absolute;
    inset-inline-end: 0;
    top: 0;
    width: $toolbar-height;
    height: $toolbar-height;
    margin-inline-end:0 !important;

    .cms-btn {
        position: absolute;
        inset-inline-end: 0;
        top: 0;
        border-top: 0 !important;
        border-right: 0 !important;
        width: $toolbar-height;
        height: $toolbar-height - 1px;
        display: block;
        border-radius: 0;
        border-bottom: 0;
        clip: rect(0, $toolbar-height, $toolbar-height, 0px);
        .cms-icon {
            position: absolute;
            inset-inline-start: math.div($toolbar-height, 2);
            top: math.div($toolbar-height, 2);
            margin-inline-start:-10px;
            margin-top: -9px;
            font-size: 20px !important;
        }
        &.cms-btn-active {
            height: $toolbar-height;
            &,
            &:active,
            &:focus {
                border-color: $toolbar-border !important;
                background-color: $structure-bgcolor !important;
            }
        }
    }
}

//###########################################################
// #TOOLBAR/dialog#
.cms-messages {
    display: none;
    position: fixed;
    top: $toolbar-height;
    z-index: z(messages);
    color: $messages-color;
    font-size: $messages-font-size;
    font-weight: $messages-font-weight;
    line-height: $messages-line-height;
    width: $messages-width;
    min-height: $messages-line-height;
    margin: 0;
    padding: $messages-padding;
    border-radius: 0 0 $messages-border-radius $messages-border-radius;
    background: $messages-bgcolor;
    transition: top $speed-base;
    * {
        color: $messages-color;
        font-size: $messages-font-size;
        font-weight: $messages-font-weight;
        line-height: $messages-line-height;
    }

    a {
        color: $color-primary;
    }
    a:hover {
        text-decoration: underline;
    }
    strong {
        color: $color-primary;
        filter: brightness(1.1);
        font-weight: $messages-font-weight;
    }
    ul {
        display: inline;
        color: $messages-color;
    }
    ul li {
        display: inline;
        color: $messages-color;
        font-weight: $messages-font-weight;
    }

    .cms-messages-close {
        cursor: pointer;
        display: none;
        float: right;
<<<<<<< HEAD
        [dir=rtl] & {
=======
        &:dir(rtl) {
>>>>>>> 6c2a0be0
            float: left;
        }
        position: relative;
        width: $messages-close-area-size;
        height: $messages-line-height;
        text-align: end;
        span {
            font-size: $messages-close-icon-size;
        }
        &:hover span {
            color: $color-primary;
        }
    }
}
.cms-messages-error strong {
    color: $color-danger;
}

//###########################################################
// #TOOLBAR/elements/logo#
.cms-toolbar-item-logo {
    margin-inline-end:0 !important;

    a {
        @extend .cms-icon;
        @extend .cms-icon-logo;
        color: $black;
        font-size: $toolbar-logo-height;
        line-height: $toolbar-height;
        height: $toolbar-height;
        transition: color $speed-base;
        padding-inline-start:$toolbar-left-space;
        padding-inline-end:$toolbar-left-space;

        span {
            display: none;
        }

        &:hover,
        &:active,
        &:focus {
            color: $color-primary;
        }
    }
}

// #TOOLBAR/elements/form#
.cms-form-login {
    label {
        display: inline-block;
        vertical-align: middle;
        line-height: $toolbar-height;
        padding-inline-start:$toolbar-left-space;
        margin: 0;
        cursor: pointer;
    }
    label span {
        display: inline-block;
    }
    input[type="text"],
    input[type="password"] {
        display: inline-block;
        color: $login-form-input-color;
        font-size: $login-form-input-font-size;
        height: $login-form-input-height - 2px;
        line-height: $login-form-input-height - 2px;
        width: $login-form-input-width;
        margin: 0;
        padding: 0 $login-form-input-padding-horizontal;
        border: 1px solid $login-form-input-border;
        border-radius: $login-form-input-border-radius;
        box-shadow: 0 1px 0 $white;
        text-transform: none;

        &:focus {
            transition: outline 0.2s;
            border-color: $color-primary;
            box-shadow: inset 0 0 2px $gray-lighter;
        }
    }
    input[type="submit"] {
        display: block;
        font-size: $login-form-input-font-size - 1px;
        text-transform: uppercase;
        height: $login-form-input-height - 2px;
        line-height: $login-form-input-height - 2px;
        padding: 0 $login-form-submit-padding-horizontal;
        &:-moz-focus-inner {
            border: 0;
        }
    }

    .cms-error {
        color: $color-danger;
    }
    .cms-error input {
        border: 1px solid $color-danger;
    }

    // overlap with logo when it gets too small
    @media (max-width: $screen-tablet - 280px) {
        margin-inline-start:-110px;
    }
    // mobile only
    @media (max-width: $screen-tablet) {
        position: relative;
        // remove spaces
        font-size: 1px;
        line-height: 0;
        background: $white;
        label {
            position: relative;
            padding: 0;
            margin-inline-end:-1px;
            margin-bottom: -1px;
        }
        label span {
            position: absolute;
            inset-inline-start: 5px;
            top: 0;
            z-index: 1;
            color: $gray-light;
        }
        // setup inputs
        input[type="text"] {
            border-radius: $border-radius-base 0 0 $border-radius-base;
        }
        input[type="password"] {
            border-radius: 0;
        }
        input[type="text"],
        input[type="password"] {
            position: relative;
            z-index: 10;
            width: 95px;
            &:focus,
            &:valid {
                background: $white;
            }
        }
        input[type="submit"] {
            border-radius: 0 $border-radius-base $border-radius-base 0;
            padding: 0  math.div($login-form-submit-padding-horizontal, 2);
        }
    }
}

// #TOOLBAR/elements/buttongroups#
.cms-toolbar-item-buttons {
    $margin: math.div($toolbar-height - $toolbar-button-height, 2);
    margin: $margin 0 $margin;

    a {
        float: left;
<<<<<<< HEAD
        [dir=rtl] & {
=======
        &:dir(rtl) {
>>>>>>> 6c2a0be0
            float: right;
        }
        line-height: $toolbar-button-height;
        height: $toolbar-button-height;
        font-size: $toolbar-button-font-size;
        padding: 0 $toolbar-button-padding-horizontal;
    }
    a:first-child {
        border-radius: $toolbar-button-border-radius 0 0 $toolbar-button-border-radius;
    }
    a:last-child {
        margin-inline-start:-1px;
        border-radius: 0 $toolbar-button-border-radius $toolbar-button-border-radius 0;
    }
    a:only-child {
        border-radius: $toolbar-button-border-radius;
    }
}

// TODO Reimplement blinking if unpublished content is present
//###########################################################
// #TOOLBAR/blocker#
.cms-screenblock {
    position: fixed;
    top: 0;
    inset-inline-end: 0;
    z-index: z(screenblock);
    color: $screenblock-color;
    text-align: center;
    width: 100%;
    height: 100%;
    background-color: $screenblock-bgcolor;
}

.cms-screenblock-inner {
    margin-top: $screenblock-inner-position;
    h1 {
        font-size: 28px;
        line-height: 30px;
    }
    h1,
    p {
        color: $gray-light;
        text-align: center;
    }
    a {
        color: $white;
    }
    a:hover {
        text-decoration: underline;
    }
}

@at-root .cms-scrollbar-measure {
    position: absolute;
    top: -9999px;
    width: 50px;
    height: 50px;
    overflow: scroll;
}

.cms-loading-bar {
    background: $color-primary;

    position: fixed;
    z-index: 99999999;
    top: 0;
    inset-inline-start: 0;

    width: 100%;
    height: 3px;
}

.cms-loading-peg {
    display: block;
    position: absolute;
    inset-inline-end: 0px;
    width: 100px;
    height: 100%;
    box-shadow: 0 0 10px #29d, 0 0 5px $color-primary;
    opacity: 1.0;
    transform: rotate(3deg) translate(0px, -4px);
}<|MERGE_RESOLUTION|>--- conflicted
+++ resolved
@@ -57,11 +57,7 @@
     // items
     .cms-toolbar-item {
         float: left;
-<<<<<<< HEAD
-        [dir=rtl] & {
-=======
         &:dir(rtl) {
->>>>>>> 6c2a0be0
             float: right;
         }
     }
@@ -112,21 +108,13 @@
     li {
         position: relative;
         float: left;
-<<<<<<< HEAD
-        [dir=rtl] & {
-=======
         &:dir(rtl) {
->>>>>>> 6c2a0be0
             float: right;
         }
     }
     li a {
         float: left;
-<<<<<<< HEAD
-        [dir=rtl] & {
-=======
         &:dir(rtl) {
->>>>>>> 6c2a0be0
             float: right;
         }
         color: $toolbar-menu-item-color;
@@ -197,11 +185,7 @@
                 display: block;
                 .cms-icon {
                     display: block;
-<<<<<<< HEAD
-                    [dir="rtl"] & {
-=======
                     &:dir(rtl) {
->>>>>>> 6c2a0be0
                         // undo arrow rotation for RTL
                         transform: rotate(0deg);
                     }
@@ -258,11 +242,7 @@
 
     .cms-toolbar-item {
         float: none;
-<<<<<<< HEAD
-        [dir=rtl] & {
-=======
         [dir="rtl"] & {
->>>>>>> 6c2a0be0
             // a bit weird, but if removed, it will best match
             // with [dir="rtl"] div.cms .cms-toolbar .cms-toolbar-item
             // and will float to the right
@@ -275,11 +255,7 @@
     }
     .cms-toolbar-item-cms-mode-switcher a {
         float: left !important;
-<<<<<<< HEAD
-        [dir=rtl] & {
-=======
         &:dir(rtl) {
->>>>>>> 6c2a0be0
             float: right !important;
         }
         width: 50%;
@@ -440,11 +416,7 @@
         cursor: pointer;
         display: none;
         float: right;
-<<<<<<< HEAD
-        [dir=rtl] & {
-=======
         &:dir(rtl) {
->>>>>>> 6c2a0be0
             float: left;
         }
         position: relative;
@@ -599,11 +571,7 @@
 
     a {
         float: left;
-<<<<<<< HEAD
-        [dir=rtl] & {
-=======
         &:dir(rtl) {
->>>>>>> 6c2a0be0
             float: right;
         }
         line-height: $toolbar-button-height;
