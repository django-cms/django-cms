@charset "utf-8";
/*!
 * @copyright:	https://github.com/divio/django-cms
 */

#cms-toolbar {
    position: absolute;
    top: 5px;
    left: 0;
    z-index: 9999999;
    width: 100%;
    //######################################################################################################################
    // #TOOLBAR#
    .cms-toolbar {
        display: none;
        position: fixed;
        top: 0;
        left: 0;
        z-index: 999999;
        width: 100%;
        min-width: 320px;
        height: 30px;
        border-bottom: 1px solid $color-grey !important;
        background: rgba($color-grey-5, 0);
        background: linear-gradient($gradient-toolbar);
        /* hack for ie9 */ background/**/: #fcfcfc;
        background-color: white;
        box-shadow: 0 0 5px rgba(0, 0, 0, 0.2);

        .cms-toolbar-left {
            position: relative;
            float: left;
            z-index: 10;
            padding-left: 10px;
        }
        .cms-toolbar-right {
            position: relative;
            float: right;
            z-index: 10;
            padding-right: 32px;
        }

        .cms-toolbar-left .cms-toolbar-item {
            margin-left: 10px;
        }
        .cms-toolbar-right .cms-toolbar-item {
            margin-right: 20px;
        }

        // items
        .cms-toolbar-item {
            float: left;
        }
        .cms-toolbar-item-buttons a {
            border-bottom: none !important;
        }
    }

    // do some responsive magic
    @media only screen and (max-width: 800px) {
        .cms-toolbar-right {
            display: none;
        }
    }

    //######################################################################################################################
    // #TOOLBAR/debug#
    &.cms-toolbar-debug {
        .cms-toolbar {
            top: 5px !important;
        }
        .cms-toolbar-trigger {
            top: 5px !important;
        }

        .cms-debug-bar {
            position: fixed;
            top: 0;
            left: 0;
            z-index: 99999999;
            width: 100%;
            height: 5px;
            border-bottom: 1px solid #ddd;
<<<<<<< HEAD
            background-color: #fcd200;
            background-image: linear-gradient(
                135deg,
                rgba(255, 255, 255, .8) 25%,
                transparent 25%,
                transparent 50%,
                rgba(255, 255, 255, .8) 50%,
                rgba(255, 255, 255, .8) 75%,
                transparent 75%,
                transparent
            );
            background-size: 10px 10px;
=======
            background: #fdffc8 url("../img/toolbar/sprite_toolbar.png") repeat-x left -444px;
            @include print-and-retina() {
                background-image: url("../img/toolbar/sprite_toolbar@2x.png") !important;
                background-size: 190px !important;
            }
>>>>>>> 0378a3f2
        }
    }
    &.cms-toolbar-debug #container {
        padding-top: 35px !important;
    }

    //##################################################################################################################
    // #TOOLBAR/navigation#
    .cms-toolbar-item-navigation {
        li {
            position: relative;
            float: left;
            zoom: 1;
        }
        li a {
            float: left;
            zoom: 1;
            padding: 5px 10px;
            cursor: default;
        }
        li ul {
            display: none;
        }
        > li:first-child > a span {
            font-weight: 800;
            line-height: 12px;
        }
        .cms-icon {
            display: none;
            position: absolute;
            top: 7px;
            right: 7px;
            font-size: 10px;
            transform: rotate(180deg);
        }

        // hover effect
        .cms-toolbar-item-navigation-hover {
            ul {
                display: block;
                position: absolute;
                top: 30px;
                left: 0;
                min-width: 180px;
                padding: 3px 0;
                border: 1px solid white;
                border-top: none;
                border-radius: 0 0 4px 4px;
                background-color: white;
                background: rgba(white, 0.97);
                box-shadow: 0 1px 1px rgba(0, 0, 0, 0.4);
            }
            ul li {
                float: none;
                zoom: 1;
            }
            ul li a {
                display: block;
                float: none;
                zoom: 1;
                white-space: nowrap;
                padding: 2px 10px 2px 15px;
                cursor: pointer;
            }
            ul ul {
                border-top: 1px solid #f5f5f5;
                border-radius: 0 4px 4px 0;
            }

            // second level
            .cms-toolbar-item-navigation-children {
                ul {
                    display: none;
                    top: -4px;
                    left: 100%;
                }
                > a {
                    cursor: default;
                }
                > a span {
                    display: block;
<<<<<<< HEAD
                    .cms-icon {
                        display: block;
=======
                    background: url("../img/toolbar/sprite_toolbar.png") no-repeat right -270px;

                    @include print-and-retina() {
                        background-image: url("../img/toolbar/sprite_toolbar@2x.png") !important;
                        background-size: 190px !important;
>>>>>>> 0378a3f2
                    }
                }
            }

            // anchor hover
            > a {
                color: white !important;
                background: adjust-hue($color-blue, 15deg);
                background: linear-gradient($gradient-blue);
            }
            > a span {
                background-position: right -300px !important;
            }

            // add active style
            .cms-toolbar-item-navigation-active > a {
                font-weight: 800;
            }
        }

        .cms-toolbar-item-navigation-break {
            @include hide-content();
            height: 1px;
            margin: 0 0 4px;
            padding: 0 0 3px;
            border-bottom: 1px solid $color-grey-10;
        }

        .cms-toolbar-item-navigation-disabled {
            a {
                cursor: default !important;
                opacity: 0.2;
                &:hover,
                &:active,
                &:focus {
                    color: black !important;
                    background: none !important;
                    box-shadow: none;
                }
            }
            ul {
                display: none !important;
            }
        }
    }
    .cms-toolbar-item-cms-mode-switcher {
        display: none;
    }

    //##################################################################################################################
    // #TOOLBAR/dialog#
    .cms-messages {
        display: none;
        position: fixed;
        top: 30px;
        z-index: 999999;
        color: white;
        font-size: 12px;
        font-weight: 200;
        line-height: 16px;
        width: 300px;
        min-height: 14px;
        margin: 0;
        padding: 6px 10px 8px;
        border-radius: 0 0 3px 3px;
        background: rgba(black, 0.74);
        * {
            color: white;
            font-size: 12px;
            font-weight: 200;
            line-height: 16px;
        }

        a {
            color: $color-blue;
        }
        a:hover {
            text-decoration: underline;
        }
        strong {
            color: lighten($color-blue, 10%);
            font-weight: 200;
        }
        ul {
            display: inline;
            color: white;
        }
        ul li {
            display: inline;
            color: white;
            font-weight: 200;
        }

<<<<<<< HEAD
        .cms_messages-close {
            cursor: pointer;
=======
        .cms-messages-close {
>>>>>>> 0378a3f2
            display: none;
            float: right;
            position: relative;
            top: 0;
            left: 8px;
            width: 20px;
            height: 14px;
            margin-left: 10px;
<<<<<<< HEAD
            span {
                font-size: 10px;
            }
            &:hover span {
                color: $color-blue;
            }
=======
            cursor: pointer;
            background: url("../img/toolbar/sprite_toolbar.png") no-repeat -100px -90px;

            @include print-and-retina() {
                background-image: url("../img/toolbar/sprite_toolbar@2x.png") !important;
                background-size: 190px !important;
            }
        }
        .cms-messages-close:hover {
            background-position: -120px -90px;
>>>>>>> 0378a3f2
        }
    }
    .cms-messages-error strong {
        color: $color-red;
    }

    //##################################################################################################################
    // #TOOLBAR/elements#
    // #TOOLBAR/elements/logo#
    .cms-toolbar-item-logo {
        margin: 0 !important;

        a {
            @extend .cms-icon;
            @extend .cms-icon-logo;
            font-size: 21px;
            line-height: 21px;
            width: 90px;
            height: 20px;
<<<<<<< HEAD
            margin: 4px 0;
            transition: color $base-speed;

            span {
                display: none;
            }

=======
            margin: 5px 0;
            background: url("../img/toolbar/sprite_toolbar.png") no-repeat left top;
            @include print-and-retina() {
                background-image: url("../img/toolbar/sprite_toolbar@2x.png") !important;
                background-size: 190px !important;
            }
>>>>>>> 0378a3f2
            &:hover,
            &:active,
            &:focus {
                color: $color-blue;
            }
        }
    }

    // #TOOLBAR/elements/form#
    .cms-form-login {
        padding: 3px 0 0 0;

        label {
            float: left;
            padding-left: 10px;
            cursor: pointer;
        }
        label span {
            display: inline-block;
            padding-top: 1px;
        }
        input[type="text"],
        input[type="password"] {
            color: $color-grey;
            font-size: 13px;
            line-height: 13px;
            width: 100px;
            margin: 0;
            padding: 3px 5px;
            border: 1px solid lighten($color-grey, 45%);
            border-radius: 3px;
            box-shadow: 0px 1px 0px white;

            &:focus {
                transition: outline 0.2s;
                border-color: $color-blue;
                box-shadow: inset 0px 0px 2px $color-grey-10;
            }
        }
        input[type="submit"] {
            display: block;
            color: white;
            font-size: 12px;
            text-transform: uppercase;
            height: 23px;
            padding: 1px 15px 0;
            border: 1px solid darken($color-grey, 20%);
            border-radius: 3px;
            cursor: pointer;
            background: linear-gradient($gradient-dark);
            background-color: $color-grey;
            box-shadow: inset 0 1px 0 lighten($color-grey, 20%);

            &:hover,
            &:active,
            &:focus {
                background: $color-grey-70;
                box-shadow: none;
            }
            &:active,
            &:focus {
                background: darken($color-grey-70, 50%);
            }
        }

        .cms-error {
            color: $color-red;
        }
        .cms-error input {
            border: 1px solid $color-red;
        }
    }

    // #TOOLBAR/elements/buttongroups#
    .cms-toolbar-item-buttons {
        margin: 4px 0 4px;

        a {
            float: left;
            font-size: 11px;
            line-height: 1;
            padding: 5px 12px;
        }
        a:first-child {
            border-radius: 3px 0 0 3px;
        }
        a:last-child {
            border-radius: 0 3px 3px 0;
        }
        a:only-child {
            border-radius: 3px;
        }
    }

    // #TOOLBAR/elements/toggler#
    .cms-toolbar-trigger {
        position: fixed;
        top: 0;
        right: 0;
        z-index: 999999;
        border-bottom: 1px solid $color-grey;
        border-left: 1px solid $color-grey;

        a {
            display: block;
            width: 30px;
            height: 29px;
            text-align: center;
            border-top: 1px solid white;
            border-left: 1px solid white;
            background: $color-grey-5;
            &:hover span,
            &:active span,
            &:focus span {
                color: $color-grey-90;
                background-color: white;
            }
            span {
                font-size: 10px;
                color: $color-grey-70;
                margin: 8px 0 0 -2px;
                transition: transform $base-speed;
                transform: rotate(270deg);
            }
        }
    }
    // #TOOLBAR/elements/loader#
    .cms-toolbar-trigger-expanded a span {
        margin-top: 9px;
        transform: rotate(90deg);
    }
<<<<<<< HEAD
    .cms_toolbar-loader a span {
        @extend .cms-icon-loader;
        position: relative;
        top: -5px;
        font-size: 20px;
        line-height: 20px;
        color: $color-blue;
        background: transparent;
        animation: cms-spin 2s infinite linear;
=======
    .cms-toolbar-loader a {
        background: #fcfcfc url("../img/loader.gif") no-repeat center center !important;
        background-size: 20px 20px !important;
>>>>>>> 0378a3f2
    }

    // TODO Reimplement blinking if unpublished content is present
    //##################################################################################################################
    // #TOOLBAR/blocker#
    .cms-screenblock {
        position: fixed;
        top: 0;
        right: 0;
        z-index: 100;
        color: white;
        text-align: center;
        width: 100%;
        height: 100%;
        background: rgba(black, 0.9);
        background-color: black;
    }

    .cms-screenblock-inner {
        margin-top: 300px;
        h1 {
            font-size: 28px;
            line-height: 30px;
        }
        h1,
        p {
            color: $color-grey-20;
            text-align: center;
        }
        a {
            color: white;
        }
        a:hover {
            text-decoration: underline;
        }
    }

    // end of toolbar
<<<<<<< HEAD
=======
}

//##################################################
// #GLOBALS#
// looks like this particular helper is not used anywhere in the core
// TODO remove
.cms-toolbar-noscroll {
    position: fixed;
    overflow-y: scroll;
    width: 100%;
>>>>>>> 0378a3f2
}<|MERGE_RESOLUTION|>--- conflicted
+++ resolved
@@ -81,7 +81,6 @@
             width: 100%;
             height: 5px;
             border-bottom: 1px solid #ddd;
-<<<<<<< HEAD
             background-color: #fcd200;
             background-image: linear-gradient(
                 135deg,
@@ -94,13 +93,6 @@
                 transparent
             );
             background-size: 10px 10px;
-=======
-            background: #fdffc8 url("../img/toolbar/sprite_toolbar.png") repeat-x left -444px;
-            @include print-and-retina() {
-                background-image: url("../img/toolbar/sprite_toolbar@2x.png") !important;
-                background-size: 190px !important;
-            }
->>>>>>> 0378a3f2
         }
     }
     &.cms-toolbar-debug #container {
@@ -182,17 +174,10 @@
                 }
                 > a span {
                     display: block;
-<<<<<<< HEAD
                     .cms-icon {
                         display: block;
-=======
-                    background: url("../img/toolbar/sprite_toolbar.png") no-repeat right -270px;
-
-                    @include print-and-retina() {
-                        background-image: url("../img/toolbar/sprite_toolbar@2x.png") !important;
-                        background-size: 190px !important;
->>>>>>> 0378a3f2
                     }
+
                 }
             }
 
@@ -285,12 +270,8 @@
             font-weight: 200;
         }
 
-<<<<<<< HEAD
-        .cms_messages-close {
+        .cms-messages-close {
             cursor: pointer;
-=======
-        .cms-messages-close {
->>>>>>> 0378a3f2
             display: none;
             float: right;
             position: relative;
@@ -299,25 +280,12 @@
             width: 20px;
             height: 14px;
             margin-left: 10px;
-<<<<<<< HEAD
             span {
                 font-size: 10px;
             }
             &:hover span {
                 color: $color-blue;
             }
-=======
-            cursor: pointer;
-            background: url("../img/toolbar/sprite_toolbar.png") no-repeat -100px -90px;
-
-            @include print-and-retina() {
-                background-image: url("../img/toolbar/sprite_toolbar@2x.png") !important;
-                background-size: 190px !important;
-            }
-        }
-        .cms-messages-close:hover {
-            background-position: -120px -90px;
->>>>>>> 0378a3f2
         }
     }
     .cms-messages-error strong {
@@ -337,7 +305,6 @@
             line-height: 21px;
             width: 90px;
             height: 20px;
-<<<<<<< HEAD
             margin: 4px 0;
             transition: color $base-speed;
 
@@ -345,14 +312,6 @@
                 display: none;
             }
 
-=======
-            margin: 5px 0;
-            background: url("../img/toolbar/sprite_toolbar.png") no-repeat left top;
-            @include print-and-retina() {
-                background-image: url("../img/toolbar/sprite_toolbar@2x.png") !important;
-                background-size: 190px !important;
-            }
->>>>>>> 0378a3f2
             &:hover,
             &:active,
             &:focus {
@@ -484,7 +443,6 @@
         margin-top: 9px;
         transform: rotate(90deg);
     }
-<<<<<<< HEAD
     .cms_toolbar-loader a span {
         @extend .cms-icon-loader;
         position: relative;
@@ -494,11 +452,6 @@
         color: $color-blue;
         background: transparent;
         animation: cms-spin 2s infinite linear;
-=======
-    .cms-toolbar-loader a {
-        background: #fcfcfc url("../img/loader.gif") no-repeat center center !important;
-        background-size: 20px 20px !important;
->>>>>>> 0378a3f2
     }
 
     // TODO Reimplement blinking if unpublished content is present
@@ -537,17 +490,4 @@
     }
 
     // end of toolbar
-<<<<<<< HEAD
-=======
 }
-
-//##################################################
-// #GLOBALS#
-// looks like this particular helper is not used anywhere in the core
-// TODO remove
-.cms-toolbar-noscroll {
-    position: fixed;
-    overflow-y: scroll;
-    width: 100%;
->>>>>>> 0378a3f2
-}