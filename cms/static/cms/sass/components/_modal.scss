--- conflicted
+++ resolved
@@ -262,12 +262,9 @@
     $margin:  math.div($toolbar-height - $toolbar-button-height, 2);
     @extend .cms-toolbar-item-buttons;
     float: right;
-<<<<<<< HEAD
-=======
     &:dir(rtl) {
         float: left;
     }
->>>>>>> 6c2a0be0
     margin-inline-start: $margin;
 
     .cancel-link {
