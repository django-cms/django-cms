--- conflicted
+++ resolved
@@ -20,11 +20,7 @@
 
 urlpatterns += i18n_patterns('',
     url(r'^admin/', include(admin.site.urls)),
-<<<<<<< HEAD
-    url(r'^content/', include('cms.urls',)),
-=======
     url(r'^content/', include('cms.urls')),
->>>>>>> 1b1efe40
 )
 
 
