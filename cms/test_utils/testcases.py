--- conflicted
+++ resolved
@@ -22,15 +22,7 @@
 from menus.menu_pool import menu_pool
 
 from cms.api import create_page, add_plugin
-<<<<<<< HEAD
-from cms.constants import (
-    PUBLISHER_STATE_DEFAULT,
-    PUBLISHER_STATE_DIRTY,
-    PUBLISHER_STATE_PENDING,
-)
 from cms.middleware.toolbar import ToolbarMiddleware
-=======
->>>>>>> 9f250754
 from cms.plugin_rendering import ContentRenderer, StructureRenderer
 from cms.models import Page
 from cms.models.permissionmodels import (
