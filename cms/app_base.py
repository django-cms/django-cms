from abc import ABCMeta, abstractmethod

<<<<<<< HEAD
=======
from six import with_metaclass
>>>>>>> c44b6bed

class CMSApp():
    #: list of urlconfs: example: ``_urls = ["myapp.urls"]``
    _urls = []
    #: list of menu classes: example: ``_menus = [MyAppMenu]``
    _menus = []
    #: name of the apphook (required)
    name = None
    #: name of the app, this enables Django namespaces support (optional)
    app_name = None
    #: configuration model (optional)
    app_config = None
    #: if set to true, apphook inherits permissions from the current page
    permissions = True
    #: list of application names to exclude from inheriting CMS permissions
    exclude_permissions = []

    def __new__(cls):
        """
        We want to bind the CMSapp class to a specific AppHookConfig, but only one at a time
        Checking for the runtime attribute should be a sane fix
        """
        if cls.app_config:
            if getattr(cls.app_config, 'cmsapp', None) and cls.app_config.cmsapp != cls:
                raise RuntimeError(
                    'Only one AppHook per AppHookConfiguration must exists.\n'
                    'AppHook %s already defined for %s AppHookConfig' % (
                        cls.app_config.cmsapp.__name__, cls.app_config.__name__
                    )
                )
            cls.app_config.cmsapp = cls
        return super().__new__(cls)

    def get_configs(self):
        """
        Returns all the apphook configuration instances.
        """
        raise NotImplementedError('Configurable AppHooks must implement this method')

    def get_config(self, namespace):
        """
        Returns the apphook configuration instance linked to the given namespace
        """
        raise NotImplementedError('Configurable AppHooks must implement this method')

    def get_config_add_url(self):
        """
        Returns the url to add a new apphook configuration instance
        (usually the model admin add view)
        """
        raise NotImplementedError('Configurable AppHooks must implement this method')

    def get_menus(self, page=None, language=None, **kwargs):
        """
        Returns the menus for the apphook instance, eventually selected according
        to the given arguments.

        By default it returns the menus assigned to :py:attr:`CMSApp._menus`.

        If no menus are returned, then the user will need to attach menus to pages
        manually in the admin.

        This method must return all the menus used by this apphook if no arguments are
        provided. Example::

            if page and page.reverse_id == 'page1':
                return [Menu1]
            elif page and page.reverse_id == 'page2':
                return [Menu2]
            else:
                return [Menu1, Menu2]

        :param page: page the apphook is attached to
        :param language: current site language
        :return: list of menu classes
        """
        return self._menus

    def get_urls(self, page=None, language=None, **kwargs):
        """
        Returns the urlconfs for the apphook instance, eventually selected
        according to the given arguments.

        By default it returns the urls assigned to :py:attr:`CMSApp._urls`

        This method **must** return a non empty list of urlconfs,
        even if no argument is passed.

        :param page: page the apphook is attached to
        :param language: current site language
        :return: list of urlconfs strings
        """
        return self._urls


class CMSAppConfig(object):
    """Base class that all cms app configurations should inherit from"""

    def __init__(self, django_app_config):
        self.app_config = django_app_config


<<<<<<< HEAD
class CMSAppExtension(metaclass=ABCMeta):
=======
class CMSAppExtension(with_metaclass(ABCMeta)):
>>>>>>> c44b6bed
    """Base class that all cms app extensions should inherit from"""

    @abstractmethod
    def configure_app(self, cms_config):
        """
        Implement this method if the app provides functionality that
        other apps can use and configure.

        This method will be run once for every app that defines an
        attribute like "<app_label>_enabled" as True on its cms app
        config class.
        So for example if app A with label "app_a" implements this
        method and app B and app C define app_a_enabled = True on their
        cms config classes, the method app A has defined will run twice,
        once for app B and once for app C.

        :param cms_config: the cms config class of the app
        """
        pass

    def ready(self):
        """Override this method to run code after all CMS extensions
        have been configured.

        This method will be run once, even if no cms app config sets
        its "<app_label>_enabled" attribute to True"""
        pass<|MERGE_RESOLUTION|>--- conflicted
+++ resolved
@@ -1,11 +1,7 @@
 from abc import ABCMeta, abstractmethod
 
-<<<<<<< HEAD
-=======
-from six import with_metaclass
->>>>>>> c44b6bed
 
-class CMSApp():
+class CMSApp:
     #: list of urlconfs: example: ``_urls = ["myapp.urls"]``
     _urls = []
     #: list of menu classes: example: ``_menus = [MyAppMenu]``
@@ -106,11 +102,7 @@
         self.app_config = django_app_config
 
 
-<<<<<<< HEAD
 class CMSAppExtension(metaclass=ABCMeta):
-=======
-class CMSAppExtension(with_metaclass(ABCMeta)):
->>>>>>> c44b6bed
     """Base class that all cms app extensions should inherit from"""
 
     @abstractmethod
