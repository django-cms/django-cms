import os
from collections import OrderedDict

from django.core.management.base import BaseCommand, CommandParser
from django.core.management.color import color_style, no_style

from cms.utils.compat import DJANGO_2_2


def add_builtin_arguments(parser):
    parser.add_argument(
        '--noinput',
        action='store_false',
        dest='interactive',
        default=True,
        help='Tells Django CMS to NOT prompt the user for input of any kind.'
    )

    # These are taking "as-is" from Django's management base
    # management command.
    parser.add_argument(
        '-v', '--verbosity', action='store', dest='verbosity', default='1',
        type=int, choices=[0, 1, 2, 3],
        help='Verbosity level; 0=minimal output, 1=normal output, 2=verbose output, 3=very verbose output'
    )
    parser.add_argument(
        '--settings',
        help=(
            'The Python path to a settings module, e.g. '
            '"myproject.settings.main". If this isn\'t provided, the '
            'DJANGO_SETTINGS_MODULE environment variable will be used.'
        ),
    )
<<<<<<< HEAD
    parser.add_argument('--pythonpath',
        help='A directory to add to the Python path, e.g. "/home/djangoprojects/myproject".')
    parser.add_argument('--traceback', action='store_true',
        help='Raise on CommandError exceptions')
    parser.add_argument('--no-color', action='store_true', dest='no_color', default=False,
        help="Don't colorize the command output.")
    parser.add_argument('--force-color', action='store_true', dest='force_color', default=False,
        help="Colorize the command output.")
    if not DJANGO_2_2:
        parser.add_argument('--skip-checks', action='store_true', dest='skip_checks', default=False,
            help="Skip the checks.")
=======
    parser.add_argument(
        '--pythonpath', help='A directory to add to the Python path, e.g. "/home/djangoprojects/myproject".'
    )
    parser.add_argument(
        '--traceback', action='store_true', help='Raise on CommandError exceptions'
    )
    parser.add_argument(
        '--no-color', action='store_true', dest='no_color', default=False, help="Don't colorize the command output."
    )
    parser.add_argument(
        '--force-color', action='store_true', dest='force_color', default=False, help="Colorize the command output."
    )
    if DJANGO_3_0 or DJANGO_3_1 or DJANGO_3_2:
        parser.add_argument(
            '--skip-checks', action='store_true', dest='skip_checks', default=False, help="Skip the checks."
        )

>>>>>>> 6990a412

class SubcommandsCommand(BaseCommand):
    subcommands = OrderedDict()
    instances = {}
    help_string = ''
    command_name = ''
    stealth_options = ('interactive',)

    subcommand_dest = 'subcmd'

    def create_parser(self, prog_name, subcommand):
        kwargs = {}
        parser = CommandParser(
            prog="%s %s" % (os.path.basename(prog_name), subcommand),
            description=self.help or None,
            **kwargs
        )
        self.add_arguments(parser)
        return parser

    def add_arguments(self, parser):
        self.instances = {}

        if self.subcommands:
            stealth_options = set(self.stealth_options)
            subparsers = parser.add_subparsers(dest=self.subcommand_dest)
            for command, cls in self.subcommands.items():
                instance = cls(self.stdout._out, self.stderr._out)
                instance.style = self.style
                kwargs = {}
                parser_sub = subparsers.add_parser(
                    name=instance.command_name, help=instance.help_string,
                    description=instance.help_string, **kwargs
                )

                add_builtin_arguments(parser=parser_sub)
                instance.add_arguments(parser_sub)
                stealth_options.update({action.dest for action in parser_sub._actions})
                self.instances[command] = instance
            self.stealth_options = tuple(stealth_options)

    def handle(self, *args, **options):
        if options[self.subcommand_dest] in self.instances:
            command = self.instances[options[self.subcommand_dest]]
            if options.get('no_color'):
                command.style = no_style()
                command.stderr.style_func = None
            if options.get('force_color'):
                command.style = color_style(force_color=True)
            if options.get('stdout'):
                command.stdout._out = options.get('stdout')
            if options.get('stderr'):
                command.stderr._out = options.get('stderr')
            command.handle(*args, **options)
        else:
            self.print_help('manage.py', 'cms')<|MERGE_RESOLUTION|>--- conflicted
+++ resolved
@@ -31,19 +31,6 @@
             'DJANGO_SETTINGS_MODULE environment variable will be used.'
         ),
     )
-<<<<<<< HEAD
-    parser.add_argument('--pythonpath',
-        help='A directory to add to the Python path, e.g. "/home/djangoprojects/myproject".')
-    parser.add_argument('--traceback', action='store_true',
-        help='Raise on CommandError exceptions')
-    parser.add_argument('--no-color', action='store_true', dest='no_color', default=False,
-        help="Don't colorize the command output.")
-    parser.add_argument('--force-color', action='store_true', dest='force_color', default=False,
-        help="Colorize the command output.")
-    if not DJANGO_2_2:
-        parser.add_argument('--skip-checks', action='store_true', dest='skip_checks', default=False,
-            help="Skip the checks.")
-=======
     parser.add_argument(
         '--pythonpath', help='A directory to add to the Python path, e.g. "/home/djangoprojects/myproject".'
     )
@@ -56,12 +43,11 @@
     parser.add_argument(
         '--force-color', action='store_true', dest='force_color', default=False, help="Colorize the command output."
     )
-    if DJANGO_3_0 or DJANGO_3_1 or DJANGO_3_2:
+    if not DJANGO_2_2:
         parser.add_argument(
             '--skip-checks', action='store_true', dest='skip_checks', default=False, help="Skip the checks."
         )
 
->>>>>>> 6990a412
 
 class SubcommandsCommand(BaseCommand):
     subcommands = OrderedDict()
