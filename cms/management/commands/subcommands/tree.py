from collections import OrderedDict

<<<<<<< HEAD
from django.db.utils import IntegrityError

from cms.models import PageUrl, TreeNode
=======
from cms.models.pagemodel import Page
>>>>>>> ded96db0

from .base import SubcommandsCommand


def get_descendants(root):
    """
    Returns a generator of primary keys which represent
    descendants of the given node ID (root_id)
    """
    # Note this is done because get_descendants() can't be trusted
    # as the tree can be corrupt.
    children = Page.objects.filter(parent=root).order_by('path')

    for child in children.iterator():
        yield child

        yield from get_descendants(child)


class FixTreeCommand(SubcommandsCommand):
    help_string = 'Repairing Materialized Path Tree for Pages'
    command_name = 'fix-tree'

    def handle(self, *args, **options):
        """
        Repairs the tree
        """
        self.stdout.write('fixing page tree')
        Page.fix_tree()

        root_pages = Page.objects.filter(parent__isnull=True)

        last = None

        try:
            first = root_pages.order_by('path').first()
        except IndexError:
            first = None

        for page in root_pages.order_by('site__pk', 'path'):
            if last:
                last.refresh_from_db()
                page.refresh_from_db()
                page.move(target=last, pos='right')
            elif first and first.pk != page.pk:
                page.move(target=first, pos='left')
            last = page

        for root in root_pages.order_by('site__pk', 'path'):
            self._update_descendants_tree(root)

        self.stdout.write('fixing page URLs')
        for node in root_nodes:
            page = node.cms_pages.get()
            for language in page.get_languages():
                if not page.is_home:
                    page._update_url_path(language)
                self._update_url_path_recursive(page, language)

        self.stdout.write('all done')

    def _update_descendants_tree(self, root):
        pages = Page.objects.all()
        descendants_by_parent = OrderedDict()

        for descendant in get_descendants(root):
            parent_id = descendant.parent_id
            descendants_by_parent.setdefault(parent_id, []).append(descendant)

        for tree in descendants_by_parent.values():
            last_page = None

            for page in tree:
                page.refresh_from_db()

                if last_page:
                    # This is not the first loop so this is not the first draft
                    # child. Set this page a sibling of the last processed
                    # draft page.
                    last_page.refresh_from_db()
                    page.move(target=last_page, pos='right')
                else:
                    # This is the first time through the loop so this is the first
                    # draft child for this parent.
<<<<<<< HEAD
                    node.move(target=nodes.get(pk=tree[0].parent_id), pos='first-child')
                last_node = node

    def _update_url_path_recursive(self, page, language):
        if page.node.is_leaf() or language not in page.get_languages():
            return

        pages = page.get_child_pages()
        base_path = page.get_path(language)
        new_path = page._get_path_sql_value(base_path)

        try:
            (PageUrl
             .objects
             .filter(language=language, page__in=pages)
             .exclude(managed=False)
             .update(path=new_path))
        except IntegrityError as exc:
            self.stdout.write(f"{exc} while updating path for page: /{language}/{new_path}")

        for child in pages.filter(urls__language=language).iterator():
            self._update_url_path_recursive(child, language)
=======
                    page.move(target=pages.get(pk=tree[0].parent_id), pos='first-child')
                last_page = page
>>>>>>> ded96db0
<|MERGE_RESOLUTION|>--- conflicted
+++ resolved
@@ -1,12 +1,6 @@
 from collections import OrderedDict
 
-<<<<<<< HEAD
-from django.db.utils import IntegrityError
-
-from cms.models import PageUrl, TreeNode
-=======
 from cms.models.pagemodel import Page
->>>>>>> ded96db0
 
 from .base import SubcommandsCommand
 
@@ -91,9 +85,8 @@
                 else:
                     # This is the first time through the loop so this is the first
                     # draft child for this parent.
-<<<<<<< HEAD
-                    node.move(target=nodes.get(pk=tree[0].parent_id), pos='first-child')
-                last_node = node
+                    page.move(target=pages.get(pk=tree[0].parent_id), pos='first-child')
+                last_page = page
 
     def _update_url_path_recursive(self, page, language):
         if page.node.is_leaf() or language not in page.get_languages():
@@ -113,8 +106,4 @@
             self.stdout.write(f"{exc} while updating path for page: /{language}/{new_path}")
 
         for child in pages.filter(urls__language=language).iterator():
-            self._update_url_path_recursive(child, language)
-=======
-                    page.move(target=pages.get(pk=tree[0].parent_id), pos='first-child')
-                last_page = page
->>>>>>> ded96db0
+            self._update_url_path_recursive(child, language)