--- conflicted
+++ resolved
@@ -364,13 +364,8 @@
     3.  For standard user returns just sites he is assigned to over pages.
     """
     qs = Site.objects.all()
-<<<<<<< HEAD
-    
+
     if user.is_superuser or not settings.CMS_PERMISSION:
-=======
-
-    if user.is_superuser:
->>>>>>> 4652aa45
         return qs
 
     global_ids = GlobalPagePermission.objects.with_user(user).filter(
