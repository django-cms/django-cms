import os
from functools import update_wrapper
from urllib.parse import urljoin

from django.conf import settings
from django.core.exceptions import ImproperlyConfigured
from django.utils.translation import gettext_lazy as _

from cms import __version__, constants

__all__ = [
    'get_cms_setting',
    'get_site_id'
]


class VERIFIED:
    pass  # need a unique identifier for CMS_LANGUAGES


def _load_from_file(module_path):
    """
    Load a python module from its absolute filesystem path
    """
    from importlib.machinery import SourceFileLoader

    imported = None
    if module_path:
        imported = SourceFileLoader("mod", module_path).load_module()
    return imported


def default(name):
    def decorator(wrapped):
        def wrapper():
            if hasattr(settings, name):
                return getattr(settings, name)
            return wrapped()

        update_wrapper(wrapper, wrapped)
        return wrapped

    return decorator


DEFAULTS = {
    'TEMPLATE_INHERITANCE': True,
    'DEFAULT_X_FRAME_OPTIONS': constants.X_FRAME_OPTIONS_INHERIT,
    'TOOLBAR_SIMPLE_STRUCTURE_MODE': True,
    'PLACEHOLDER_CONF': {},
    'PLACEHOLDERS': (('', ('content',), _("Single placeholder")),),
    'PERMISSION': False,
    # Whether to use raw ID lookups for users when PERMISSION is True
    'RAW_ID_USERS': False,
    'PUBLIC_FOR': 'all',
    'APPHOOKS': [],
    'TOOLBARS': [],
    'SITE_CHOICES_CACHE_KEY': 'CMS:site_choices',
    'PAGE_CHOICES_CACHE_KEY': 'CMS:page_choices',
    'MEDIA_PATH': 'cms/',
    'PAGE_MEDIA_PATH': 'cms_page_media/',
    'TITLE_CHARACTER': '+',
    'PAGE_CACHE': True,
    'PLACEHOLDER_CACHE': True,
    'PLUGIN_CACHE': True,
    'CACHE_PREFIX': f'cms_{__version__}_',
    'PLUGIN_PROCESSORS': [],
    'PLUGIN_CONTEXT_PROCESSORS': [],
    'UNIHANDECODE_VERSION': None,
    'UNIHANDECODE_DECODERS': ['ja', 'zh', 'kr', 'vn', 'diacritic'],
    'UNIHANDECODE_DEFAULT_DECODER': 'diacritic',
    'TOOLBAR_ANONYMOUS_ON': True,
    'TOOLBAR_URL__PERSIST': 'persist',
    'TOOLBAR_URL__DISABLE': 'toolbar_off',
    'TOOLBAR_URL__ENABLE': 'toolbar_on',
    'ADMIN_NAMESPACE': 'admin',
    'APP_NAME': None,
    'TOOLBAR_HIDE': False,
    'INTERNAL_IPS': [],
    'REQUEST_IP_RESOLVER': 'cms.utils.request_ip_resolvers.default_request_ip_resolver',
    'PAGE_WIZARD_DEFAULT_TEMPLATE': constants.TEMPLATE_INHERITANCE_MAGIC,
    'PAGE_WIZARD_CONTENT_PLUGIN': 'TextPlugin',
    'PAGE_WIZARD_CONTENT_PLUGIN_BODY': 'body',
    'PAGE_WIZARD_CONTENT_PLACEHOLDER': None,  # Use first placeholder it finds.
    'SIDEFRAME_ENABLED': True,
    'CONFIRM_VERSION4': False,
    'ENDPOINT_LIVE_URL_QUERYSTRING_PARAM_ENABLED': False,
    'ENDPOINT_LIVE_URL_QUERYSTRING_PARAM': "live-url",
    'REDIRECT_PRESERVE_QUERY_PARAMS': False,
    'REDIRECT_TO_LOWERCASE_SLUG': False,
    'HIDE_LEGACY_FEATURES': True,
    'COLOR_SCHEME': 'auto',
    'COLOR_SCHEME_TOGGLE': True,
<<<<<<< HEAD
    'DEFAULT_IN_NAVIGATION': True,
=======
    'CATCH_PLUGIN_500_EXCEPTION': True,
>>>>>>> 8274ff6c
}


def get_cache_durations():
    """
    Returns the setting: CMS_CACHE_DURATIONS or the defaults.
    """
    return getattr(settings, 'CMS_CACHE_DURATIONS', {
        'menus': 60 * 60,
        'content': 60,
        'permissions': 60 * 60,
    })


@default('CMS_MEDIA_ROOT')
def get_media_root():
    return os.path.join(settings.MEDIA_ROOT, get_cms_setting('MEDIA_PATH'))


@default('CMS_MEDIA_URL')
def get_media_url():
    return urljoin(settings.MEDIA_URL, get_cms_setting('MEDIA_PATH'))


@default('CMS_TOOLBAR_URL__PERSIST')
def get_toolbar_url__persist():
    return get_cms_setting('TOOLBAR_URL__PERSIST')


@default('CMS_TOOLBAR_URL__DISABLE')
def get_toolbar_url__disable():
    return get_cms_setting('TOOLBAR_URL__DISABLE')


@default('CMS_TOOLBAR_URL__ENABLE')
def get_toolbar_url__enable():
    return get_cms_setting('TOOLBAR_URL__ENABLE')


def get_templates():
    if getattr(settings, 'CMS_TEMPLATES_DIR', False):
        tpldir = getattr(settings, 'CMS_TEMPLATES_DIR', False)
        # CMS_TEMPLATES_DIR can either be a string pointing to the templates directory
        # or a dictionary holding 'site: template dir' entries
        if isinstance(tpldir, dict):
            tpldir = tpldir[settings.SITE_ID]
        # We must extract the relative path of CMS_TEMPLATES_DIR to the nearest
        # valid templates' directory. Here we mimic what the filesystem and
        # app_directories template loaders do
        prefix = ''
        # Relative to TEMPLATE['DIRS'] for filesystem loader

        path = [template['DIRS'][0] for template in settings.TEMPLATES]

        for basedir in path:
            if tpldir.find(basedir) == 0:
                prefix = tpldir.replace(basedir + os.sep, '')
                break
        # Relative to 'templates' directory that app_directory scans
        if not prefix:
            components = tpldir.split(os.sep)
            try:
                prefix = os.path.join(*components[components.index('templates') + 1:])
            except ValueError:
                # If templates is not found we use the directory name as prefix
                # and hope for the best
                prefix = os.path.basename(tpldir)
        config_path = os.path.join(tpldir, '__init__.py')
        # Try to load templates list and names from the template module
        # If module file is not present skip configuration and just dump the filenames as templates
        if os.path.isfile(config_path):
            template_module = _load_from_file(config_path)
            templates = [
                (os.path.join(prefix, data[0].strip()), data[1]) for data in template_module.TEMPLATES.items()
            ]
        else:
            templates = list((os.path.join(prefix, tpl), tpl) for tpl in os.listdir(tpldir))
    else:
        templates = list(getattr(settings, 'CMS_TEMPLATES', []))
    if get_cms_setting('TEMPLATE_INHERITANCE') and templates:
        templates.append((constants.TEMPLATE_INHERITANCE_MAGIC, _('Inherit the template of the nearest ancestor')))
    return templates


def get_placeholders():
    if getattr(settings, 'CMS_PLACEHOLDERS', False):
        return settings.CMS_PLACEHOLDERS
    if getattr(settings, 'CMS_TEMPLATES', False) or getattr(settings, 'CMS_TEMPLATES_DIR', False):
        return ()
    return DEFAULTS['PLACEHOLDERS']


def _ensure_languages_settings(languages):
    valid_language_keys = ['code', 'name', 'fallbacks', 'hide_untranslated', 'redirect_on_fallback', 'public']
    required_language_keys = ['code', 'name']
    simple_defaults = ['public', 'redirect_on_fallback', 'hide_untranslated']

    if not isinstance(languages, dict):
        raise ImproperlyConfigured(
            "CMS_LANGUAGES must be a dictionary with site IDs and 'default'"
            " as keys. Please check the format.")

    defaults = languages.pop('default', {})
    default_fallbacks = defaults.get('fallbacks')
    needs_fallbacks = []

    for key in defaults:
        if key not in valid_language_keys:
            raise ImproperlyConfigured("CMS_LANGUAGES has an invalid property in the default properties: %s" % key)

    for key in simple_defaults:
        if key not in defaults:
            defaults[key] = True

    for site, language_list in languages.items():
        if site != hash(site):
            raise ImproperlyConfigured(
                "CMS_LANGUAGES can only be filled with integers (site IDs) and 'default'"
                " for default values. %s is not a valid key." % site)

        for language_object in language_list:
            for required_key in required_language_keys:
                if required_key not in language_object:
                    raise ImproperlyConfigured("CMS_LANGUAGES has a language which is missing the required key %r "
                                               "in site %r" % (key, site))
            language_code = language_object['code']
            for key in language_object:
                if key not in valid_language_keys:
                    raise ImproperlyConfigured(
                        f"CMS_LANGUAGES has invalid key {key!r} in language {language_code!r} in site {site!r}"
                    )

            if 'fallbacks' not in language_object:
                if default_fallbacks:
                    language_object['fallbacks'] = default_fallbacks
                else:
                    needs_fallbacks.append((site, language_object))
            for key in simple_defaults:
                if key not in language_object:
                    language_object[key] = defaults[key]

    site_fallbacks = {}
    for site, language_object in needs_fallbacks:
        if site not in site_fallbacks:
            site_fallbacks[site] = [lang['code'] for lang in languages[site] if lang['public']]
        language_object['fallbacks'] = [
            lang_code for lang_code in site_fallbacks[site] if lang_code != language_object['code']
        ]

    languages['default'] = defaults
    languages[VERIFIED] = True  # this will be busted by @override_settings and cause a re-check

    return languages


def get_languages():
    if settings.SITE_ID != hash(settings.SITE_ID):
        raise ImproperlyConfigured(
            "SITE_ID must be an integer"
        )
    if not settings.USE_I18N:
        return _ensure_languages_settings(
            {settings.SITE_ID: [{'code': settings.LANGUAGE_CODE, 'name': settings.LANGUAGE_CODE}]})
    if settings.LANGUAGE_CODE not in dict(settings.LANGUAGES):
        raise ImproperlyConfigured(
            'LANGUAGE_CODE "%s" must have a matching entry in LANGUAGES' % settings.LANGUAGE_CODE
        )
    languages = getattr(settings, 'CMS_LANGUAGES', {
        settings.SITE_ID: [{'code': code, 'name': _(name)} for code, name in settings.LANGUAGES]
    })
    if VERIFIED in languages:
        return languages
    return _ensure_languages_settings(languages)


def get_unihandecode_host():
    host = getattr(settings, 'CMS_UNIHANDECODE_HOST', None)
    if not host:
        return host
    if host.endswith('/'):
        return host
    else:
        return host + '/'


COMPLEX = {
    'CACHE_DURATIONS': get_cache_durations,
    'MEDIA_ROOT': get_media_root,
    'MEDIA_URL': get_media_url,
    # complex because not prefixed by CMS_
    'TEMPLATES': get_templates,
    'PLACEHOLDERS': get_placeholders,
    'LANGUAGES': get_languages,
    'UNIHANDECODE_HOST': get_unihandecode_host,
    'CMS_TOOLBAR_URL__PERSIST': get_toolbar_url__persist,
    'CMS_TOOLBAR_URL__DISABLE': get_toolbar_url__disable,
    'CMS_TOOLBAR_URL__ENABLE': get_toolbar_url__enable,
}


def get_cms_setting(name):
    if name in COMPLEX:
        return COMPLEX[name]()
    return getattr(settings, 'CMS_%s' % name, DEFAULTS[name])


def get_site_id(site):
    from django.contrib.sites.models import Site
    if isinstance(site, Site):
        return site.id
    try:
        return int(site)
    except (TypeError, ValueError):
        pass
    return settings.SITE_ID<|MERGE_RESOLUTION|>--- conflicted
+++ resolved
@@ -91,11 +91,8 @@
     'HIDE_LEGACY_FEATURES': True,
     'COLOR_SCHEME': 'auto',
     'COLOR_SCHEME_TOGGLE': True,
-<<<<<<< HEAD
+    'CATCH_PLUGIN_500_EXCEPTION': True,
     'DEFAULT_IN_NAVIGATION': True,
-=======
-    'CATCH_PLUGIN_500_EXCEPTION': True,
->>>>>>> 8274ff6c
 }
 
 
