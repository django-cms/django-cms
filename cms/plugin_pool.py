--- conflicted
+++ resolved
@@ -1,10 +1,7 @@
 # -*- coding: utf-8 -*-
-<<<<<<< HEAD
-=======
 from operator import attrgetter
 import warnings
 
->>>>>>> ac0c6b80
 from django.core.exceptions import ImproperlyConfigured
 from django.conf.urls import url, patterns, include
 from django.contrib.formtools.wizard.views import normalize_name
