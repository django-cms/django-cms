
=== 4.0.0 (unreleased) ===
<<<<<<< HEAD
* Backported from develop: Upgrade Gulp and NodeJs
* feat: Re-enable showing the toolbar to anonymous users
=======
* Backported from develop-4: feat: Re-enable showing the toolbar to anonymous users
>>>>>>> 2e825ad9
* Allow Pagecontent.limit_visibility_in_menu to be reset once it has been set
* Backported from develop: Added support for Github Actions based CI.
* Backported from develop: Added Support for testing frontend, docs, test and linting in different/parallel CI pipelines.
* Backported from develop: Remove travis integration from the project as the project has moved to Github Actions.


=== 3.6.0 (unreleased) ===

* Introduced Django 2.2 support.
* Removed the ``cms moderator`` command.
* Dropped Django < 1.11 support.
* Removed the translatable content get / set methods from ``CMSPlugin`` model.
* Removed signal handlers for ``Page``, ``Title``, ``Placeholder`` and ``CMSPlugin`` models.
* Moved ``Title.meta_description`` length restriction from model to form
  and increased its max length to 320 characters.
* Added ``page_title`` parameter for ``cms.api.create_page()`` and ``cms.api.create_title()``.
* Introduced Django 2.0 support.
* Introduced Django 2.1 support.


=== 3.5.2 (2018-04-11) ===

* Fixed a bug where shortcuts menu entry would stop working after toolbar reload
* Fixed a race condition in frontend code that could lead to sideframe being
  opened with blank page
* Fixed a bug where the direct children of the homepage would get a leading ``/``
  character when the homepage was moved or published.
* Fixed a bug where non-staff user would be able to open empty structure board
* Fixed a bug where a static file from Django admin was referenced that no
  longer existed in Django 1.9 and up.
* Fixed a bug where the migration 0018 would fail under certain databases.


=== 3.5.1 (2018-03-05) ===

* Fixed a bug where editing pages with primary keys greater than 999 would throw an
  exception.
* Fixed a ``MultipleObjectsReturned`` exception raised on the page types migration
  with multiple page types per site.
* Fixed a bug which prevented toolbar js from working correctly when rendered
  before toolbar.
* Fixed a bug where CMS would incorrectly highlight plugin content when plugin
  contains invisible elements
* Fixed a regression where templates which inherit from a template using an ``{% extends %}``
  tag with a default would raise an exception.


=== 3.5.0 (2018-01-31) ===

* Fixed a bug which prevented users from seeing the welcome screen when debug is
  turned off.
* Introduced improved repr for ``Page``, ``Title``, ``Placeholder`` and ``CMSPlugin`` models.
* Rename publish buttons to no longer reference "page"
* Page rendering will now use the draft page instead of public page for logged in
  users with change permissions, unless the ``preview`` GET parameter is used.
* Fixed "Expand all / Collapse all" not reflecting real state of the placeholder tree
* Fixed a bug where Aliased plugins would render if their host page was unpublished (and user was not on edit mode).
* Fixed a bug where focusing inputs in modal would require 2 clicks in some browsers
* Changed the language chooser to always show all configured languages to staff members
  and public-only languages to anon users.
* Introduced logic to copy pages to different sites from the admin.
* Removed "View on Site" button when adding a page
* Welcome page no longer uses multilingual URLs when not required.
* Prevent users from passing a public page as parent in ``create_page`` api function


=== 3.4.5 (2017-10-12) ===

* Introduced Django 1.11 compatibility
* Fixed a bug where slug wouldn't be generated in the creation wizard
* Fixed a bug where the add page endpoint rendered ``Change page`` as the html title.
* Fixed an issue where non-staff users could request the wizard create endpoint.
* Fixed an issue where the ``Edit page`` toolbar button wouldn't show on non-cms pages
  with placeholders.
* Fixed a bug where placeholder inheritance wouldn't work if the inherited placeholder
  is cached in an ancestor page.
* Fixed a regression where the code following a ``{% placeholder x or %}`` declaration,
  was rendered before attempting to inherit content from parent pages.
* Changed page/placeholder cache keys to use sha1 hash instead of md5 to be FIPS compliant.
* Fixed a bug where the change of a slug would not propagate to all descendant pages
* Fixed a ``ValueError`` raised when using ``ManifestStaticFilesStorage`` or similar for static files.
  This only affects Django >= 1.10


=== 3.4.4 (2017-06-15) ===

* Fixed a bug in which cancelling the publishing dialog wasn't respected.
* Fixed a bug causing post-login redirection to an incorrect URL on single-language sites.
* Changed the signature for internal ``cms.plugin_base.CMSPluginBase`` methods ``get_child_classes``
  and ``get_parent_classes`` to take an optional ``instance`` parameter.
* Fixed an error when retrieving placeholder label from configuration.
* Fixed a bug which caused certain translations to display double-escaped text in the page
  list admin view.
* Adjusted the toolbar JavaScript template to escape values coming from the request.
* Added Dropdown class to toolbar items
* Replaced all custom markup on the ``admin/cms/page/includes/fieldset.html`` template
  with an ``{% include %}`` call to Django's built-in ``fieldset.html`` template.
* Fixed a bug which prevented a page from being marked as dirty when a placeholder was cleared.
* Fixed an IntegrityError raised when publishing a page with no public version and whose publisher
  state was pending.
* Fixed an issue with JavaScript not being able to determine correct path to the async bundle
* Fixed a ``DoesNotExist`` database error raised when moving a page marked as published, but whose public
  translation did not exist.
* Fixed a bug in which the menu rendered nodes using the site session variable (set in the admin),
  instead of the current request site.
* Fixed a race condition bug in which the database cache keys were deleted without syncing with the
  cache server, and as a result old menu items would continue to be displayed.
* Fixed a 404 raised when using the ``Delete`` button for a Page or Title extension on Django >= 1.9
* Added "How to serve multiple languages" section to documentation
* Fixed a performance issue with nested pages when using the ``inherit`` flag on the ``{% placeholder %}`` tag.
* Removed the internal ``reset_to_public`` page method in favour of the ``revert_to_live`` method.
* Fixed a bug in which the placeholder cache was not consistently cleared when a page was published.
* Enhanced the plugin menu to not show plugins the user does not have permission to add.
* Fixed a regression which prevented users from setting a redirect to the homepage.


=== 3.4.3 (2017-04-24) ===

* Fixed a security vulnerability in the page redirect field which allowed users
  to insert JavaScript code.
* Fixed a security vulnerability where the ``next`` parameter for the toolbar login
  was not sanitised and could point to another domain.


=== 3.4.2 (2017-01-23) ===

* Escaped strings in ``close_frame`` JS template.
* Fixed a bug with `text-transform` styles on inputs affecting CMS login
* Fixed a typo in the confirmation message for copying plugins from a different
  language
* Fixed a bug which prevented certain migrations from running in a multi-db setup.
* Fixed a regression which prevented the ``Page`` model from rendering correctly
  when used in a ``raw_id_field``.
* Fixed a regression which caused the CMS to cache the toolbar when ``CMS_PAGE_CACHE``
  was set to ``True`` and an anonymous user had ``cms_edit`` set to ``True`` on their session.
* Fixed a regression which prevented users from overriding content in an inherited
  placeholder.
* Added official support for Django 1.10.
* Fixed a bug affecting Firefox for Macintosh users, in which use of the Command key later followed by Return would
  trigger a plugin save.
* Fixed a bug where template inheritance setting creates spurious migration (see #3479)
* Fixed a bug which prevented the page from being marked as dirty (pending changes)
  when changing the value of the overwrite url field.
* Adjusted Ajax calls triggered when performing a placeholder operation (add plugin, etc..) to include
  a GET query called cms_path. This query points to the path where the operation originates from.
* Added a deprecation warning to method ``render_plugin()`` in class ``CMSPlugin``.
* Since ``get_parent_classes()`` became a classmethod, do not instantiate plugin before invocation.
* Fixed a bug where the page tree would not update correctly when a sibling page was moved
  from left to right or right to left.
* Improved the ``fix-tree`` command so that it also fixes non-root nodes (pages).
* Removed the deprecated ``add_url()``, ``edit_url()``, ``move_url()``, ``delete_url()``, ``copy_url()`` properties of
  CMSPlugin model.
* Deprecated ``frontend_edit_template`` attribute of ``CMSPluginBase``.
* Introduced placeholder operation signals.
* The ``post_`` methods in ```PlaceholderAdminMixin`` have been deprecated in favor of
  placeholder operation signals.
* Re-introduced the "Revert to live" menu option.
* Added support for django-reversion >= 2 (see #5830)
* Rewrote manual installation how-to documentation


=== 3.4.1 (2016-10-04) ===

* Fixed a regression when static placeholder was uneditable if it was present
  on the page multiple times
* Removed globally unique constraint for Apphook configs.
* Fixed a bug when keyboard shortcuts were triggered when form fields were
  focused
* Fixed a bug when ``shift + space`` shortcut wouldn't correctly highlight a
  plugin in the structure board
* Fixed a bug when plugins that have top-level svg element would break
  structure board
* Fixed a bug where output from the ``show_admin_menu_for_pages`` template tag
  was escaped in Django 1.9
* Fixed a bug where plugins would be rendered as editable if toolbar was shown
  but user was not in edit mode.
* Fixed css reset issue with shortcuts modal


=== 3.4.0 (2016-09-14) ===

* Changed the way CMS plugins are rendered. The div with `cms-plugin` class is
  no longer rendered around every CMS plugin, instead a combination of `template`
  tags and JavaScript is used to add event handlers and plugin data directly to
  the plugin markup. This fixes most of the rendering issues that were present
  because of the extra markup.
* Changed cache-busting implementation, it is now handled by a path change,
  not by GET parameter.
* Added a possibility to copy pages in the Page Tree by drag'n'drop.
* Make it possible to use multi-table inheritance for Page/Title extensions.
* Refactored plugin rendering functionality to speed up loading time in both
  structure and content mode.
* Added ``Shift + Space`` shortcut that behaves similar to ``Space`` shortcut
  but takes into account currently hovered plugin.
* Improved keyboard navigation
* Added help modal about available shortcuts
* Added fuzzy matching to plugin picker
* Changed the ``downcast_plugins`` utility to return a generator instead of a list
* Fixed a bug that caused an aliased placeholder to show in structure mode.
* Fixed a bug which prevented aliased content from showing correctly without
  publishing the page first.
* Added help text to an ``Alias`` plugin change form when attached to a page
  to show the content editor where the content is aliased from.
* Removed revision support from djangoCMS core.
  As a result both ``CMS_MAX_PAGE_HISTORY_REVERSIONS`` and ``CMS_MAX_PAGE_PUBLISH_REVERSIONS``
  settings are no longer supported, as well as the ``with_revision`` parameter
  in ``cms.api.create_page`` and ``cms.api.create_title``.


=== 3.3.3 (unreleased) ===

* Fixed a bug where where the plugin picker would display the plugin names
  translated in the request language instead of the user's language.
* Fixed a bug which raised an exception when the ``AdvancedSettingsForm``
  failed validation on certain fields.
* Fixed a bug with widgets not initialising correctly sometimes
* Fixed a tree corruption when moving a published page under a published one.
* Fixed a tree corruption caused by ``fix-tree`` when an unpublished page is parent
  to a published page.
* Fixed an error when publishing a page that has an unpublished child page who is
  parent to a published page.
* Fixed a bug where moving a published page under a page marked as pending publishing
  is left as published instead of being marked as pending publishing.
* Fixed AttributeError when using ``create_page`` in management command
* Fixed a bug in getting the language from current request which can cause error 500
* API functions are now atomic by design (use the @atomic decorator)
* Fixed a bug where a ``Page`` was created with it's languages field set to ``None``.


=== 3.3.2 (2016-08-11) ===

* Fixed a bug where it wasn't possible to scroll the toolbar menu if scroll
  started on the disabled menu item on small screens.
* Fixed a migration error (0014) that occurred under certain environments.
* Fixed a regression when standalone CMS Widgets wouldn't work due to
  non-existing JavaScript dependencies.
* Fixed a possible recursion error when using the ``Alias`` plugin.
* Fixed a regression where submit handlers for modal form wouldn't be executed
  under certain circumstances


=== 3.3.1 (2016-07-13) ===

* Added a warning for users who are leaving the page or closing the plugin
  modal by pressing ESC to prevent accidental loss of content.
* Fixed a bug when clicking inside sideframe didn't close toolbar dropdowns
* Fixed a bug where saving errors wouldn't be shown in the modal window.
* Fixed a misleading message when modal iframe contents couldn't be accessed.
* Added a workaround for a bug when plugins couldn't be deleted in Firefox
  with 1Password extension installed
* Changed CMS JavaScript bundling from simple concatenation to webpack-based.
  Using CMS JavaScript modules directly is no longer possible.
* Fixed an issue where plugins that have no immediate DOM representation
  wouldn't be editable or movable.
* Fixed a regression in which plugins that defined ``parent_classes``
  would not show up in the structure mode.
* Introduced new logic to leverage Django's dynamic related name
  functionality on ``CMSPlugin`` subclasses for the parent link field.
* Backported a performance fix from Django to avoid extra queries when
  plugins access their parent via the parent link field ``cmsplugin_ptr``.
* Fixed typo in ``AdvancedSettingsForm`` error messages.
* Fixed long standing bug that prevented apphook endspoints from being
  CSRF exempt.
* Changed default value for ``CMS_INTERNAL_IPS``.
* Fixed an issue that prevented non superusers from copying all plugins
  in a placeholder.
* Fixed an issue where plugin permissions where not checked when clearing
  a placeholder.
* Fixed an issue where plugin permissions where not checked when deleting
  a page or page translation.
* Added support for tiered ``CMS_PLACEHOLDER_CONF``.
* Fixed a useless placeholders edit permissions checking when not in edit
  mode.
* Fixed a bug where users with limited permissions could not interact with
  page tree dropdowns.
* Fixed a bug where Django Compressor could not be used on the sekizai ``js``
  block.
* Fixed an encoding error when running the ``publisher-publish`` command.
* Fixed regression introduced in 3.3.0 when using the
  ``render_plugin_toolbar_config`` template tag directly.
* Fixed ``render_model`` template tags to work with models containing deferred
  fields.
* Fixed error in retrieving placeholder label from configuration.


=== 3.3.0 (2016-05-26) ===

* [no changes vs. rc4]


=== 3.3.0.rc4 (2016-05-24) ===

* Fixed regression in management commands
* Fixed documentation typo


=== 3.3.0.rc3 (2016-05-23) ===

* Added contribution policies documentation
* Corrected documentation in numerous places
* Corrected an issue where someone could see and use the internal placeholder plugin in the structure board
* Fixed a regression where the first page created was not automatically published
* Corrected the instructions for using the ``delete-orphaned-plugins`` command
* Re-pinned django-treebeard to >=4.0.1


=== 3.3.0.rc2 (2016-05-19) ===

* Added CMS_WIZARD_CONTENT_PLACEHOLDER setting
* Renamed the CMS_WIZARD_* settings to CMS_PAGE_WIZARD_*
* Deprecated the old-style wizard-related settings
* Improved documentation further
* Improved handling of uninstalled apphooks
* Fixed toolbar placement when foundation is installed
* Fixed an issue which could lead to an apphook without a slug
* Fixed numerous frontend issues


=== 3.3.0.rc1 (2016-05-16) ===

* Removed support for Django 1.6, 1.7 and python 2.6
* Changed the default value of CMSPlugin.position to 0 instead of null
* Refactored the language menu to allow for better integration with many languages
* Refactored management commands completely for better consistency
* Fixed "failed to load resource" for favicon on welcome screen
* Changed behaviour of toolbar CSS classes: ``cms-toolbar-expanded`` class is only added now when toolbar is fully
  expanded and not at the beginning of the animation. ``cms-toolbar-expanding`` and ``cms-toolbar-collapsing`` classes
  are added at the beginning of their respective animations.
* Added unit tests for CMS JavaScript files
* Added frontend integration tests (written with Casper JS)
* Removed frontend integration tests (written with Selenium)
* Added the ability to declare cache expiration periods on a per-plugin basis
* Improved UI of page tree
* Improved UI in various minor ways
* Added a new setting CMS_INTERNAL_IPS for defining a set of IP addresses for which
  the toolbar will appear for authorized users. If left unset, retains the
  existing behavior of allowing toolbar for authorized users at any IP address.
* Changed behaviour of sideframe; is no longer resizable, opens to 90% of the screen or 100% on
  small screens.
* Removed some unnecessary reloads after closing sideframe.
* Added the ability to make pagetree actions work on currently picked language
* Removed deprecated CMS_TOOLBAR_SIMPLE_STRUCTURE_MODE setting
* Introduced the method ``get_cache_expiration`` on CMSPluginBase to be used
  by plugins for declaring their rendered content's period of validity.
* Introduced the method ``get_vary_cache_on`` on CMSPluginBase to be used
  by plugins for declaring ``VARY`` headers.
* Improved performance of plugin moving; no longer saves all plugins inside the placeholder.
* Fixed breadcrumbs of recently moved plugin reflecting previous position in
  the tree
* Refactored plugin adding logic to no longer create the plugin before the user submits the form.
* Improved the behaviour of the placeholder cache
* Improved fix-tree command to sort by position and path when rebuilding positions.
* Fixed several regressions and tree corruptions on page move.
* Added new class method on CMSPlugin ``requires_parent_plugin``
* Fixed behaviour of ``get_child_classes``; now correctly calculates child classes when not
  configured in the placeholder.
* Removed internal ``ExtraMenuItems`` tag.
* Removed internal ``PluginChildClasses`` tag.
* Modified RenderPlugin tag; no longer renders the ``content.html`` template
  and instead just returns the results.
* Added a ``get_cached_template`` method to the ``Toolbar()`` main class to reuse loaded templates per request. It
  works like Django's cached template loader, but on a request basis.
* Added a new method ``get_urls()`` on the appbase class to get CMSApp.urls, to allow passing a page object to it.
* Changed JavaScript linting from JSHint and JSCS to ESLint
* Fixed a bug when it was possible to drag plugin into clipboard
* Fixed a bug where clearing clipboard was closing any open modal


=== 3.2.5 (2016-04-27) ===

- Fixed regression when page couldn't be copied if CMS_PERMISSION was False
- Improved handling of uninstalled apphooks
- Fix packaging problem with the wheel distribution


=== 3.2.4 (2016-04-26) ===

- Fix cache settings
- Fix user lookup for view restrictions/page permissions when using raw id field
- Fixed regression when page couldn't be copied if CMS_PERMISSION was False
- Fixes an issue relating to uninstalling a namespaced application
- Adds "Can change page" permission
- Fixes a number of page-tree issues the could lead data corruption under
  certain conditions
- Addresses security vulnerabilities in the `render_model` template tag that
  could lead to escalation of privileges or other security issues.
- Addresses a security vulnerability in the cms' usage of the messages framework
- Fixes security vulnerabilities in custom FormFields that could lead to
  escalation of privileges or other security issues.


=== 3.2.3 (2016-03-09) ===

- Fix the display of hyphenated language codes in the page tree
- Fix a family of issues relating to unescaped translations in the page tree


=== 3.2.2 (2016-03-02) ===

- Substantial improvements to the page tree and significant reduction of reloads
- Update jsTree version to 3.2.1 with slight adaptions to the Pagetree
- Documentation improvements
- Improve the display and useability of the language menu, especially in cases
  where there are many languages.
- Fix an issue relating to search fields in plugins
- Fix an issue where the app-resolver would trigger locales into migrations
- Fix cache settings
- Fix ToolbarMiddleware.is_cms_request logic
- Fix numerous Django 1.9 deprecations
- Numerous other improvements to overall stability and code quality


=== 3.2.1 (2016-01-29) ===

- Add support for Django 1.9 (with some deprecation warnings).
- Add support for django-reversion 1.10+ (required by Django 1.9+).
- Add placeholder name to the edit tooltip.
- Add ``attr['is_page']=True`` to CMS Page navigation nodes.
- Add Django and Python versions to debug bar info tooltip
- Fix an issue with refreshing the UI when switching CMS language.
- Fix an issue with sideframe urls not being remembered after reload.
- Fix breadcrumb in page revision list.
- Fix clash with Foundation that caused "Add plugin" button to be unusable.
- Fix a tree corruption when pasting a nested plugin under another plugin.
- Fix message with CMS version not showing up on hover in debug mode.
- Fix messages not being positioned correctly in debug mode.
- Fix an issue where plugin parent restrictions where not respected when pasting a plugin.
- Fix an issue where "Copy all" menu item could have been clicked on empty placeholder.
- Fix a bug where page tree styles didn't load from STATIC_URL that pointed to a different host.
- Fix an issue where the side-frame wouldn't refresh under some circumstances.
- Honor CMS_RAW_ID_USERS in GlobalPagePermissionAdmin.


=== 3.2.0 (2015-11-24) ===

- Added new wizard to improve content creation
- Added Aldryn Apphook Reload https://github.com/aldryn/aldryn-apphook-reload/ into core
- Added database migration creating ``UrlconfRevision`` for apphook reload.
- Added tooltips for certain user interaction elements
- Added full touch support and optimisations for mobile devices
- Added gulp.js for linting, compressing and bundling
- Added YuiDocs for JavaScript documentation
- Added ``CMS_TOOLBAR_SIMPLE_STRUCTURE_MODE`` to switch back to the old board rendering,
  this will be deprecated in 3.3.0
- Added ``request.toolbars.placeholder_list`` this will replace
  ``request.toolbars.placeholders`` in 3.3.0
- Added new installation screen with optimisation alongside the new content creation wizard
- Added ``.editorconfig`` to the django-cms project
- Added HTML rendering capabilities for the modal
- Added browser history to the sideframe
- Improved design for better touch support
- Improved design for better accessibility support such as contrast ratio
- Improved design to reflect latest responsive design standards such as the toolbar
  menu which collapses to "More"
- Improved UI for scrolling, saving and navigating through content
  creation and editing such as ``CTRL + Enter`` for saving
- Improved overall speed loading times and interaction response
- Improved drag & drop experience
- Improved structure board hierarchy to be displayed as tree elements instead of nested boxes
- Improved clipboard to be integrated within the toolbar and structure board (copy & paste)
- Improved modal UI and added significant speed improvements
- Improved sideframe UI and reduced functionality
- Improved messaging system within ``cms.messages.js``
- Improved pagetree design and UI (soft-redesign) refactoring will follow in 3.3
- Improved parent plugin restricts on frontend
- Improved frontend code to comply with aldryn-boilerplate-bootstrap3
- Improved folder structure for frontend related components such as JavaScript and SASS
- Improved color and value variable declarations for Styles
- Improved key mapping for actions such as saving, closing and switching across browsers
- Switched from tabs to 4 spaces everywhere
- Switched from ruby sass/compass to libsass/autoprefixer
- Switched from sprite images to auto generated webfonts via gulp
- Moved widgets.py javascript to ``static/cms/js/widgets``
- Fixed an issue in which placeholder template tags ignored the ``lang`` parameter
- Renamed cms_app, cms_menu, cms_toolbar to plural versions eg. ``cms_apps.py``
  ``cms_menus.py``, ``cms_toolbars.py`` with backwards compatibility
- Removed all id attributes on html elements in favour of classes
- Removed 'develop.py' to replace with 'manage.py' (devs)
- Removed Alias plugin from list of plugins (Create Alias still an option)
- Added support for 3rd party admin themes
- Update the toolbar tutorial
- Update the 3rd party integration tutorial
- Fixed an issue where dialogs can't be closed when activating prevent checkbox
- Fixed edit and edit_off constants not being honoured in frontend code
- Deprecate CMSPlugin.disable_child_plugin in favour of disable_child_plugins
- Fixed an issue where ``allow_children`` and ``disable_child_plugins`` didn't work on dragitems


=== 3.1.8 (unreleased) ===

- Removed html5lib from setup.py


=== 3.1.7 (2016-04-27) ===

- Fix packaging problem with the wheel distribution


=== 3.1.6 (2016-04-26) ===

- Fix cache settings
- Fix user lookup for view restrictions/page permissions when using raw id field
- Fixes an issue relating to uninstalling a namespaced application
- Adds "Can change page" permission
- Addresses security vulnerabilities in the `render_model` template tag that
  could lead to escalation of privileges or other security issues.
- Addresses a security vulnerability in the cms' usage of the messages framework
- Fixes security vulnerabilities in custom FormFields that could lead to
  escalation of privileges or other security issues.


=== 3.1.5 (2016-01-29) ===

- Fixed a tree corruption when pasting a nested plugin under another plugin.
- Improve CMSPluginBase.render documentation
- Fix CMSEditableObject context generation which generates to errors with django-classy-tags 0.7.1
- Fix error in toolbar when LocaleMiddleware is not used
- Move templates validation in app.ready
- Fix ExtensionToolbar when language is removed but titles still exists
- Fix pages menu missing on fresh install 3.1
- Fix incorrect language on placeholder text for redirect field
- Fix PageSelectWidget JS syntax
- Fix redirect when disabling toolbar
- Fix CMS_TOOLBAR_HIDE causes 'WSGIRequest' object has no attribute 'toolbar'


=== 3.1.4 (2015-11-24) ===

- Fixed a problem in ``0010_migrate_use_structure.py`` that broke some migration paths to Django 1.8
- Fixed ``fix_tree`` command
- Removed some warnings for Django 1.9
- Fixed issue causing plugins to move when using scroll bar of plugin menu in Firefox & IE
- Fixed JavaScript error when using ``PageSelectWidget``
- Fixed whitespace markup issues in draft mode
- Added plugin migrations layout detection in tests
- Fixed some treebeard corruption issues


=== 3.1.3 (2015-09-01) ===

- Add missing migration
- Exclude PageUser manager from migrations
- Fix check for template instance in Django 1.8.x
- Fix error in PageField for Django 1.8
- Fix some Page tree bugs
- Declare Django 1.6.9 dependency in setup.py
- Make sure cache version returned is an int
- Fix issue preventing migrations to run on a new database (django 1.8)
- Fix get User model in 0010 migration
- Fix support for unpublished language pages
- Add documentation for plugins datamigration
- Fix getting request in _show_placeholder_for_page on Django 1.8
- Fix template inheritance order
- Fix xframe options inheritance order
- Fix placeholder inheritance order
- Fix language chooser template
- Relax html5lib versions
- Fix redirect when deleting a page
- Correct South migration error
- Correct validation on numeric fields in modal popups
- Exclude scssc from manifest
- Remove unpublished pages from menu
- Remove page from menu items for performance reason
- Fix reachability of pages with expired ancestors
- Don't try to modify an immutable QueryDict
- Only attempt to delete cache keys if there are some to be deleted
- Update documentation section
- Fix language chooser template
- Cast to int cache version
- Fix extensions copy when using duplicate page/create page type


=== 3.1.2 (2015-07-02) ===

- Fix placeholder cache invalidation under some circumstances
- Update translations


=== 3.1.1 (2015-06-27) ===

- Add Django 1.8 support
- Tutorial updates and improvements
- Fix issue with causes menu classes to be duplicated in advanced settings
- Fix issue with breadcrumbs not showing
- Fix issues with show_menu templatetags
- Minor documentation fixes
- Revert whitespace cleanup on flash player to fix it
- Correctly restore previous status of dragbars
- Add copy_site command
- Fix an issue related to "Empty all" Placeholder feature
- Fix plugin sorting in py3
- Fix language-related issues when retrieving page URL
- Add setting to disable toolbar for anonymous users
- Fix search results number and items alignment in page changelist
- Preserve information regarding the current view when applying the CMS decorator
- Fix errors with toolbar population
- Fix error with watch_models type
- Fix error with plugin breadcrumbs order
- Change the label "Save and close" to "Save as draft"
- Fix X-Frame-Options on top-level pages
- Fix order of which application urls are injected into urlpatterns
- Fix delete non existing page language
- Fix language fallback for nested plugins
- Fix render_model template tag doesn't show correct change list
- Fix Scanning for placeholders fails on include tags with a variable as an argument
- Fix handling of plugin position attribute
- Fix for some structureboard issues
- Add setting to hide toolbar when a URL is not handled by django CMS
- Add editorconfig configuration
- Make shift tab work correctly in submenu
- Fix get_language_from_request if POST and GET exists
- Fix an error in placeholder cache
- Fix language chooser template


=== 3.1.0 (2015-04-20) ===

- Remove django-mptt in favor of django-treebeard
- Remove compatibility with Django 1.4 / 1.5
- General code cleanup
- Simplify loading of view restrictions in the menu
- South is not marked as optional; to use south on Django 1.6 install django-cms[south]
- Add system_plugin attribute to CMSPluginBase that allow the plugin to override any configured restriction
- Change placeholder language fallback default to True
- Remove plugin table naming compatibility layer
- Remove deprecated cms.context_processors.media context processor
- Add templatetag render_plugin_block
- Add templatetag render_model_add_block
- Add "Structure mode" permission


=== 3.0.17 (unreleased) ===

- Addresses security vulnerabilities in the `render_model` template tag that could
  lead to escalation of privileges or other security issues.
- Fix ExtensionToolbar when language is removed but titles still exists…
- Fix PageSelectWidget JS syntax
- Fix cache settings


=== 3.0.16 (2015-11-24) ===

- Fixed JavaScript error when using ``PageSelectWidget``
- Fixed whitespace markup issues in draft mode
- Added plugin migrations layout detection in tests


=== 3.0.15 (2015-09-01) ===

- Relax html5lib versions
- Fix redirect when deleting a page
- Correct South migration error
- Correct validation on numeric fields in modal popups
- Exclude scssc from manifest
- Remove unpublished pages from menu
- Remove page from menu items for performance reason
- Fix reachability of pages with expired ancestors
- Don't try to modify an immutable QueryDict
- Only attempt to delete cache keys if there are some to be deleted
- Update documentation section
- Fix language chooser template
- Cast to int cache version
- Fix extensions copy when using duplicate page/create page type


=== 3.0.14 (2015-06-27) ===

- Fixed an issue where privileged users could be tricked into performing actions without their knowledge via a CSRF vulnerability
- Fixed an issue related to "Empty all" Placeholder feature
- Fix issue with causes menu classes to be duplicated in advanced settings
- Fix issue with breadcrumbs not showing
- Fix issues with show_menu templatetags
- Fix plugin sorting in py3
- Fix search results number and items alignment in page changelist
- Fix X-Frame-Options on top-level pages
- Preserve information regarding the current view when applying the CMS decorator
- Fix render_model template tag doesn't show correct change list
- Fix language fallback for nested plugins
- Fix order of which application urls are injected into urlpatterns
- Fix delete non existing page language
- Fix Scanning for placeholders fails on include tags with a variable as an argument
- Minor documentation fixes
- Pin South version to 1.0.2
- Pin Html5lib version to 0.999 until a current bug is fixed
- Fix language chooser template


=== 3.0.13 (2015-04-15) ===

- Numerous documentation including installation and tutorial updates
- Numerous improvements to translations
- Improves reliability of apphooks
- Improves reliabiliy of Advanced Settings on page when using apphooks
- Allow page deletion after template removal
- Improves upstream caching accuracy
- Improves CMSAttachMenu registration
- Improves handling of mistyped URLs
- Improves redirection as a result of changes to page slugs, etc.
- Improves performance of "watched models"
- Improves frontend performance relating to resizing the sideframe
- Corrects an issue where items might not be visible in structue mode menus
- Limits version of django-mptt used in CMS for 3.0.x
- Prevent accidental upgrades to Django 1.8, which is not yet supported


=== 3.0.12 (2015-03-06) ===

- Fixed a typo in JavaScript which prevents page tree from working


=== 3.0.11 (2015-03-05) ===

- Core support for multiple instances of the same apphook'ed application
- Fixed the template tag `render_model_add`
- Fixed an issue with reverting to Live
- Fixed a missing migration issue
- Fixed an issue when using the PageField widget
- Fixed an issue where duplicate page slugs is not prevented in some cases
- Fixed an issue where copying a page didn't copy its extensions
- Fixed an issue where translations where broken when operating on a page
- Fixed an edge-case SQLite issue under Django 1.7
- Fixed an issue with confirmation dialog
- Fixed an issue with deprecated 'mimetype'
- Fixed an issue where `cms check`
- Documentation updates


=== 3.0.10 (2015-02-14) ===

- Improved Py3 compatibility
- Improved the behavior when changing the operator's language
- Numerous documentation updates
- Revert a change that caused an issue with saving plugins in some browsers
- Fix an issue where urls were not refreshed when a page slug changes
- Fix an issue with FR translations
- Fixed an issue preventing the correct rendering of custom contextual menu items for plugins
- Fixed an issue relating to recovering deleted pages
- Fixed an issue that caused the uncached placeholder tag to display cached content
- Fixed an issue where extra slashed would appear in apphooked URLs when APPEND_SLASH=False
- Fixed issues relating to the logout function


==== 3.0.9 (2015-01-11) ===

- Revert a change that caused a regression in toolbar login
- Fix an error in a translated phrase
- Fix error when moving items in the page tree


==== 3.0.8 (2015-01-11) ===

- Add require_parent option to CMS_PLACEHOLDER_CONF
- Fix django-mptt version depenency to be PEP440 compatible
- Fix some Django 1.4 compatibility issues
- Add toolbar sanity check
- Fix behavior with CMSPluginBase.get_render_template()
- Fix issue on django >= 1.6 with page form fields.
- Resolve jQuery namespace issues in admin page tree and changeform
- Fix issues for PageField in Firefox/Safari
- Fix some Python 3.4 compatibility issue when using proxy modles
- Fix corner case in plugin copy
- Documentation fixes
- Minor code cleanups


==== 3.0.7 (2014-11-27) ===

- Complete Django 1.7 support
- Numerous updates to the documentation
- Numerous updates to the tutorial
- Updates to better support South 1.0
- Adds some new, user-facing documentation
- Fixes an issue with placeholderadmin permissions
- Numerous fixes for minor issues with the frontend UI
- Fixes issue where the CMS would not reload pages properly if the URL contained a # symbol
- Fixes an issue relating to 'limit_choices_to' in forms.MultiValueFields
- Fixes PageField to work in Django 1.7 environments
- Updates to community and project governance documentation
- Added list of retired core developers
- Added branch policy documentaion


==== 3.0.6 (2014-10-07) ===

- Experimental full Django 1.7 migrations support
- Add CMSPlugin.get_render_model to get the plugin model at render time
- Add simplified API to handle toolbar for page extensions
- Extended custom user model support
- Added option to publish all the pages in a language / site in publisher_publish command
- Fixed a few frontend glitches
- Fixed menu when hide untranslated is set to False
- Fix sitemap ordering
- Fix plugin table name generation fixes


==== 3.0.5 (2014-08-20) ===

- Fixes 2 regressions introduced in 3.0.4
- apphook and plugins can now be registered via decorator


==== 3.0.4 (2014-08-16) ===

- Removed file cms/utils/compat/type_checks.py, use django.utils.six module instead
- Removed file cms/utils/compat/string_io.py, use django.utils.six module instead
- Removed file cms/utils/compat/input.py, use django.utils.six module instead
- Use PY3 from django.utils.six instead of PY2 from cms.utils.compat to check Python version
- Staticplaceholders have not their own permissions
- Apphooks support now nested namespaces
- Apphooks can now exclude module for page permission checking
- fixed the permissions for plugins on apphook pages
- Allow the use of custom admin sites that do not reside under the 'admin' namespace
- Added django 1.7 migrations
- updated docs
- slots for placeholders can now be 255 characters long
- Plugin pool initialises incorrectly if database is down during first request
- some refactoring and simplifications


==== 3.0.3 (2014-07-07) ===

- Added an alias plugin for referencing plugins and placeholders
- Added an api to change the context menus of plugins and placeholders from plugins
- Apphooks respect the page permissions
- Decorator for views with page permissions
- #3266 - api.create_page respects site
- Fixed how permissions are checked for static placeholder.
- Reduced queries on placeholder.clear by 60%
- auto-detect django-suit instead of using explicit setting
- Added the ability to mark (Sub)Menu's 'active'.
- fallback language fixes for pages
- Implemented transaction.atomic in django 1.4/1.5 way
- Added a automatic dynamic template directory for page templates


==== 3.0.2 (2014-05-21) ===

- Add 'as' form to render_placeholder templatetag to save the result in context
- Added changeable strings for "?edit", "?edit_off" and "?build" urls
- utils.page_resolver was optimized. get_page_from_path() api changed


==== 3.0.1 (2014-04-30) ===

- Renamed NamespaceAllreadyRegistered to NamespaceAlreadyRegistered in menus/exceptions.py
- Frontend editor UI fixes
- Fix in cms fix-mptt command


==== 3.0.0 (2014-04-08) ===

- Plugins are only editable in frontend
- PluginEditor has been removed in backend
- New frontend editing
- New Toolbar
- Plugin API for creating new plugins and moving has changed
- render_to_response replaced with TemplateResponse in cms.views
- CMS_SEO_FIELDS removed and seo fields better integrated
- meta_keywords field removed as not relevant anymore
- CMS_MENU_TITLE_OVERWRITE default changed to True
- Toolbar has language switcher built in
- User settings module added for saving the language of the user so when he switches languages the toolbar/interface
  keeps the language.
- language_chooser templatetag now only displays public languages, even when you are logged in as staff.
- undo and redo functionality added in toolbar if django-reversion is installed.
- page admin split in 3 different for basic, advanced and permissions
- New show_editable_page_title templatetag to edit page title from the frontend
- Removed PLACEHOLDER_FRONTEND_EDITING setting
- Removed CMS_URL_OVERWRITE setting. Always enabled.
- Removed CMS_MENU_TITLE_OVERWRITE settings. Always enabled.
- Removed CMS_REDIRECTS. Always enabled.
- Removed CMS_SOFTROOT. Always enabled.
- Removed CMS_SHOW_START_DATE. Always enabled.
- Removed CMS_SHOW_END_DATE. Always enabled.
- Added (optional) language fallback for placeholders.
- moved apphooks from title to page model so we need to add them only once.
- request.current_app has been removed.
- added a namespace field, reverse_id is not used anymore for apphook namespaces.
- PlaceholderAdmin is deprecated and available as mixin class renamed to PlaceholderAdminMixin.
- PlaceholderAdmin does not have LanguageTabs anymore. It only has a PluginAPI now.
- PageAdmin uses the same Plugin API as PlaceholderAdmin
- Toolbar API for your own apps added
- twitter plugin removed
- file plugin removed
- flash plugin removed
- googlemap plugin removed
- inherit plugin removed
- picture plugin removed
- teaser plugin removed
- video plugin removed
- link plugin removed
- snippet plugin removed
- Object level permission support for Placeholder
- Configuration for plugin custom modules and labels in the toolbar UI
- Added copy-lang subcommand to copy content between languages
- Added static_placeholder templatetag
- Moved render_placeholder from placeholder_tags to cms_tags
- django 1.6 support added
- Frontedit editor for Django models
- Extending the page & title model API
- Placeholders can be configured to have plugins automatically added.
- Publishing is now language independent and the tree-view has been updated to reflect this
- Removed the plugin DB-name magic and added a compatibility layer
- urls_need_reloading signal added when an apphook change is detected.
- CMS_PAGE_CACHE, CMS_PLACEHOLDER_CACHE and CMS_PLUGIN_CACHE settings and functionality added. Default is True
- Detect admin object creation and changes via toolbar and redirect to them.
- Added support for custom user models
- Added PageTypes
- Added CMS_MAX_PAGE_HISTORY_REVERSIONS and changed default of CMS_MAX_PAGE_PUBLISH_REVERSIONS
- Added option to {% static_placeholder %} to render only on the current site.


==== 2.4.2 (2013-05-29)===

- Apphook edit mode bugfix
- Added option to render_placeholder tag to set language
- Huge permission cache invalidation speed up
- Doc improvements
- css cleanup in PlaceholderAdmin
- Log change of page status done via AJAX
- Use --noinput convention for delete_orphaned_plugins command
- added Testing docs
- fixed more issues with only one language
- locales updated


==== 2.4.1 (2013-04-22)===

- USE_I18N=False fixed
- some frontend css stuff fixed
- check_copy_relations fixed for abstract classes
- non public frontend languages fixed


==== 2.4.0 (2013-04-17)===

Please see Install/2.4 release notes *before* attempting to upgrade to version 2.4.

- Compatibility with Django 1.4 and 1.5 (1.3 support dropped)
- Support for Python 2.5 dropped
- CMS_MAX_PAGE_PUBLISH_REVERSIONS has been added
- Reversion integration has changed to limit DB size
- CMS_LANGUAGE setting has changed
- CMS_HIDE_UNTRANSLATED setting removed
- CMS_LANGUAGE_FALLBACK setting removed
- CMS_LANGUAGE_CONF setting removed
- CMS_SITE_LANGUAGES setting removed
- CMS_FRONTEND_LANGUAGES setting removed
- MultilingualMiddleware has been removed
- CMS_FLAT_URLS has been removed
- CMS_MODERATOR has been removed and replaced with simple publisher.
- PlaceholderAdmin has now language tabs and has support for django-hvad
- Added `cms.middleware.language.LanguageCookieMiddleware`
- Added CMS_RAW_ID_USERS


==== 2.3.4 (2012-11-09) ====

- Fixed WymEditor
- Fixed Norwegian translations
- Fixed a bug that could lead to slug clashes
- Fixed page change form (jQuery and permissions)
- Fixed placeholder field permission checks


==== 2.3.3 ====

 - fixed an incompatibility with Python 2.5


==== 2.3.2 ====

- MIGRATION: 0036_auto__add_field_cmsplugin_changed_date.py - new field changed_date on CMSPlugin
- CMS_FRONTEND_LANGUAGES limits django languages as well during language selection
- Wymeditor updated to 1.0.4a
- icon_url escape fixed
- Ukranian translation added
- Fixed wrong language prefix handling for form actions and admin preview
- Admin icons in django 1.4 fixed
- Added requirements.txt for pip and testing in test_requirements
- Google map plugin with height and width properties. Migrations will set default values on not-null fields.
- Docs fixes
- Code cleanup
- Switched html5lib to HTML serializer
- Removed handling of iterables in plugin_pool.register_plugin
- Performance and reduced queries
- Link has target support
- Made the PageAttribute templatetag an 'asTag'
- JQuery namespace fixes in admin


==== 2.3.1 ====

- pinned version of django-mptt to 0.5.1 or 0.5.2


==== 2.3.0 ====

- Compatibility with Django 1.3.1 and 1.4 (1.2 support dropped)
- Lazy admin page tree loading
- Toolbar JS isolation
- Destructive plugin actions fixed (cancel button, moving plugins)
- Refactored tests
- Fixed or clause of placeholder tag
- Fixed double escaping of icon sources for inline plugins
- Fixed order of PageSelectWidget
- Fixed invalid HTML generated by file plugin
- Fixed migration order of plugins
- Fixed internationalized strings in JS not being escaped
- django-reversion dependency upgraded to 1.6
- django-sekizai dependency upgraded to 0.6.1 or higher
- django-mptt dependency upgraded to 0.5.1 or higher


==== 2.2.0 (2011-09-10) ====

- Replaced the old plugin media framework with django-sekizai. (This changed some plugin templates which might cause problems with your CSS styling).
- Made django-mptt a proper dependency
- Removed support for django-dbgettext
- Google Maps Plugin now defaults to use HTTPS.
- Google Maps Plugin now uses the version 3 of their API, no longer requiring an API Key.


==== 2.1.4 (2011-08-24) ====

- Fixed a XSS issue in Text Plugins


==== 2.1.3 (2011-02-22) ====

- Fixed a serious security issue in PlaceholderAdmin
- Fixed bug with submenus showing pages that are not 'in_navigation' (#716, thanks to Iacopo Spalletti for the patch)
- Fixed PlaceholderField not respecting limits in CMS_PLACEHOLDER_CONF (thanks to Ben Hockey for reporting this)
- Fixed the double-monkeypatch check for url reversing (thanks to Benjamin Wohlwend for the patch)


==== 2.1.2 (2011-02-16) ====

- Fixed issues with the CSRF fix from 2.1.1.
- Updated translation files from transifex.


==== 2.1.1 (2011-02-09) ====

- Fixed CMS AJAX requests not being CSRF protected, thus not working in Django 1.2.5
- Fixed toolbar CSS issues in Chrome/Firefox


==== 2.1.0 (2011-01-26) ====

- language namespaces for apphooks (reverse("de:myview"), reverse("en:myview"))
- video plugin switch to https://github.com/FlashJunior/OSFlashVideoPlayer
- frontediting added (cms.middlware.toolbar.ToolbarMiddleware)
- testsuite works now under sqlite and postgres
- orphaned text embed plugins get now deleted if not referenced in the text anymore
- placeholder templatetag: "theme" attribute removed in favor of "width" (backward incompatible change if theme was used)
- menu is its own app now
- menu modifiers (you can register menu modifiers that can change menu nodes or rearrange them)
- menus are now class based.
- apphooks are now class based and can bring multiple menus and urls.py with them.
- menus and apphooks are auto-discovered now
- example templates look a lot better now.
- languages are not a dropdown anymore but fancy tabs
- placeholderend templatetag added: {% placeholder "content" %}There is no content here{% endplaceholder %}
- plugins can now be used in other apps :) see cms/docs/placeholders.txt
- plugins can now be grouped
- a lot of bugfixes
- the cms now depends on the cms.middleware.media.PlaceholderMediaMiddleware middleware
- templatetags refactored: see cms/docs/templatetags.txt for new signatures.
- placeholder has new option: or and a endpalceholder templatetag


==== 2.0.2 (2009-12-14) ====

- testsuite working again
- changelog file added

==== 2.0.1 (2009-12-13) ====

- mostly bugfixes (18 tickets closed)
- docs updated
- permissions now working in multisite environment
- home is now graphically designated in tree-view<|MERGE_RESOLUTION|>--- conflicted
+++ resolved
@@ -1,11 +1,7 @@
 
 === 4.0.0 (unreleased) ===
-<<<<<<< HEAD
-* Backported from develop: Upgrade Gulp and NodeJs
-* feat: Re-enable showing the toolbar to anonymous users
-=======
+* Backported from develop-4: Upgrade Gulp and NodeJs
 * Backported from develop-4: feat: Re-enable showing the toolbar to anonymous users
->>>>>>> 2e825ad9
 * Allow Pagecontent.limit_visibility_in_menu to be reset once it has been set
 * Backported from develop: Added support for Github Actions based CI.
 * Backported from develop: Added Support for testing frontend, docs, test and linting in different/parallel CI pipelines.
