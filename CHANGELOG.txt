--- conflicted
+++ resolved
@@ -324,14 +324,6 @@
 - Fixed an issue where extra slashed would appear in apphooked URLs when APPEND_SLASH=False
 - Fixed issues relating to the logout function
 
-<<<<<<< HEAD
-==== 3.1 (unreleased) ===
-- Remove django-mptt in favor of django-treebeard
-- Remove compatibility with Django 1.4 / 1.5
-- General code cleanup
-- Simplify loading of view restrictions in the menu
-- south is not marked as optional; to use south on Django 1.6 install django-cms[south]
-=======
 === 3.0.11 (2015-03-05) ===
 
 - Core support for multiple instances of the same apphook'ed application
@@ -351,4 +343,11 @@
 === 3.0.12 (2015-03-06) ===
 
 - Fixed a typo in JavaScript which prevents page tree from working
->>>>>>> 709456f4
+
+==== 3.1 (unreleased) ===
+
+- Remove django-mptt in favor of django-treebeard
+- Remove compatibility with Django 1.4 / 1.5
+- General code cleanup
+- Simplify loading of view restrictions in the menu
+- south is not marked as optional; to use south on Django 1.6 install django-cms[south]
