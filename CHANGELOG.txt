--- conflicted
+++ resolved
@@ -13,10 +13,8 @@
 * Added frontend integration tests (written with Casper JS)
 * Removed frontend integration tests (written with Selenium)
 * Provides the ability to declare cache expiration periods on a per-plugin basis
-<<<<<<< HEAD
 * Improve compatibility with Django 1.9 esp. relating to the handling of
   `related_name`s of model fields in plugins.
-=======
 * Minor UI improvements
 * Adds new setting CMS_INTERNAL_IPS for defining a set of IP address for which
   the toolbar will appear for authorized users. If left unset, retains the
@@ -24,8 +22,6 @@
 * Sideframe is no longer resizable, opens to 90% of the screen or 100% on
   small screens.
 * Removed some unnecessary reloads happening after closing sideframe.
-
->>>>>>> 5510851c
 
 === 3.2.3 (2016-03-09) ===
 
