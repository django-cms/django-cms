--- conflicted
+++ resolved
@@ -1,13 +1,9 @@
 === 3.4.3 (unreleased) ===
 
-<<<<<<< HEAD
-<new-entries-start-here>
-=======
 * Fixed a bug where canceling the publishing dialog wasn't respected.
 * Fixed a bug when after authentication us redirected on wrong url (site have only one language)
 * Fixed issue that the file 'cms/css/cms.base.css' could not be found when 
   CachedStaticFilesStorage or similar is used for STATICFILES_STORAGE
->>>>>>> c195fc9f
 
 
 === 3.4.2 (2017-01-23) ===
