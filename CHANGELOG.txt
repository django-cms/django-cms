--- conflicted
+++ resolved
@@ -1,10 +1,6 @@
 === 3.4.3 (unreleased) ===
 
-<<<<<<< HEAD
-<new-entries-start-here>
-=======
 * Fixed a bug where canceling the publishing dialog wasn't respected.
->>>>>>> cee33f76
 
 
 === 3.4.2 (2017-01-23) ===
